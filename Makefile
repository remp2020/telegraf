--- conflicted
+++ resolved
@@ -138,9 +138,6 @@
 plugins/parsers/influx/machine.go: plugins/parsers/influx/machine.go.rl
 	ragel -Z -G2 $^ -o $@
 
-<<<<<<< HEAD
-.PHONY: deps telegraf install test test-windows lint vet test-all package clean docker-image docker-telegraf docker-push fmtcheck uint64
-=======
 .PHONY: static
 static:
 	@echo "Building static linux binary..."
@@ -162,5 +159,4 @@
 .PHONY: ci-1.9
 ci-1.9:
 	docker build -t quay.io/influxdb/telegraf-ci:1.9.7 - < scripts/ci-1.9.docker
-	docker push quay.io/influxdb/telegraf-ci:1.9.7
->>>>>>> ae9efb2f
+	docker push quay.io/influxdb/telegraf-ci:1.9.7