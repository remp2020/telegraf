--- conflicted
+++ resolved
@@ -105,7 +105,7 @@
 
 .PHONY: version
 version:
-	@echo $(version)
+	@echo $(version)-$(commit)
 
 .PHONY: versioninfo
 versioninfo:
@@ -242,13 +242,8 @@
 
 .PHONY: ci
 ci:
-<<<<<<< HEAD
-	docker build -t quay.io/influxdb/telegraf-ci:1.18.4 - < scripts/ci.docker
-	docker push quay.io/influxdb/telegraf-ci:1.18.4
-=======
 	docker build -t quay.io/influxdb/telegraf-ci:1.19.1 - < scripts/ci.docker
 	docker push quay.io/influxdb/telegraf-ci:1.19.1
->>>>>>> e601f91c
 
 .PHONY: install
 install: $(buildbin)
