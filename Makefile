--- conflicted
+++ resolved
@@ -12,13 +12,7 @@
 BRANCH := $(shell git rev-parse --abbrev-ref HEAD)
 COMMIT := $(shell git rev-parse --short HEAD)
 GOFILES ?= $(shell git ls-files '*.go')
-<<<<<<< HEAD
-GOFMT ?= $(shell gofmt -l $(filter-out plugins/parsers/influx/machine.go, $(GOFILES)))
-GOPATH ?= $(shell go env GOPATH)
-IMAGEVER ?= latest
-=======
 GOFMT ?= $(shell gofmt -l -s $(filter-out plugins/parsers/influx/machine.go, $(GOFILES)))
->>>>>>> 6ad8c8b0
 BUILDFLAGS ?=
 
 ifdef GOBIN
@@ -121,22 +115,6 @@
 docker-image:
 	docker build -f scripts/stretch.docker -t "telegraf:$(COMMIT)" .
 
-docker-telegraf:
-	GOOS=linux GOARCH=amd64 CGO_ENABLED=0 go build -o telegraf -installsuffix cgo -i -ldflags "$(LDFLAGS)" ./cmd/telegraf
-
-docker-build:
-	set -e; \
-	docker build -t remp-telegraf_builder ./docker_builder; \
-	docker run --rm -v $$PWD:/src/build -v ${GOPATH}/src:/gopath/src remp-telegraf_builder > ./docker_runner/telegraf.tar;
-
-docker-push:
-	set -e; \
-	docker login
-	docker build -t remp-telegraf_builder ./docker_builder; \
-	docker run --rm -v $$PWD:/src/build -v ${GOPATH}/src:/gopath/src remp-telegraf_builder > ./docker_runner/telegraf.tar;
-	docker build -t remp/telegraf:${IMAGEVER} ./docker_runner; \
-	docker push remp/telegraf:${IMAGEVER}
-
 plugins/parsers/influx/machine.go: plugins/parsers/influx/machine.go.rl
 	ragel -Z -G2 $^ -o $@
 
