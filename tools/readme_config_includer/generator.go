// This is a tool to embed configuration files into the README.md of all plugins
// It searches for TOML sections in the plugins' README.md and detects includes specified in the form
//
//	```toml [@includeA.conf[ @includeB[ @...]]
//	    Whatever is in here gets replaced.
//	```
//
// Then it will replace everything in this section by the concatenation of the file `includeA.conf`, `includeB` etc.
// content. The tool is not stateful, so it can be run multiple time with a stable result as long
// as the included files do not change.
package main

import (
	"bytes"
	"fmt"
	"io"
	"log"
	"os"
	"path/filepath"
	"regexp"
	"strings"

	"github.com/yuin/goldmark"
	"github.com/yuin/goldmark/ast"
	"github.com/yuin/goldmark/text"
)

var (
	// Finds all comment section parts `<-- @includefile -->`
	commentIncludesEx = regexp.MustCompile(`<!--\s+(@.+)+\s+-->`)
	// Finds all TOML sections of the form `toml @includefile`
	tomlIncludesEx = regexp.MustCompile(`[\s"]+(@.+)+"?`)
	// Extracts the `includefile` part
	includeMatch = regexp.MustCompile(`(?:@([^\s"]+))+`)
)

type includeBlock struct {
	Includes []string
	Start    int
	Stop     int
	Newlines bool
}

func extractIncludeBlock(txt []byte, includesEx *regexp.Regexp, root string) *includeBlock {
	includes := includesEx.FindSubmatch(txt)
	if len(includes) != 2 {
		return nil
	}
	block := includeBlock{}
	for _, inc := range includeMatch.FindAllSubmatch(includes[1], -1) {
		if len(inc) != 2 {
			continue
		}
		include := string(inc[1])
		// Make absolute paths relative to the include-root if any
		if strings.HasPrefix(include, "/") {
			if root == "" {
				log.Printf("Ignoring absolute include %q without include root...", include)
				continue
			}
			include = filepath.Join(root, include)
		}
		include, err := filepath.Abs(include)
		if err != nil {
			log.Printf("Cannot resolve include %q...", include)
			continue
		}
		if fi, err := os.Stat(include); err != nil || !fi.Mode().IsRegular() {
			log.Printf("Ignoring include %q as it cannot be found or is not a regular file...", include)
			continue
		}
		block.Includes = append(block.Includes, include)
	}
	return &block
}

func insertInclude(buf *bytes.Buffer, include string) error {
	file, err := os.Open(include)
	if err != nil {
		return fmt.Errorf("opening include %q failed: %w", include, err)
	}
	defer file.Close()

	// Write the include and make sure we get a newline
	if _, err := io.Copy(buf, file); err != nil {
		return fmt.Errorf("inserting include %q failed: %w", include, err)
	}
	return nil
}

<<<<<<< HEAD
func insertIncludes(buf *bytes.Buffer, b includeBlock) error {
	// Insert all includes in the order they occurred
	for _, include := range b.Includes {
=======
func insertIncludes(buf *bytes.Buffer, b *includeBlock) error {
	// Insert newlines before and after
	if b.Newlines {
		buf.WriteByte('\n')
	}

	// Insert all includes in the order they occurred
	for i, include := range b.Includes {
		if i > 0 {
			// Add a separating newline between included blocks
			buf.WriteByte('\n')
		}
>>>>>>> d92d7073
		if err := insertInclude(buf, include); err != nil {
			return err
		}
	}
	// Make sure we add a trailing newline
	if !bytes.HasSuffix(buf.Bytes(), []byte("\n")) || b.Newlines {
		buf.WriteByte('\n')
	}

	return nil
}

func main() {
	// Estimate Telegraf root to be able to handle absolute paths
	cwd, err := os.Getwd()
	if err != nil {
		log.Fatalf("Cannot get working directory: %v", err)
	}
	cwd, err = filepath.Abs(cwd)
	if err != nil {
		log.Fatalf("Cannot resolve working directory: %v", err)
	}

	var includeRoot string
	if idx := strings.LastIndex(cwd, filepath.FromSlash("/plugins/")); idx > 0 {
		includeRoot = cwd[:idx]
	}

	// Get the file permission of the README for later use
	inputFilename := "README.md"
	inputFileInfo, err := os.Lstat(inputFilename)
	if err != nil {
		log.Fatalf("Cannot get file permissions: %v", err)
	}
	perm := inputFileInfo.Mode().Perm()

	// Read and parse the README markdown file
	readme, err := os.ReadFile(inputFilename)
	if err != nil {
		log.Fatalf("Reading README failed: %v", err)
	}
	parser := goldmark.DefaultParser()
	root := parser.Parse(text.NewReader(readme))

	// Walk the markdown to identify the (TOML) parts to replace
	blocksToReplace := make([]*includeBlock, 0)
	for rawnode := root.FirstChild(); rawnode != nil; rawnode = rawnode.NextSibling() {
		// Only match TOML code nodes
		var txt []byte
		var start, stop int
		var newlines bool
		var re *regexp.Regexp
		switch node := rawnode.(type) {
		case *ast.FencedCodeBlock:
			if string(node.Language(readme)) != "toml" {
				// Ignore any other node type or language
				continue
			}
			// Extract the block borders
			start = node.Info.Segment.Stop + 1
			stop = start
			lines := node.Lines()
			if lines.Len() > 0 {
				stop = lines.At(lines.Len() - 1).Stop
			}
			txt = node.Info.Text(readme)
			re = tomlIncludesEx
		case *ast.Heading:
			if node.ChildCount() < 2 {
				continue
			}
			child, ok := node.LastChild().(*ast.RawHTML)
			if !ok || child.Segments.Len() == 0 {
				continue
			}
			segment := child.Segments.At(0)
			if !commentIncludesEx.Match(segment.Value(readme)) {
				continue
			}
			start = segment.Stop + 1
			stop = len(readme) // necessary for cases with no more headings
			for rawnode = rawnode.NextSibling(); rawnode != nil; rawnode = rawnode.NextSibling() {
				if h, ok := rawnode.(*ast.Heading); ok && h.Level <= node.Level {
					if rawnode.Lines().Len() > 0 {
						stop = rawnode.Lines().At(0).Start - h.Level - 1
					} else {
						log.Printf("heading without lines: %s", string(rawnode.Text(readme)))
						stop = start // safety measure to prevent removing all text
					}
					break
				}
			}
			txt = segment.Value(readme)
			re = commentIncludesEx
			newlines = true
		default:
			// Ignore everything else
			continue
		}

		// Extract the includes from the node
		block := extractIncludeBlock(txt, re, includeRoot)
		if block != nil {
			block.Start = start
			block.Stop = stop
			block.Newlines = newlines
			blocksToReplace = append(blocksToReplace, block)
		}

<<<<<<< HEAD
		// Extract the block borders
		block.extractBlockBorders(codeNode)
		blocksToReplace = append(blocksToReplace, block)
=======
		// Catch the case of heading-end-search exhausted all nodes
		if rawnode == nil {
			break
		}
>>>>>>> d92d7073
	}

	// Replace the content of the TOML blocks with includes
	var output bytes.Buffer
	output.Grow(len(readme))
	offset := 0
	for _, b := range blocksToReplace {
		// Copy everything up to the beginning of the block we want to replace and make sure we get a newline
		output.Write(readme[offset:b.Start])
		if !bytes.HasSuffix(output.Bytes(), []byte("\n")) {
			output.Write([]byte("\n"))
		}
		offset = b.Stop

		// Insert the include file
		if err := insertIncludes(&output, b); err != nil {
			log.Fatal(err)
		}
	}
	// Copy the remaining of the original file...
<<<<<<< HEAD
	if _, err := output.Write(readme[offset:]); err != nil {
		log.Fatalf("Writing remaining content failed: %v", err)
	}
=======
	output.Write(readme[offset:])
>>>>>>> d92d7073

	// Write output with same permission as input
	file, err := os.OpenFile(inputFilename, os.O_CREATE|os.O_TRUNC|os.O_WRONLY, perm)
	if err != nil {
		log.Fatalf("Opening output file failed: %v", err)
	}
	defer file.Close()
	if _, err := output.WriteTo(file); err != nil {
		log.Panicf("Writing output file failed: %v", err)
	}
}<|MERGE_RESOLUTION|>--- conflicted
+++ resolved
@@ -88,11 +88,6 @@
 	return nil
 }
 
-<<<<<<< HEAD
-func insertIncludes(buf *bytes.Buffer, b includeBlock) error {
-	// Insert all includes in the order they occurred
-	for _, include := range b.Includes {
-=======
 func insertIncludes(buf *bytes.Buffer, b *includeBlock) error {
 	// Insert newlines before and after
 	if b.Newlines {
@@ -105,7 +100,6 @@
 			// Add a separating newline between included blocks
 			buf.WriteByte('\n')
 		}
->>>>>>> d92d7073
 		if err := insertInclude(buf, include); err != nil {
 			return err
 		}
@@ -215,16 +209,10 @@
 			blocksToReplace = append(blocksToReplace, block)
 		}
 
-<<<<<<< HEAD
-		// Extract the block borders
-		block.extractBlockBorders(codeNode)
-		blocksToReplace = append(blocksToReplace, block)
-=======
 		// Catch the case of heading-end-search exhausted all nodes
 		if rawnode == nil {
 			break
 		}
->>>>>>> d92d7073
 	}
 
 	// Replace the content of the TOML blocks with includes
@@ -245,13 +233,7 @@
 		}
 	}
 	// Copy the remaining of the original file...
-<<<<<<< HEAD
-	if _, err := output.Write(readme[offset:]); err != nil {
-		log.Fatalf("Writing remaining content failed: %v", err)
-	}
-=======
 	output.Write(readme[offset:])
->>>>>>> d92d7073
 
 	// Write output with same permission as input
 	file, err := os.OpenFile(inputFilename, os.O_CREATE|os.O_TRUNC|os.O_WRONLY, perm)
