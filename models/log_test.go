package models

import (
	"bufio"
	"bytes"
	"log"
	"strings"
	"testing"
	"time"

	"github.com/influxdata/telegraf"
	"github.com/influxdata/telegraf/selfstat"
	"github.com/stretchr/testify/require"
)

func TestErrorCounting(t *testing.T) {
	reg := selfstat.Register(
		"gather",
		"errors",
		map[string]string{"input": "test"},
	)
	iLog := Logger{Name: "inputs.test"}
	iLog.OnErr(func() {
		reg.Incr(1)
	})
	iLog.Error("something went wrong")
	iLog.Errorf("something went wrong")

	require.Equal(t, int64(2), reg.Get())
}

func TestPluginDeprecation(t *testing.T) {
	info := telegraf.DeprecationInfo{
		Since:     "1.23.0",
		RemovalIn: "2.0.0",
		Notice:    "please check",
	}
	var tests = []struct {
		name     string
		level    telegraf.Escalation
		expected string
	}{
		{
			name:     "Error level",
			level:    telegraf.Error,
			expected: `Plugin "test" deprecated since version 1.23.0 and will be removed in 2.0.0: please check`,
		},
		{
			name:     "Warn level",
			level:    telegraf.Warn,
			expected: `Plugin "test" deprecated since version 1.23.0 and will be removed in 2.0.0: please check`,
		},
		{
			name:     "None",
			level:    telegraf.None,
			expected: ``,
		},
	}

	// Switch the logger to log to a buffer
	var buf bytes.Buffer
	scanner := bufio.NewScanner(&buf)

	previous := log.Writer()
	log.SetOutput(&buf)
	defer log.SetOutput(previous)

	msg := make(chan string, 1)
	for _, tt := range tests {
		t.Run(tt.name, func(t *testing.T) {
			buf.Reset()
			PrintPluginDeprecationNotice(tt.level, "test", info)

			// Wait for a newline to arrive and timeout for cases where
			// we don't see a message.
			go func() {
				scanner.Scan()
				msg <- scanner.Text()
			}()

			// Reduce the timeout if we do not expect a message
			timeout := 1 * time.Second
			if tt.expected == "" {
				timeout = 100 * time.Microsecond
			}

			var actual string
			select {
			case actual = <-msg:
			case <-time.After(timeout):
			}

			if tt.expected != "" {
				// Remove the time for comparison
				parts := strings.SplitN(actual, " ", 3)
				require.Len(t, parts, 3)
				actual = parts[2]
				expected := deprecationPrefix(tt.level) + ": " + tt.expected
				require.Equal(t, expected, actual)
			} else {
				require.Empty(t, actual)
			}
		})
	}
}

func TestPluginOptionDeprecation(t *testing.T) {
	info := telegraf.DeprecationInfo{
		Since:     "1.23.0",
		RemovalIn: "2.0.0",
		Notice:    "please check",
	}
	var tests = []struct {
		name     string
		level    telegraf.Escalation
		expected string
	}{
		{
			name:     "Error level",
			level:    telegraf.Error,
			expected: `Option "option" of plugin "test" deprecated since version 1.23.0 and will be removed in 2.0.0: please check`,
		},
		{
			name:     "Warn level",
			level:    telegraf.Warn,
			expected: `Option "option" of plugin "test" deprecated since version 1.23.0 and will be removed in 2.0.0: please check`,
		},
		{
			name:     "None",
			level:    telegraf.None,
			expected: ``,
		},
	}

	// Switch the logger to log to a buffer
	var buf bytes.Buffer
	scanner := bufio.NewScanner(&buf)

	previous := log.Writer()
	log.SetOutput(&buf)
	defer log.SetOutput(previous)

	msg := make(chan string, 1)
	for _, tt := range tests {
		t.Run(tt.name, func(t *testing.T) {
			buf.Reset()
			PrintOptionDeprecationNotice(tt.level, "test", "option", info)
			// Wait for a newline to arrive and timeout for cases where
			// we don't see a message.
			go func() {
				scanner.Scan()
				msg <- scanner.Text()
			}()

			// Reduce the timeout if we do not expect a message
			timeout := 1 * time.Second
			if tt.expected == "" {
				timeout = 100 * time.Microsecond
			}

			var actual string
			select {
			case actual = <-msg:
			case <-time.After(timeout):
			}

			if tt.expected != "" {
				// Remove the time for comparison
				parts := strings.SplitN(actual, " ", 3)
				require.Len(t, parts, 3)
				actual = parts[2]
				expected := deprecationPrefix(tt.level) + ": " + tt.expected
				require.Equal(t, expected, actual)
			} else {
				require.Empty(t, actual)
			}
		})
	}
<<<<<<< HEAD
=======
}

func TestPluginOptionValueDeprecation(t *testing.T) {
	info := telegraf.DeprecationInfo{
		Since:     "1.25.0",
		RemovalIn: "2.0.0",
		Notice:    "please check",
	}
	var tests = []struct {
		name     string
		level    telegraf.Escalation
		value    interface{}
		expected string
	}{
		{
			name:     "Error level",
			level:    telegraf.Error,
			value:    "foobar",
			expected: `Value "foobar" for option "option" of plugin "test" deprecated since version 1.25.0 and will be removed in 2.0.0: please check`,
		},
		{
			name:     "Warn level",
			level:    telegraf.Warn,
			value:    "foobar",
			expected: `Value "foobar" for option "option" of plugin "test" deprecated since version 1.25.0 and will be removed in 2.0.0: please check`,
		},
		{
			name:     "None",
			level:    telegraf.None,
			expected: ``,
		},
		{
			name:     "nil value",
			level:    telegraf.Error,
			value:    nil,
			expected: `Value "<nil>" for option "option" of plugin "test" deprecated since version 1.25.0 and will be removed in 2.0.0: please check`,
		},
		{
			name:     "Boolean value",
			level:    telegraf.Error,
			value:    true,
			expected: `Value "true" for option "option" of plugin "test" deprecated since version 1.25.0 and will be removed in 2.0.0: please check`,
		},
		{
			name:     "Integer value",
			level:    telegraf.Error,
			value:    123,
			expected: `Value "123" for option "option" of plugin "test" deprecated since version 1.25.0 and will be removed in 2.0.0: please check`,
		},
	}

	// Switch the logger to log to a buffer
	var buf bytes.Buffer
	previous := log.Writer()
	log.SetOutput(&buf)
	defer log.SetOutput(previous)

	timeout := 1 * time.Second

	for _, tt := range tests {
		t.Run(tt.name, func(t *testing.T) {
			buf.Reset()
			PrintOptionValueDeprecationNotice(tt.level, "test", "option", tt.value, info)

			if tt.expected != "" {
				require.Eventually(t, func() bool {
					return strings.HasSuffix(buf.String(), "\n")
				}, timeout, 100*time.Millisecond)

				// Remove the time for comparison
				parts := strings.SplitN(strings.TrimSpace(buf.String()), " ", 3)
				require.Len(t, parts, 3)
				actual := parts[2]
				expected := deprecationPrefix(tt.level) + ": " + tt.expected
				require.Equal(t, expected, actual)
			} else {
				time.Sleep(timeout)
				require.Empty(t, buf.String())
			}
		})
	}
>>>>>>> d92d7073
}<|MERGE_RESOLUTION|>--- conflicted
+++ resolved
@@ -176,8 +176,6 @@
 			}
 		})
 	}
-<<<<<<< HEAD
-=======
 }
 
 func TestPluginOptionValueDeprecation(t *testing.T) {
@@ -259,5 +257,4 @@
 			}
 		})
 	}
->>>>>>> d92d7073
 }