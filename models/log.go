package models

import (
	"log"
	"reflect"

	"github.com/fatih/color"
	"github.com/influxdata/telegraf"
)

// Logger defines a logging structure for plugins.
type Logger struct {
	OnErrs []func()
	Name   string // Name is the plugin name, will be printed in the `[]`.
}

// NewLogger creates a new logger instance
func NewLogger(pluginType, name, alias string) *Logger {
	return &Logger{
		Name: logName(pluginType, name, alias),
	}
}

// OnErr defines a callback that triggers only when errors are about to be written to the log
func (l *Logger) OnErr(f func()) {
	l.OnErrs = append(l.OnErrs, f)
}

// Errorf logs an error message, patterned after log.Printf.
func (l *Logger) Errorf(format string, args ...interface{}) {
	for _, f := range l.OnErrs {
		f()
	}
	log.Printf("E! ["+l.Name+"] "+format, args...)
}

// Error logs an error message, patterned after log.Print.
func (l *Logger) Error(args ...interface{}) {
	for _, f := range l.OnErrs {
		f()
	}
	log.Print(append([]interface{}{"E! [" + l.Name + "] "}, args...)...)
}

// Debugf logs a debug message, patterned after log.Printf.
func (l *Logger) Debugf(format string, args ...interface{}) {
	log.Printf("D! ["+l.Name+"] "+format, args...)
}

// Debug logs a debug message, patterned after log.Print.
func (l *Logger) Debug(args ...interface{}) {
	log.Print(append([]interface{}{"D! [" + l.Name + "] "}, args...)...)
}

// Warnf logs a warning message, patterned after log.Printf.
func (l *Logger) Warnf(format string, args ...interface{}) {
	log.Printf("W! ["+l.Name+"] "+format, args...)
}

// Warn logs a warning message, patterned after log.Print.
func (l *Logger) Warn(args ...interface{}) {
	log.Print(append([]interface{}{"W! [" + l.Name + "] "}, args...)...)
}

// Infof logs an information message, patterned after log.Printf.
func (l *Logger) Infof(format string, args ...interface{}) {
	log.Printf("I! ["+l.Name+"] "+format, args...)
}

// Info logs an information message, patterned after log.Print.
func (l *Logger) Info(args ...interface{}) {
	log.Print(append([]interface{}{"I! [" + l.Name + "] "}, args...)...)
}

// logName returns the log-friendly name/type.
func logName(pluginType, name, alias string) string {
	if alias == "" {
		return pluginType + "." + name
	}
	return pluginType + "." + name + "::" + alias
}

func SetLoggerOnPlugin(i interface{}, logger telegraf.Logger) {
	valI := reflect.ValueOf(i)

	if valI.Type().Kind() != reflect.Ptr {
		valI = reflect.New(reflect.TypeOf(i))
	}

	field := valI.Elem().FieldByName("Log")
	if !field.IsValid() {
		return
	}

	switch field.Type().String() {
	case "telegraf.Logger":
		if field.CanSet() {
			field.Set(reflect.ValueOf(logger))
		}
	default:
		logger.Debugf("Plugin %q defines a 'Log' field on its struct of an unexpected type %q. Expected telegraf.Logger",
			valI.Type().Name(), field.Type().String())
	}
}

func deprecationPrefix(level telegraf.Escalation) string {
	switch level {
	case telegraf.Warn:
		return "W! " + color.YellowString("DeprecationWarning")
	case telegraf.Error:
		return "E! " + color.RedString("DeprecationError")
	}
	return ""
}

func PrintPluginDeprecationNotice(level telegraf.Escalation, name string, info telegraf.DeprecationInfo) {
	switch level {
	case telegraf.Warn, telegraf.Error:
		prefix := deprecationPrefix(level)

		log.Printf(
			"%s: Plugin %q deprecated since version %s and will be removed in %s: %s",
			prefix, name, info.Since, info.RemovalIn, info.Notice,
		)
	}
}

func PrintOptionDeprecationNotice(level telegraf.Escalation, plugin, option string, info telegraf.DeprecationInfo) {
	switch level {
	case telegraf.Warn, telegraf.Error:
		prefix := deprecationPrefix(level)
		log.Printf(
			"%s: Option %q of plugin %q deprecated since version %s and will be removed in %s: %s",
			prefix, option, plugin, info.Since, info.RemovalIn, info.Notice,
		)
	}
<<<<<<< HEAD
=======
}

func PrintOptionValueDeprecationNotice(level telegraf.Escalation, plugin, option string, value interface{}, info telegraf.DeprecationInfo) {
	switch level {
	case telegraf.Warn, telegraf.Error:
		prefix := deprecationPrefix(level)
		log.Printf(
			`%s: Value "%+v" for option %q of plugin %q deprecated since version %s and will be removed in %s: %s`,
			prefix, value, option, plugin, info.Since, info.RemovalIn, info.Notice,
		)
	}
>>>>>>> d92d7073
}<|MERGE_RESOLUTION|>--- conflicted
+++ resolved
@@ -134,8 +134,6 @@
 			prefix, option, plugin, info.Since, info.RemovalIn, info.Notice,
 		)
 	}
-<<<<<<< HEAD
-=======
 }
 
 func PrintOptionValueDeprecationNotice(level telegraf.Escalation, plugin, option string, value interface{}, info telegraf.DeprecationInfo) {
@@ -147,5 +145,4 @@
 			prefix, value, option, plugin, info.Since, info.RemovalIn, info.Notice,
 		)
 	}
->>>>>>> d92d7073
 }