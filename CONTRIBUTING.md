--- conflicted
+++ resolved
@@ -1,10 +1,6 @@
 # Contributing to Telegraf
 
-<<<<<<< HEAD
-There are many ways to get involved in the Telegraf project! From opening issues, creating pull requests, to joining the conversation in Slack. We would to see you contribute your expertise and join our community. To get started review this document to learn best practices.
-=======
 There are many ways to get involved in the Telegraf project! From opening issues, creating pull requests, to joining the conversation in Slack. We would love to see you contribute your expertise and join our community. To get started review this document to learn best practices.
->>>>>>> 73121bd1
 
 ![tiger](assets/GopherAndTiger.png "tiger")
 
