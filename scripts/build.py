--- conflicted
+++ resolved
@@ -95,11 +95,7 @@
     "freebsd": [ "tar" ]
 }
 
-<<<<<<< HEAD
-next_version = '1.6.0'
-=======
 next_version = '1.7.0'
->>>>>>> bb796f9d
 
 ################
 #### Telegraf Functions
