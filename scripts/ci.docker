<<<<<<< HEAD
FROM golang:1.18.4
=======
FROM golang:1.21.5
>>>>>>> d92d7073

RUN chmod -R 755 "$GOPATH"

RUN DEBIAN_FRONTEND=noninteractive \
	apt update && apt install -y --no-install-recommends \
	autoconf \
	git \
	libtool \
	locales \
	make \
	awscli \
	rpm \
	ruby \
	ruby-dev \
	zip && \
	rm -rf /var/lib/apt/lists/*

RUN ln -sf /usr/share/zoneinfo/Etc/UTC /etc/localtime
RUN locale-gen C.UTF-8 || true
ENV LANG=C.UTF-8

RUN gem install fpm<|MERGE_RESOLUTION|>--- conflicted
+++ resolved
@@ -1,8 +1,4 @@
-<<<<<<< HEAD
-FROM golang:1.18.4
-=======
 FROM golang:1.21.5
->>>>>>> d92d7073
 
 RUN chmod -R 755 "$GOPATH"
 
