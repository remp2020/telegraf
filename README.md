--- conflicted
+++ resolved
@@ -46,20 +46,17 @@
 repo key and setup a new sources.list entry:
 
 ```shell
-<<<<<<< HEAD
 wget -qO- https://repos.influxdata.com/influxdb.key | sudo tee /etc/apt/trusted.gpg.d/influxdata.asc >/dev/null
 echo "deb https://repos.influxdata.com/debian stable main" | sudo tee /etc/apt/sources.list.d/influxdata.list
 # influxdb.key GPG Fingerprint: 05CE15085FC09D18E99EFB22684A14CF2582E0C5
 wget -q https://repos.influxdata.com/influxdb.key
 echo '23a1c8836f0afc5ed24e0486339d7cc8f6790b83886c4c96995b88a061c5bb5d influxdb.key' | sha256sum -c && cat influxdb.key | gpg --dearmor | sudo tee /etc/apt/trusted.gpg.d/influxdb.gpg > /dev/null
 echo 'deb [signed-by=/etc/apt/trusted.gpg.d/influxdb.gpg] https://repos.influxdata.com/debian stable main' | sudo tee /etc/apt/sources.list.d/influxdata.list
-=======
 # influxdata-archive_compat.key GPG fingerprint:
 #     9D53 9D90 D332 8DC7 D6C8 D3B9 D8FF 8E1F 7DF8 B07E
 wget -q https://repos.influxdata.com/influxdata-archive_compat.key
 echo '393e8779c89ac8d958f81f942f9ad7fb82a25e133faddaf92e15b16e6ac9ce4c influxdata-archive_compat.key' | sha256sum -c && cat influxdata-archive_compat.key | gpg --dearmor | sudo tee /etc/apt/trusted.gpg.d/influxdata-archive_compat.gpg > /dev/null
 echo 'deb [signed-by=/etc/apt/trusted.gpg.d/influxdata-archive_compat.gpg] https://repos.influxdata.com/debian stable main' | sudo tee /etc/apt/sources.list.d/influxdata.list
->>>>>>> d92d7073
 sudo apt-get update && sudo apt-get install telegraf
 ```
 
@@ -67,12 +64,9 @@
 file and install telegraf:
 
 ```shell
-<<<<<<< HEAD
 # influxdb.key GPG Fingerprint: 05CE15085FC09D18E99EFB22684A14CF2582E0C5
-=======
 # influxdata-archive_compat.key GPG fingerprint:
 #     9D53 9D90 D332 8DC7 D6C8 D3B9 D8FF 8E1F 7DF8 B07E
->>>>>>> d92d7073
 cat <<EOF | sudo tee /etc/yum.repos.d/influxdata.repo
 [influxdata]
 name = InfluxData Repository - Stable
@@ -86,15 +80,12 @@
 
 ### Build From Source
 
-<<<<<<< HEAD
 Telegraf requires Go version 1.14 or newer, the Makefile requires GNU make.
 
 1. [Install Go](https://golang.org/doc/install) >=1.14 (1.15 recommended)
 Telegraf requires Go version 1.17 or newer, the Makefile requires GNU make.
 Telegraf requires Go version 1.18 or newer, the Makefile requires GNU make.
-=======
 Telegraf requires Go version 1.21 or newer and the Makefile requires GNU make.
->>>>>>> d92d7073
 
 On Windows, the makefile requires the use of a bash terminal to support all makefile targets.
 An easy option to get bash for windows is using the version that comes with [git for windows](https://gitforwindows.org/).
