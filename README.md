--- conflicted
+++ resolved
@@ -37,12 +37,9 @@
 ### From Source:
 
 Telegraf requires golang version 1.9 or newer, the Makefile requires GNU make.
-<<<<<<< HEAD
 
 Dependencies are managed with [gdm](https://github.com/sparrc/gdm),
 which is installed by the Makefile if you don't have it already.
-=======
->>>>>>> ae9efb2f
 
 1. [Install Go](https://golang.org/doc/install) >=1.9 (1.10 recommended)
 2. [Install dep](https://golang.github.io/dep/docs/installation.html) ==v0.5.0
