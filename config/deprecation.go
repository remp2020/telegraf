package config

import (
	"fmt"
	"log"
	"reflect"
	"sort"
	"strings"

	"github.com/coreos/go-semver/semver"
	"github.com/fatih/color"

	"github.com/influxdata/telegraf"
	"github.com/influxdata/telegraf/models"
	"github.com/influxdata/telegraf/plugins/aggregators"
	"github.com/influxdata/telegraf/plugins/inputs"
	"github.com/influxdata/telegraf/plugins/outputs"
	"github.com/influxdata/telegraf/plugins/processors"
)

<<<<<<< HEAD
// deprecationInfo contains all important information to describe a deprecated entity
type deprecationInfo struct {
=======
// DeprecationInfo contains all important information to describe a deprecated entity
type DeprecationInfo struct {
>>>>>>> d92d7073
	// Name of the plugin or plugin option
	Name string
	// LogLevel is the level of deprecation which currently corresponds to a log-level
	LogLevel telegraf.Escalation
	info     telegraf.DeprecationInfo
}

<<<<<<< HEAD
func (di *deprecationInfo) determineEscalation(telegrafVersion *semver.Version) error {
=======
func (di *DeprecationInfo) determineEscalation(telegrafVersion *semver.Version) error {
>>>>>>> d92d7073
	di.LogLevel = telegraf.None
	if di.info.Since == "" {
		return nil
	}

	since, err := semver.NewVersion(di.info.Since)
	if err != nil {
		return fmt.Errorf("cannot parse 'since' version %q: %w", di.info.Since, err)
	}

	var removal *semver.Version
	if di.info.RemovalIn != "" {
		removal, err = semver.NewVersion(di.info.RemovalIn)
		if err != nil {
			return fmt.Errorf("cannot parse 'removal' version %q: %w", di.info.RemovalIn, err)
		}
	} else {
		removal = &semver.Version{Major: since.Major}
		removal.BumpMajor()
		di.info.RemovalIn = removal.String()
	}

	// Drop potential pre-release tags
	version := semver.Version{
		Major: telegrafVersion.Major,
		Minor: telegrafVersion.Minor,
		Patch: telegrafVersion.Patch,
	}
	if !version.LessThan(*removal) {
		di.LogLevel = telegraf.Error
	} else if !version.LessThan(*since) {
		di.LogLevel = telegraf.Warn
	}
	return nil
}

// PluginDeprecationInfo holds all information about a deprecated plugin or it's options
type PluginDeprecationInfo struct {
	DeprecationInfo

	// Options deprecated for this plugin
	Options []DeprecationInfo
}

func (c *Config) incrementPluginDeprecations(category string) {
	newcounts := []int64{1, 0}
	if counts, found := c.Deprecations[category]; found {
		newcounts = []int64{counts[0] + 1, counts[1]}
	}
	c.Deprecations[category] = newcounts
}

func (c *Config) incrementPluginOptionDeprecations(category string) {
	newcounts := []int64{0, 1}
	if counts, found := c.Deprecations[category]; found {
		newcounts = []int64{counts[0], counts[1] + 1}
	}
	c.Deprecations[category] = newcounts
}

func (c *Config) collectDeprecationInfo(category, name string, plugin interface{}, all bool) PluginDeprecationInfo {
	info := PluginDeprecationInfo{
		DeprecationInfo: DeprecationInfo{
			Name:     category + "." + name,
			LogLevel: telegraf.None,
		},
	}

	// First check if the whole plugin is deprecated
	switch category {
	case "aggregators":
		if pi, deprecated := aggregators.Deprecations[name]; deprecated {
			info.DeprecationInfo.info = pi
		}
	case "inputs":
		if pi, deprecated := inputs.Deprecations[name]; deprecated {
			info.DeprecationInfo.info = pi
		}
	case "outputs":
		if pi, deprecated := outputs.Deprecations[name]; deprecated {
			info.DeprecationInfo.info = pi
		}
	case "processors":
		if pi, deprecated := processors.Deprecations[name]; deprecated {
			info.DeprecationInfo.info = pi
		}
	}
	if err := info.determineEscalation(c.version); err != nil {
		panic(fmt.Errorf("plugin %q: %w", info.Name, err))
	}
	if info.LogLevel != telegraf.None {
		c.incrementPluginDeprecations(category)
	}

	// Allow checking for names only.
	if plugin == nil {
		return info
	}

	// Check for deprecated options
	walkPluginStruct(reflect.ValueOf(plugin), func(field reflect.StructField, value reflect.Value) {
		// Try to report only those fields that are set
		if !all && value.IsZero() {
			return
		}

		tags := strings.SplitN(field.Tag.Get("deprecated"), ";", 3)
		if len(tags) < 1 || tags[0] == "" {
			return
		}
		optionInfo := DeprecationInfo{Name: field.Name}
		optionInfo.info.Since = tags[0]

		if len(tags) > 1 {
			optionInfo.info.Notice = tags[len(tags)-1]
		}
		if len(tags) > 2 {
			optionInfo.info.RemovalIn = tags[1]
		}
		if err := optionInfo.determineEscalation(c.version); err != nil {
			panic(fmt.Errorf("plugin %q option %q: %w", info.Name, field.Name, err))
		}

		if optionInfo.LogLevel != telegraf.None {
			c.incrementPluginOptionDeprecations(category)
		}

		// Get the toml field name
		option := field.Tag.Get("toml")
		if option != "" {
			optionInfo.Name = option
		}
		info.Options = append(info.Options, optionInfo)
	})

	return info
}

func (c *Config) printUserDeprecation(category, name string, plugin interface{}) error {
	info := c.collectDeprecationInfo(category, name, plugin, false)
	models.PrintPluginDeprecationNotice(info.LogLevel, info.Name, info.info)

	if info.LogLevel == telegraf.Error {
		return fmt.Errorf("plugin deprecated")
	}

	// Print deprecated options
	deprecatedOptions := make([]string, 0)
	for _, option := range info.Options {
		models.PrintOptionDeprecationNotice(option.LogLevel, info.Name, option.Name, option.info)
		if option.LogLevel == telegraf.Error {
			deprecatedOptions = append(deprecatedOptions, option.Name)
		}
	}

	if len(deprecatedOptions) > 0 {
		return fmt.Errorf("plugin options %q deprecated", strings.Join(deprecatedOptions, ","))
	}

	return nil
}

func (c *Config) CollectDeprecationInfos(inFilter, outFilter, aggFilter, procFilter []string) map[string][]PluginDeprecationInfo {
	infos := make(map[string][]PluginDeprecationInfo)

	infos["inputs"] = make([]PluginDeprecationInfo, 0)
	for name, creator := range inputs.Inputs {
		if len(inFilter) > 0 && !sliceContains(name, inFilter) {
			continue
		}

		plugin := creator()
		info := c.collectDeprecationInfo("inputs", name, plugin, true)

		if info.LogLevel != telegraf.None || len(info.Options) > 0 {
			infos["inputs"] = append(infos["inputs"], info)
		}
	}

	infos["outputs"] = make([]PluginDeprecationInfo, 0)
	for name, creator := range outputs.Outputs {
		if len(outFilter) > 0 && !sliceContains(name, outFilter) {
			continue
		}

		plugin := creator()
		info := c.collectDeprecationInfo("outputs", name, plugin, true)

		if info.LogLevel != telegraf.None || len(info.Options) > 0 {
			infos["outputs"] = append(infos["outputs"], info)
		}
	}

	infos["processors"] = make([]PluginDeprecationInfo, 0)
	for name, creator := range processors.Processors {
		if len(procFilter) > 0 && !sliceContains(name, procFilter) {
			continue
		}

		plugin := creator()
		info := c.collectDeprecationInfo("processors", name, plugin, true)

		if info.LogLevel != telegraf.None || len(info.Options) > 0 {
			infos["processors"] = append(infos["processors"], info)
		}
	}

	infos["aggregators"] = make([]PluginDeprecationInfo, 0)
	for name, creator := range aggregators.Aggregators {
		if len(aggFilter) > 0 && !sliceContains(name, aggFilter) {
			continue
		}

		plugin := creator()
		info := c.collectDeprecationInfo("aggregators", name, plugin, true)

		if info.LogLevel != telegraf.None || len(info.Options) > 0 {
			infos["aggregators"] = append(infos["aggregators"], info)
		}
	}

	return infos
}

func (c *Config) PrintDeprecationList(plugins []PluginDeprecationInfo) {
	sort.Slice(plugins, func(i, j int) bool { return plugins[i].Name < plugins[j].Name })

	for _, plugin := range plugins {
		switch plugin.LogLevel {
		case telegraf.Warn, telegraf.Error:
<<<<<<< HEAD
			_, _ = fmt.Printf(
=======
			fmt.Printf(
>>>>>>> d92d7073
				"  %-40s %-5s since %-5s removal in %-5s %s\n",
				plugin.Name, plugin.LogLevel, plugin.info.Since, plugin.info.RemovalIn, plugin.info.Notice,
			)
		}

		if len(plugin.Options) < 1 {
			continue
		}
		sort.Slice(plugin.Options, func(i, j int) bool { return plugin.Options[i].Name < plugin.Options[j].Name })
		for _, option := range plugin.Options {
			fmt.Printf(
				"  %-40s %-5s since %-5s removal in %-5s %s\n",
				plugin.Name+"/"+option.Name, option.LogLevel, option.info.Since, option.info.RemovalIn, option.info.Notice,
			)
		}
	}
}

func printHistoricPluginDeprecationNotice(category, name string, info telegraf.DeprecationInfo) {
	prefix := "E! " + color.RedString("DeprecationError")
	log.Printf(
		"%s: Plugin %q deprecated since version %s and removed: %s",
		prefix, category+"."+name, info.Since, info.Notice,
	)
}

// walkPluginStruct iterates over the fields of a structure in depth-first search (to cover nested structures)
// and calls the given function for every visited field.
func walkPluginStruct(value reflect.Value, fn func(f reflect.StructField, fv reflect.Value)) {
	v := reflect.Indirect(value)
	t := v.Type()

	// Only works on structs
	if t.Kind() != reflect.Struct {
		return
	}

	// Walk over the struct fields and call the given function. If we encounter more complex embedded
	// elements (structs, slices/arrays, maps) we need to descend into those elements as they might
	// contain structures nested in the current structure.
	for i := 0; i < t.NumField(); i++ {
		field := t.Field(i)
		fieldValue := v.Field(i)

		if field.PkgPath != "" {
			continue
		}
		switch field.Type.Kind() {
		case reflect.Struct:
			walkPluginStruct(fieldValue, fn)
		case reflect.Array, reflect.Slice:
			for j := 0; j < fieldValue.Len(); j++ {
				element := fieldValue.Index(j)
				// The array might contain structs
				walkPluginStruct(element, fn)
				fn(field, element)
			}
		case reflect.Map:
			iter := fieldValue.MapRange()
			for iter.Next() {
				element := iter.Value()
				// The map might contain structs
				walkPluginStruct(element, fn)
				fn(field, element)
			}
		}
		fn(field, fieldValue)
	}
}<|MERGE_RESOLUTION|>--- conflicted
+++ resolved
@@ -18,13 +18,8 @@
 	"github.com/influxdata/telegraf/plugins/processors"
 )
 
-<<<<<<< HEAD
-// deprecationInfo contains all important information to describe a deprecated entity
-type deprecationInfo struct {
-=======
 // DeprecationInfo contains all important information to describe a deprecated entity
 type DeprecationInfo struct {
->>>>>>> d92d7073
 	// Name of the plugin or plugin option
 	Name string
 	// LogLevel is the level of deprecation which currently corresponds to a log-level
@@ -32,11 +27,7 @@
 	info     telegraf.DeprecationInfo
 }
 
-<<<<<<< HEAD
-func (di *deprecationInfo) determineEscalation(telegrafVersion *semver.Version) error {
-=======
 func (di *DeprecationInfo) determineEscalation(telegrafVersion *semver.Version) error {
->>>>>>> d92d7073
 	di.LogLevel = telegraf.None
 	if di.info.Since == "" {
 		return nil
@@ -267,11 +258,7 @@
 	for _, plugin := range plugins {
 		switch plugin.LogLevel {
 		case telegraf.Warn, telegraf.Error:
-<<<<<<< HEAD
-			_, _ = fmt.Printf(
-=======
 			fmt.Printf(
->>>>>>> d92d7073
 				"  %-40s %-5s since %-5s removal in %-5s %s\n",
 				plugin.Name, plugin.LogLevel, plugin.info.Since, plugin.info.RemovalIn, plugin.info.Notice,
 			)
