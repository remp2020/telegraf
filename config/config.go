package config

import (
	"bytes"
	"crypto/tls"
	_ "embed"
<<<<<<< HEAD
=======
	"errors"
>>>>>>> e601f91c
	"fmt"
	"io"
	"log"
	"net/http"
	"net/url"
	"os"
	"path/filepath"
	"reflect"
	"regexp"
	"runtime"
	"sort"
	"strconv"
	"strings"
	"sync"
	"time"

	"github.com/coreos/go-semver/semver"

	"github.com/influxdata/telegraf"
	"github.com/influxdata/telegraf/internal"
	"github.com/influxdata/telegraf/models"
	"github.com/influxdata/telegraf/plugins/aggregators"
	"github.com/influxdata/telegraf/plugins/inputs"
	"github.com/influxdata/telegraf/plugins/outputs"
	"github.com/influxdata/telegraf/plugins/parsers"
	"github.com/influxdata/telegraf/plugins/parsers/temporary/json_v2"
	"github.com/influxdata/telegraf/plugins/processors"
	"github.com/influxdata/telegraf/plugins/serializers"
	"github.com/influxdata/toml"
	"github.com/influxdata/toml/ast"
)

var (
	// envVarRe is a regex to find environment variables in the config file
	envVarRe = regexp.MustCompile(`\$\{(\w+)\}|\$(\w+)`)

	envVarEscaper = strings.NewReplacer(
		`"`, `\"`,
		`\`, `\\`,
	)
	httpLoadConfigRetryInterval = 10 * time.Second

	// fetchURLRe is a regex to determine whether the requested file should
	// be fetched from a remote or read from the filesystem.
	fetchURLRe = regexp.MustCompile(`^\w+://`)
)

// Config specifies the URL/user/password for the database that telegraf
// will be logging to, as well as all the plugins that the user has
// specified
type Config struct {
	toml              *toml.Config
	errs              []error // config load errors.
	UnusedFields      map[string]bool
	unusedFieldsMutex *sync.Mutex

	Tags          map[string]string
	InputFilters  []string
	OutputFilters []string

	Agent       *AgentConfig
	Inputs      []*models.RunningInput
	Outputs     []*models.RunningOutput
	Aggregators []*models.RunningAggregator
	// Processors have a slice wrapper type because they need to be sorted
	Processors    models.RunningProcessors
	AggProcessors models.RunningProcessors
	// Parsers are created by their inputs during gather. Config doesn't keep track of them
	// like the other plugins because they need to be garbage collected (See issue #11809)

	Deprecations map[string][]int64
	version      *semver.Version
}

// NewConfig creates a new struct to hold the Telegraf config.
// For historical reasons, It holds the actual instances of the running plugins
// once the configuration is parsed.
func NewConfig() *Config {
	c := &Config{
		UnusedFields:      map[string]bool{},
		unusedFieldsMutex: &sync.Mutex{},

		// Agent defaults:
		Agent: &AgentConfig{
			Interval:                   Duration(10 * time.Second),
			RoundInterval:              true,
			FlushInterval:              Duration(10 * time.Second),
			LogTarget:                  "file",
			LogfileRotationMaxArchives: 5,
		},

		Tags:          make(map[string]string),
		Inputs:        make([]*models.RunningInput, 0),
		Outputs:       make([]*models.RunningOutput, 0),
		Processors:    make([]*models.RunningProcessor, 0),
		AggProcessors: make([]*models.RunningProcessor, 0),
		InputFilters:  make([]string, 0),
		OutputFilters: make([]string, 0),
		Deprecations:  make(map[string][]int64),
	}

	// Handle unknown version
	version := internal.Version
	if version == "" || version == "unknown" {
		version = "0.0.0-unknown"
	}
	c.version = semver.New(version)

	tomlCfg := &toml.Config{
		NormFieldName: toml.DefaultConfig.NormFieldName,
		FieldToKey:    toml.DefaultConfig.FieldToKey,
		MissingField:  c.missingTomlField,
	}
	c.toml = tomlCfg

	return c
}

// AgentConfig defines configuration that will be used by the Telegraf agent
type AgentConfig struct {
	// Interval at which to gather information
	Interval Duration

	// RoundInterval rounds collection interval to 'interval'.
	//     ie, if Interval=10s then always collect on :00, :10, :20, etc.
	RoundInterval bool

	// Collected metrics are rounded to the precision specified. Precision is
	// specified as an interval with an integer + unit (e.g. 0s, 10ms, 2us, 4s).
	// Valid time units are "ns", "us" (or "µs"), "ms", "s".
	//
	// By default or when set to "0s", precision will be set to the same
	// timestamp order as the collection interval, with the maximum being 1s:
	//   ie, when interval = "10s", precision will be "1s"
	//       when interval = "250ms", precision will be "1ms"
	//
	// Precision will NOT be used for service inputs. It is up to each individual
	// service input to set the timestamp at the appropriate precision.
	Precision Duration

	// CollectionJitter is used to jitter the collection by a random amount.
	// Each plugin will sleep for a random time within jitter before collecting.
	// This can be used to avoid many plugins querying things like sysfs at the
	// same time, which can have a measurable effect on the system.
	CollectionJitter Duration

	// CollectionOffset is used to shift the collection by the given amount.
	// This can be be used to avoid many plugins querying constraint devices
	// at the same time by manually scheduling them in time.
	CollectionOffset Duration

	// FlushInterval is the Interval at which to flush data
	FlushInterval Duration

	// FlushJitter Jitters the flush interval by a random amount.
	// This is primarily to avoid large write spikes for users running a large
	// number of telegraf instances.
	// ie, a jitter of 5s and interval 10s means flushes will happen every 10-15s
	FlushJitter Duration

	// MetricBatchSize is the maximum number of metrics that is wrote to an
	// output plugin in one call.
	MetricBatchSize int

	// MetricBufferLimit is the max number of metrics that each output plugin
	// will cache. The buffer is cleared when a successful write occurs. When
	// full, the oldest metrics will be overwritten. This number should be a
	// multiple of MetricBatchSize. Due to current implementation, this could
	// not be less than 2 times MetricBatchSize.
	MetricBufferLimit int

	// FlushBufferWhenFull tells Telegraf to flush the metric buffer whenever
	// it fills up, regardless of FlushInterval. Setting this option to true
	// does _not_ deactivate FlushInterval.
	FlushBufferWhenFull bool `toml:"flush_buffer_when_full" deprecated:"0.13.0;2.0.0;option is ignored"`

	// TODO(cam): Remove UTC and parameter, they are no longer
	// valid for the agent config. Leaving them here for now for backwards-
	// compatibility
	UTC bool `toml:"utc" deprecated:"1.0.0;option is ignored"`

	// Debug is the option for running in debug mode
	Debug bool `toml:"debug"`

	// Quiet is the option for running in quiet mode
	Quiet bool `toml:"quiet"`

	// Log target controls the destination for logs and can be one of "file",
	// "stderr" or, on Windows, "eventlog".  When set to "file", the output file
	// is determined by the "logfile" setting.
	LogTarget string `toml:"logtarget"`

	// Name of the file to be logged to when using the "file" logtarget.  If set to
	// the empty string then logs are written to stderr.
	Logfile string `toml:"logfile"`

	// The file will be rotated after the time interval specified.  When set
	// to 0 no time based rotation is performed.
	LogfileRotationInterval Duration `toml:"logfile_rotation_interval"`

	// The logfile will be rotated when it becomes larger than the specified
	// size.  When set to 0 no size based rotation is performed.
	LogfileRotationMaxSize Size `toml:"logfile_rotation_max_size"`

	// Maximum number of rotated archives to keep, any older logs are deleted.
	// If set to -1, no archives are removed.
	LogfileRotationMaxArchives int `toml:"logfile_rotation_max_archives"`

	// Pick a timezone to use when logging or type 'local' for local time.
	LogWithTimezone string `toml:"log_with_timezone"`

	Hostname     string
	OmitHostname bool

	// Method for translating SNMP objects. 'netsnmp' to call external programs,
	// 'gosmi' to use the built-in library.
	SnmpTranslator string `toml:"snmp_translator"`
}

// InputNames returns a list of strings of the configured inputs.
func (c *Config) InputNames() []string {
	var name []string
	for _, input := range c.Inputs {
		name = append(name, input.Config.Name)
	}
	return PluginNameCounts(name)
}

// AggregatorNames returns a list of strings of the configured aggregators.
func (c *Config) AggregatorNames() []string {
	var name []string
	for _, aggregator := range c.Aggregators {
		name = append(name, aggregator.Config.Name)
	}
	return PluginNameCounts(name)
}

// ProcessorNames returns a list of strings of the configured processors.
func (c *Config) ProcessorNames() []string {
	var name []string
	for _, processor := range c.Processors {
		name = append(name, processor.Config.Name)
	}
	return PluginNameCounts(name)
}

// OutputNames returns a list of strings of the configured outputs.
func (c *Config) OutputNames() []string {
	var name []string
	for _, output := range c.Outputs {
		name = append(name, output.Config.Name)
	}
	return PluginNameCounts(name)
}

// PluginNameCounts returns a list of sorted plugin names and their count
func PluginNameCounts(plugins []string) []string {
	names := make(map[string]int)
	for _, plugin := range plugins {
		names[plugin]++
	}

	var namecount []string
	for name, count := range names {
		if count == 1 {
			namecount = append(namecount, name)
		} else {
			namecount = append(namecount, fmt.Sprintf("%s (%dx)", name, count))
		}
	}

	sort.Strings(namecount)
	return namecount
}

// ListTags returns a string of tags specified in the config,
// line-protocol style
func (c *Config) ListTags() string {
	var tags []string

	for k, v := range c.Tags {
		tags = append(tags, fmt.Sprintf("%s=%s", k, v))
	}

	sort.Strings(tags)

	return strings.Join(tags, " ")
}

<<<<<<< HEAD
var header = `# Telegraf Configuration
#
# Telegraf is entirely plugin driven. All metrics are gathered from the
# declared inputs, and sent to the declared outputs.
#
# Plugins must be declared in here to be active.
# To deactivate a plugin, comment out the name and any variables.
#
# Use 'telegraf -config telegraf.conf -test' to see what metrics a config
# file would generate.
#
# Environment variables can be used anywhere in this config file, simply surround
# them with ${}. For strings the variable must be within quotes (ie, "${STR_VAR}"),
# for numbers and booleans they should be plain (ie, ${INT_VAR}, ${BOOL_VAR})

`
var globalTagsConfig = `
# Global tags can be specified here in key="value" format.
[global_tags]
  # dc = "us-east-1" # will tag all metrics with dc=us-east-1
  # rack = "1a"
  ## Environment variables can be used as tags, and throughout the config file
  # user = "$USER"

`

// DO NOT REMOVE THE NEXT TWO LINES! This is required to embed the agentConfig data.
//go:embed agent.conf
var agentConfig string

var outputHeader = `
###############################################################################
#                            OUTPUT PLUGINS                                   #
###############################################################################

`

var processorHeader = `
###############################################################################
#                            PROCESSOR PLUGINS                                #
###############################################################################

`

var aggregatorHeader = `
###############################################################################
#                            AGGREGATOR PLUGINS                               #
###############################################################################

`

var inputHeader = `
###############################################################################
#                            INPUT PLUGINS                                    #
###############################################################################

`

var serviceInputHeader = `
###############################################################################
#                            SERVICE INPUT PLUGINS                            #
###############################################################################

`

// PrintSampleConfig prints the sample config
func PrintSampleConfig(
	sectionFilters []string,
	inputFilters []string,
	outputFilters []string,
	aggregatorFilters []string,
	processorFilters []string,
) {
	// print headers
	fmt.Print(header)

	if len(sectionFilters) == 0 {
		sectionFilters = sectionDefaults
	}
	printFilteredGlobalSections(sectionFilters)

	// print output plugins
	if sliceContains("outputs", sectionFilters) {
		if len(outputFilters) != 0 {
			if len(outputFilters) >= 3 && outputFilters[1] != "none" {
				fmt.Print(outputHeader)
			}
			printFilteredOutputs(outputFilters, false)
		} else {
			fmt.Print(outputHeader)
			printFilteredOutputs(outputDefaults, false)
			// Print non-default outputs, commented
			var pnames []string
			for pname := range outputs.Outputs {
				if !sliceContains(pname, outputDefaults) {
					pnames = append(pnames, pname)
				}
			}
			sort.Strings(pnames)
			printFilteredOutputs(pnames, true)
		}
	}

	// print processor plugins
	if sliceContains("processors", sectionFilters) {
		if len(processorFilters) != 0 {
			if len(processorFilters) >= 3 && processorFilters[1] != "none" {
				fmt.Print(processorHeader)
			}
			printFilteredProcessors(processorFilters, false)
		} else {
			fmt.Print(processorHeader)
			pnames := []string{}
			for pname := range processors.Processors {
				pnames = append(pnames, pname)
			}
			sort.Strings(pnames)
			printFilteredProcessors(pnames, true)
		}
	}

	// print aggregator plugins
	if sliceContains("aggregators", sectionFilters) {
		if len(aggregatorFilters) != 0 {
			if len(aggregatorFilters) >= 3 && aggregatorFilters[1] != "none" {
				fmt.Print(aggregatorHeader)
			}
			printFilteredAggregators(aggregatorFilters, false)
		} else {
			fmt.Print(aggregatorHeader)
			pnames := []string{}
			for pname := range aggregators.Aggregators {
				pnames = append(pnames, pname)
			}
			sort.Strings(pnames)
			printFilteredAggregators(pnames, true)
		}
	}

	// print input plugins
	if sliceContains("inputs", sectionFilters) {
		if len(inputFilters) != 0 {
			if len(inputFilters) >= 3 && inputFilters[1] != "none" {
				fmt.Print(inputHeader)
			}
			printFilteredInputs(inputFilters, false)
		} else {
			fmt.Print(inputHeader)
			printFilteredInputs(inputDefaults, false)
			// Print non-default inputs, commented
			var pnames []string
			for pname := range inputs.Inputs {
				if !sliceContains(pname, inputDefaults) {
					pnames = append(pnames, pname)
				}
			}
			sort.Strings(pnames)
			printFilteredInputs(pnames, true)
		}
	}
}

func printFilteredProcessors(processorFilters []string, commented bool) {
	// Filter processors
	var pnames []string
	for pname := range processors.Processors {
		if sliceContains(pname, processorFilters) {
			pnames = append(pnames, pname)
		}
	}
	sort.Strings(pnames)

	// Print Outputs
	for _, pname := range pnames {
		creator := processors.Processors[pname]
		output := creator()
		printConfig(pname, output, "processors", commented, processors.Deprecations[pname])
	}
}

func printFilteredAggregators(aggregatorFilters []string, commented bool) {
	// Filter outputs
	var anames []string
	for aname := range aggregators.Aggregators {
		if sliceContains(aname, aggregatorFilters) {
			anames = append(anames, aname)
		}
	}
	sort.Strings(anames)

	// Print Outputs
	for _, aname := range anames {
		creator := aggregators.Aggregators[aname]
		output := creator()
		printConfig(aname, output, "aggregators", commented, aggregators.Deprecations[aname])
	}
}

func printFilteredInputs(inputFilters []string, commented bool) {
	// Filter inputs
	var pnames []string
	for pname := range inputs.Inputs {
		if sliceContains(pname, inputFilters) {
			pnames = append(pnames, pname)
		}
	}
	sort.Strings(pnames)

	// cache service inputs to print them at the end
	servInputs := make(map[string]telegraf.ServiceInput)
	// for alphabetical looping:
	servInputNames := []string{}

	// Print Inputs
	for _, pname := range pnames {
		// Skip inputs that are registered twice for backward compatibility
		switch pname {
		case "cisco_telemetry_gnmi", "io", "KNXListener":
			continue
		}
		creator := inputs.Inputs[pname]
		input := creator()

		if p, ok := input.(telegraf.ServiceInput); ok {
			servInputs[pname] = p
			servInputNames = append(servInputNames, pname)
			continue
		}

		printConfig(pname, input, "inputs", commented, inputs.Deprecations[pname])
	}

	// Print Service Inputs
	if len(servInputs) == 0 {
		return
	}
	sort.Strings(servInputNames)

	fmt.Print(serviceInputHeader)
	for _, name := range servInputNames {
		printConfig(name, servInputs[name], "inputs", commented, inputs.Deprecations[name])
	}
}

func printFilteredOutputs(outputFilters []string, commented bool) {
	// Filter outputs
	var onames []string
	for oname := range outputs.Outputs {
		if sliceContains(oname, outputFilters) {
			onames = append(onames, oname)
		}
	}
	sort.Strings(onames)

	// Print Outputs
	for _, oname := range onames {
		creator := outputs.Outputs[oname]
		output := creator()
		printConfig(oname, output, "outputs", commented, outputs.Deprecations[oname])
	}
}

func printFilteredGlobalSections(sectionFilters []string) {
	if sliceContains("global_tags", sectionFilters) {
		fmt.Print(globalTagsConfig)
	}

	if sliceContains("agent", sectionFilters) {
		fmt.Print(agentConfig)
	}
}

func printConfig(name string, p telegraf.PluginDescriber, op string, commented bool, di telegraf.DeprecationInfo) {
	comment := ""
	if commented {
		comment = "# "
	}

	if di.Since != "" {
		removalNote := ""
		if di.RemovalIn != "" {
			removalNote = " and will be removed in " + di.RemovalIn
		}
		fmt.Printf("\n%s ## DEPRECATED: The '%s' plugin is deprecated in version %s%s, %s.", comment, name, di.Since, removalNote, di.Notice)
	}

	config := p.SampleConfig()
	if config == "" {
		fmt.Printf("\n#[[%s.%s]]", op, name)
		fmt.Printf("\n%s  # no configuration\n\n", comment)
	} else {
		lines := strings.Split(config, "\n")
		fmt.Print("\n")
		for i, line := range lines {
			if i == len(lines)-1 {
				fmt.Print("\n")
				continue
			}
			fmt.Print(strings.TrimRight(comment+line, " ") + "\n")
		}
	}
}

=======
>>>>>>> e601f91c
func sliceContains(name string, list []string) bool {
	for _, b := range list {
		if b == name {
			return true
		}
	}
	return false
}

// LoadDirectory loads all toml config files found in the specified path, recursively.
func (c *Config) LoadDirectory(path string) error {
	walkfn := func(thispath string, info os.FileInfo, _ error) error {
		if info == nil {
			log.Printf("W! Telegraf is not permitted to read %s", thispath)
			return nil
		}

		if info.IsDir() {
			if strings.HasPrefix(info.Name(), "..") {
				// skip Kubernetes mounts, prevening loading the same config twice
				return filepath.SkipDir
			}

			return nil
		}
		name := info.Name()
		if len(name) < 6 || name[len(name)-5:] != ".conf" {
			return nil
		}
		err := c.LoadConfig(thispath)
		if err != nil {
			return err
		}
		return nil
	}
	return filepath.Walk(path, walkfn)
}

// Try to find a default config file at these locations (in order):
//  1. $TELEGRAF_CONFIG_PATH
//  2. $HOME/.telegraf/telegraf.conf
//  3. /etc/telegraf/telegraf.conf
func getDefaultConfigPath() (string, error) {
	envfile := os.Getenv("TELEGRAF_CONFIG_PATH")
	homefile := os.ExpandEnv("${HOME}/.telegraf/telegraf.conf")
	etcfile := "/etc/telegraf/telegraf.conf"
	if runtime.GOOS == "windows" {
		programFiles := os.Getenv("ProgramFiles")
		if programFiles == "" { // Should never happen
			programFiles = `C:\Program Files`
		}
		etcfile = programFiles + `\Telegraf\telegraf.conf`
	}
	for _, path := range []string{envfile, homefile, etcfile} {
		if isURL(path) {
			log.Printf("I! Using config url: %s", path)
			return path, nil
		}
		if _, err := os.Stat(path); err == nil {
			log.Printf("I! Using config file: %s", path)
			return path, nil
		}
	}

	// if we got here, we didn't find a file in a default location
	return "", fmt.Errorf("No config file specified, and could not find one"+
		" in $TELEGRAF_CONFIG_PATH, %s, or %s", homefile, etcfile)
}

// isURL checks if string is valid url
func isURL(str string) bool {
	u, err := url.Parse(str)
	return err == nil && u.Scheme != "" && u.Host != ""
}

// LoadConfig loads the given config file and applies it to c
func (c *Config) LoadConfig(path string) error {
	var err error
	if path == "" {
		if path, err = getDefaultConfigPath(); err != nil {
			return err
		}
	}
	data, err := LoadConfigFile(path)
	if err != nil {
		return fmt.Errorf("Error loading config file %s: %w", path, err)
	}

	if err = c.LoadConfigData(data); err != nil {
		return fmt.Errorf("Error loading config file %s: %w", path, err)
	}
	return nil
}

// LoadConfigData loads TOML-formatted config data
func (c *Config) LoadConfigData(data []byte) error {
	tbl, err := parseConfig(data)
	if err != nil {
		return fmt.Errorf("Error parsing data: %s", err)
	}

	// Parse tags tables first:
	for _, tableName := range []string{"tags", "global_tags"} {
		if val, ok := tbl.Fields[tableName]; ok {
			subTable, ok := val.(*ast.Table)
			if !ok {
				return fmt.Errorf("invalid configuration, bad table name %q", tableName)
			}
			if err = c.toml.UnmarshalTable(subTable, c.Tags); err != nil {
				return fmt.Errorf("error parsing table name %q: %s", tableName, err)
			}
		}
	}

	// Parse agent table:
	if val, ok := tbl.Fields["agent"]; ok {
		subTable, ok := val.(*ast.Table)
		if !ok {
			return fmt.Errorf("invalid configuration, error parsing agent table")
		}
		if err = c.toml.UnmarshalTable(subTable, c.Agent); err != nil {
			return fmt.Errorf("error parsing [agent]: %w", err)
		}
	}

	if !c.Agent.OmitHostname {
		if c.Agent.Hostname == "" {
			hostname, err := os.Hostname()
			if err != nil {
				return err
			}

			c.Agent.Hostname = hostname
		}

		c.Tags["host"] = c.Agent.Hostname
	}

	// Set snmp agent translator default
	if c.Agent.SnmpTranslator == "" {
		c.Agent.SnmpTranslator = "netsnmp"
	}

	if len(c.UnusedFields) > 0 {
		return fmt.Errorf("line %d: configuration specified the fields %q, but they weren't used", tbl.Line, keys(c.UnusedFields))
	}

	// Parse all the rest of the plugins:
	for name, val := range tbl.Fields {
		subTable, ok := val.(*ast.Table)
		if !ok {
			return fmt.Errorf("invalid configuration, error parsing field %q as table", name)
		}

		switch name {
		case "agent", "global_tags", "tags":
		case "outputs":
			for pluginName, pluginVal := range subTable.Fields {
				switch pluginSubTable := pluginVal.(type) {
				// legacy [outputs.influxdb] support
				case *ast.Table:
					if err = c.addOutput(pluginName, pluginSubTable); err != nil {
						return fmt.Errorf("error parsing %s, %w", pluginName, err)
					}
				case []*ast.Table:
					for _, t := range pluginSubTable {
						if err = c.addOutput(pluginName, t); err != nil {
							return fmt.Errorf("error parsing %s array, %w", pluginName, err)
						}
					}
				default:
					return fmt.Errorf("unsupported config format: %s",
						pluginName)
				}
				if len(c.UnusedFields) > 0 {
					return fmt.Errorf("plugin %s.%s: line %d: configuration specified the fields %q, but they weren't used", name, pluginName, subTable.Line, keys(c.UnusedFields))
				}
			}
		case "inputs", "plugins":
			for pluginName, pluginVal := range subTable.Fields {
				switch pluginSubTable := pluginVal.(type) {
				// legacy [inputs.cpu] support
				case *ast.Table:
					if err = c.addInput(pluginName, pluginSubTable); err != nil {
						return fmt.Errorf("error parsing %s, %w", pluginName, err)
					}
				case []*ast.Table:
					for _, t := range pluginSubTable {
						if err = c.addInput(pluginName, t); err != nil {
							return fmt.Errorf("error parsing %s, %w", pluginName, err)
						}
					}
				default:
					return fmt.Errorf("Unsupported config format: %s",
						pluginName)
				}
				if len(c.UnusedFields) > 0 {
					return fmt.Errorf("plugin %s.%s: line %d: configuration specified the fields %q, but they weren't used", name, pluginName, subTable.Line, keys(c.UnusedFields))
				}
			}
		case "processors":
			for pluginName, pluginVal := range subTable.Fields {
				switch pluginSubTable := pluginVal.(type) {
				case []*ast.Table:
					for _, t := range pluginSubTable {
						if err = c.addProcessor(pluginName, t); err != nil {
							return fmt.Errorf("error parsing %s, %w", pluginName, err)
						}
					}
				default:
					return fmt.Errorf("Unsupported config format: %s",
						pluginName)
				}
				if len(c.UnusedFields) > 0 {
					return fmt.Errorf("plugin %s.%s: line %d: configuration specified the fields %q, but they weren't used", name, pluginName, subTable.Line, keys(c.UnusedFields))
				}
			}
		case "aggregators":
			for pluginName, pluginVal := range subTable.Fields {
				switch pluginSubTable := pluginVal.(type) {
				case []*ast.Table:
					for _, t := range pluginSubTable {
						if err = c.addAggregator(pluginName, t); err != nil {
							return fmt.Errorf("Error parsing %s, %s", pluginName, err)
						}
					}
				default:
					return fmt.Errorf("Unsupported config format: %s",
						pluginName)
				}
				if len(c.UnusedFields) > 0 {
					return fmt.Errorf("plugin %s.%s: line %d: configuration specified the fields %q, but they weren't used", name, pluginName, subTable.Line, keys(c.UnusedFields))
				}
			}
		// Assume it's an input input for legacy config file support if no other
		// identifiers are present
		default:
			if err = c.addInput(name, subTable); err != nil {
				return fmt.Errorf("Error parsing %s, %s", name, err)
			}
		}
	}

	if len(c.Processors) > 1 {
		sort.Sort(c.Processors)
	}

	return nil
}

// trimBOM trims the Byte-Order-Marks from the beginning of the file.
// this is for Windows compatibility only.
// see https://github.com/influxdata/telegraf/issues/1378
func trimBOM(f []byte) []byte {
	return bytes.TrimPrefix(f, []byte("\xef\xbb\xbf"))
}

// escapeEnv escapes a value for inserting into a TOML string.
func escapeEnv(value string) string {
	return envVarEscaper.Replace(value)
}

func LoadConfigFile(config string) ([]byte, error) {
	if fetchURLRe.MatchString(config) {
		u, err := url.Parse(config)
		if err != nil {
			return nil, err
		}

		switch u.Scheme {
		case "https", "http":
			return fetchConfig(u)
		default:
			return nil, fmt.Errorf("scheme %q not supported", u.Scheme)
		}
	}

	// If it isn't a https scheme, try it as a file
	buffer, err := os.ReadFile(config)
	if err != nil {
		return nil, err
	}

	mimeType := http.DetectContentType(buffer)
	if !strings.Contains(mimeType, "text/plain") {
		return nil, fmt.Errorf("provided config is not a TOML file: %s", config)
	}

	return buffer, nil
}

func fetchConfig(u *url.URL) ([]byte, error) {
	req, err := http.NewRequest("GET", u.String(), nil)
	if err != nil {
		return nil, err
	}

	if v, exists := os.LookupEnv("INFLUX_TOKEN"); exists {
		req.Header.Add("Authorization", "Token "+v)
	}
	req.Header.Add("Accept", "application/toml")
	req.Header.Set("User-Agent", internal.ProductToken())

	retries := 3
	for i := 0; i <= retries; i++ {
		resp, err := http.DefaultClient.Do(req)
		if err != nil {
			return nil, fmt.Errorf("Retry %d of %d failed connecting to HTTP config server %s", i, retries, err)
		}

		if resp.StatusCode != http.StatusOK {
			if i < retries {
				log.Printf("Error getting HTTP config.  Retry %d of %d in %s.  Status=%d", i, retries, httpLoadConfigRetryInterval, resp.StatusCode)
				time.Sleep(httpLoadConfigRetryInterval)
				continue
			}
			return nil, fmt.Errorf("Retry %d of %d failed to retrieve remote config: %s", i, retries, resp.Status)
		}
		defer resp.Body.Close()
		return io.ReadAll(resp.Body)
	}

	return nil, nil
}

// parseConfig loads a TOML configuration from a provided path and
// returns the AST produced from the TOML parser. When loading the file, it
// will find environment variables and replace them.
func parseConfig(contents []byte) (*ast.Table, error) {
	contents = trimBOM(contents)

	parameters := envVarRe.FindAllSubmatch(contents, -1)
	for _, parameter := range parameters {
		if len(parameter) != 3 {
			continue
		}

		var envVar []byte
		if parameter[1] != nil {
			envVar = parameter[1]
		} else if parameter[2] != nil {
			envVar = parameter[2]
		} else {
			continue
		}

		envVal, ok := os.LookupEnv(strings.TrimPrefix(string(envVar), "$"))
		if ok {
			envVal = escapeEnv(envVal)
			contents = bytes.Replace(contents, parameter[0], []byte(envVal), 1)
		}
	}

	return toml.Parse(contents)
}

func (c *Config) addAggregator(name string, table *ast.Table) error {
	creator, ok := aggregators.Aggregators[name]
	if !ok {
		// Handle removed, deprecated plugins
		if di, deprecated := aggregators.Deprecations[name]; deprecated {
			printHistoricPluginDeprecationNotice("aggregators", name, di)
			return fmt.Errorf("plugin deprecated")
		}
		return fmt.Errorf("Undefined but requested aggregator: %s", name)
	}
	aggregator := creator()

	conf, err := c.buildAggregator(name, table)
	if err != nil {
		return err
	}

	if err := c.toml.UnmarshalTable(table, aggregator); err != nil {
		return err
	}

	if err := c.printUserDeprecation("aggregators", name, aggregator); err != nil {
		return err
	}

	c.Aggregators = append(c.Aggregators, models.NewRunningAggregator(aggregator, conf))
	return nil
}

func (c *Config) probeParser(table *ast.Table) bool {
	var dataformat string
	c.getFieldString(table, "data_format", &dataformat)

	_, ok := parsers.Parsers[dataformat]
	return ok
}

func (c *Config) addParser(parentcategory, parentname string, table *ast.Table) (*models.RunningParser, error) {
	var dataformat string
	c.getFieldString(table, "data_format", &dataformat)

	if dataformat == "" {
		if parentcategory == "inputs" && parentname == "exec" {
			// Legacy support, exec plugin originally parsed JSON by default.
			dataformat = "json"
		} else {
			dataformat = "influx"
		}
	}
	var influxParserType string
	c.getFieldString(table, "influx_parser_type", &influxParserType)
	if dataformat == "influx" && influxParserType == "upstream" {
		dataformat = "influx_upstream"
	}

	creator, ok := parsers.Parsers[dataformat]
	if !ok {
		return nil, fmt.Errorf("Undefined but requested parser: %s", dataformat)
	}
	parser := creator(parentname)

	conf, err := c.buildParser(parentname, table)
	if err != nil {
		return nil, err
	}

	if err := c.toml.UnmarshalTable(table, parser); err != nil {
		return nil, err
	}

	running := models.NewRunningParser(parser, conf)
	err = running.Init()
	return running, err
}

func (c *Config) addProcessor(name string, table *ast.Table) error {
	creator, ok := processors.Processors[name]
	if !ok {
		// Handle removed, deprecated plugins
		if di, deprecated := processors.Deprecations[name]; deprecated {
			printHistoricPluginDeprecationNotice("processors", name, di)
			return fmt.Errorf("plugin deprecated")
		}
		return fmt.Errorf("Undefined but requested processor: %s", name)
	}
	streamingProcessor := creator()

	// For processors with parsers we need to compute the set of
	// options that is not covered by both, the parser and the processor.
	// We achieve this by keeping a local book of missing entries
	// that counts the number of misses. In case we have a parser
	// for the input both need to miss the entry. We count the
	// missing entries at the end.
	missCount := make(map[string]int)
	c.setLocalMissingTomlFieldTracker(missCount)
	defer c.resetMissingTomlFieldTracker()

	processorConfig, err := c.buildProcessor(name, table)
	if err != nil {
		return err
	}

	var processor interface{}
	processor = streamingProcessor
	if p, ok := streamingProcessor.(unwrappable); ok {
		processor = p.Unwrap()
	}

	// If the (underlying) processor has a SetParser or SetParserFunc function,
	// it can accept arbitrary data-formats, so build the requested parser and
	// set it.
	if t, ok := processor.(telegraf.ParserPlugin); ok {
		parser, err := c.addParser("processors", name, table)
		if err != nil {
			return fmt.Errorf("adding parser failed: %w", err)
		}
		t.SetParser(parser)
	}

	if t, ok := processor.(telegraf.ParserFuncPlugin); ok {
		if !c.probeParser(table) {
			return errors.New("parser not found")
		}
		t.SetParserFunc(func() (telegraf.Parser, error) {
			return c.addParser("processors", name, table)
		})
	}

	// Setup the processor
	if err := c.setupProcessorOptions(processorConfig.Name, streamingProcessor, table); err != nil {
		return err
	}

	rf := models.NewRunningProcessor(streamingProcessor, processorConfig)
	c.Processors = append(c.Processors, rf)

	// Save a copy for the aggregator
	if err := c.setupProcessorOptions(processorConfig.Name, streamingProcessor, table); err != nil {
		return err
	}

	rf = models.NewRunningProcessor(streamingProcessor, processorConfig)
	c.AggProcessors = append(c.AggProcessors, rf)

	return nil
}

func (c *Config) setupProcessorOptions(name string, processor telegraf.StreamingProcessor, table *ast.Table) error {
	if p, ok := processor.(unwrappable); ok {
		unwrapped := p.Unwrap()
		if err := c.toml.UnmarshalTable(table, unwrapped); err != nil {
			return fmt.Errorf("unmarshalling unwrappable failed: %w", err)
		}
		return c.printUserDeprecation("processors", name, unwrapped)
	}

	if err := c.toml.UnmarshalTable(table, processor); err != nil {
		return fmt.Errorf("unmarshalling failed: %w", err)
	}

	return c.printUserDeprecation("processors", name, processor)
}

func (c *Config) addOutput(name string, table *ast.Table) error {
	if len(c.OutputFilters) > 0 && !sliceContains(name, c.OutputFilters) {
		return nil
	}
	creator, ok := outputs.Outputs[name]
	if !ok {
		// Handle removed, deprecated plugins
		if di, deprecated := outputs.Deprecations[name]; deprecated {
			printHistoricPluginDeprecationNotice("outputs", name, di)
			return fmt.Errorf("plugin deprecated")
		}
		return fmt.Errorf("undefined but requested output: %s", name)
	}
	output := creator()

	// If the output has a SetSerializer function, then this means it can write
	// arbitrary types of output, so build the serializer and set it.
	if t, ok := output.(serializers.SerializerOutput); ok {
		serializer, err := c.buildSerializer(table)
		if err != nil {
			return err
		}
		t.SetSerializer(serializer)
	}

	outputConfig, err := c.buildOutput(name, table)
	if err != nil {
		return err
	}

	if err := c.toml.UnmarshalTable(table, output); err != nil {
		return err
	}

	if err := c.printUserDeprecation("outputs", name, output); err != nil {
		return err
	}

	if c, ok := interface{}(output).(interface{ TLSConfig() (*tls.Config, error) }); ok {
		if _, err := c.TLSConfig(); err != nil {
			return err
		}
	}

	ro := models.NewRunningOutput(output, outputConfig, c.Agent.MetricBatchSize, c.Agent.MetricBufferLimit)
	c.Outputs = append(c.Outputs, ro)
	return nil
}

func (c *Config) addInput(name string, table *ast.Table) error {
	if len(c.InputFilters) > 0 && !sliceContains(name, c.InputFilters) {
		return nil
	}

	// For inputs with parsers we need to compute the set of
	// options that is not covered by both, the parser and the input.
	// We achieve this by keeping a local book of missing entries
	// that counts the number of misses. In case we have a parser
	// for the input both need to miss the entry. We count the
	// missing entries at the end.
	missCount := make(map[string]int)
	c.setLocalMissingTomlFieldTracker(missCount)
	defer c.resetMissingTomlFieldTracker()

	creator, ok := inputs.Inputs[name]
	if !ok {
		// Handle removed, deprecated plugins
		if di, deprecated := inputs.Deprecations[name]; deprecated {
			printHistoricPluginDeprecationNotice("inputs", name, di)
			return fmt.Errorf("plugin deprecated")
		}

		return fmt.Errorf("Undefined but requested input: %s", name)
	}
	input := creator()

	// If the input has a SetParser or SetParserFunc function, it can accept
	// arbitrary data-formats, so build the requested parser and set it.
	if t, ok := input.(telegraf.ParserPlugin); ok {
		parser, err := c.addParser("inputs", name, table)
		if err != nil {
			return fmt.Errorf("adding parser failed: %w", err)
		}
		t.SetParser(parser)
	}

	// Keep the old interface for backward compatibility
	if t, ok := input.(parsers.ParserInput); ok {
		// DEPRECATED: Please switch your plugin to telegraf.ParserPlugin.
		parser, err := c.addParser("inputs", name, table)
		if err != nil {
			return fmt.Errorf("adding parser failed: %w", err)
		}
		t.SetParser(parser)
	}

	if t, ok := input.(telegraf.ParserFuncPlugin); ok {
		if !c.probeParser(table) {
			return errors.New("parser not found")
		}
		t.SetParserFunc(func() (telegraf.Parser, error) {
			return c.addParser("inputs", name, table)
		})
	}

	if t, ok := input.(parsers.ParserFuncInput); ok {
		// DEPRECATED: Please switch your plugin to telegraf.ParserFuncPlugin.
		if !c.probeParser(table) {
			return errors.New("parser not found")
		}
		t.SetParserFunc(func() (parsers.Parser, error) {
			return c.addParser("inputs", name, table)
		})
	}

	pluginConfig, err := c.buildInput(name, table)
	if err != nil {
		return err
	}

	if err := c.toml.UnmarshalTable(table, input); err != nil {
		return err
	}

	if err := c.printUserDeprecation("inputs", name, input); err != nil {
		return err
	}

	if c, ok := interface{}(input).(interface{ TLSConfig() (*tls.Config, error) }); ok {
		if _, err := c.TLSConfig(); err != nil {
			return err
		}
	}

	rp := models.NewRunningInput(input, pluginConfig)
	rp.SetDefaultTags(c.Tags)
	c.Inputs = append(c.Inputs, rp)

	// Check the number of misses against the threshold
	for key, count := range missCount {
		if count <= 1 {
			continue
		}
		if err := c.missingTomlField(nil, key); err != nil {
			return err
		}
	}

	return nil
}

// buildAggregator parses Aggregator specific items from the ast.Table,
// builds the filter and returns a
// models.AggregatorConfig to be inserted into models.RunningAggregator
func (c *Config) buildAggregator(name string, tbl *ast.Table) (*models.AggregatorConfig, error) {
	conf := &models.AggregatorConfig{
		Name:   name,
		Delay:  time.Millisecond * 100,
		Period: time.Second * 30,
		Grace:  time.Second * 0,
	}

	c.getFieldDuration(tbl, "period", &conf.Period)
	c.getFieldDuration(tbl, "delay", &conf.Delay)
	c.getFieldDuration(tbl, "grace", &conf.Grace)
	c.getFieldBool(tbl, "drop_original", &conf.DropOriginal)
	c.getFieldString(tbl, "name_prefix", &conf.MeasurementPrefix)
	c.getFieldString(tbl, "name_suffix", &conf.MeasurementSuffix)
	c.getFieldString(tbl, "name_override", &conf.NameOverride)
	c.getFieldString(tbl, "alias", &conf.Alias)

	conf.Tags = make(map[string]string)
	if node, ok := tbl.Fields["tags"]; ok {
		if subtbl, ok := node.(*ast.Table); ok {
			if err := c.toml.UnmarshalTable(subtbl, conf.Tags); err != nil {
				return nil, fmt.Errorf("could not parse tags for input %s", name)
			}
		}
	}

	if c.hasErrs() {
		return nil, c.firstErr()
	}

	var err error
	conf.Filter, err = c.buildFilter(tbl)
	if err != nil {
		return conf, err
	}
	return conf, nil
}

// buildParser parses Parser specific items from the ast.Table,
// builds the filter and returns a
// models.ParserConfig to be inserted into models.RunningParser
func (c *Config) buildParser(name string, tbl *ast.Table) (*models.ParserConfig, error) {
	var dataformat string
	c.getFieldString(tbl, "data_format", &dataformat)

	conf := &models.ParserConfig{
		Parent:     name,
		DataFormat: dataformat,
	}

	return conf, nil
}

// buildProcessor parses Processor specific items from the ast.Table,
// builds the filter and returns a
// models.ProcessorConfig to be inserted into models.RunningProcessor
func (c *Config) buildProcessor(name string, tbl *ast.Table) (*models.ProcessorConfig, error) {
	conf := &models.ProcessorConfig{Name: name}

	c.getFieldInt64(tbl, "order", &conf.Order)
	c.getFieldString(tbl, "alias", &conf.Alias)

	if c.hasErrs() {
		return nil, c.firstErr()
	}

	var err error
	conf.Filter, err = c.buildFilter(tbl)
	if err != nil {
		return conf, err
	}
	return conf, nil
}

// buildFilter builds a Filter
// (tagpass/tagdrop/namepass/namedrop/fieldpass/fielddrop) to
// be inserted into the models.OutputConfig/models.InputConfig
// to be used for glob filtering on tags and measurements
func (c *Config) buildFilter(tbl *ast.Table) (models.Filter, error) {
	f := models.Filter{}

	c.getFieldStringSlice(tbl, "namepass", &f.NamePass)
	c.getFieldStringSlice(tbl, "namedrop", &f.NameDrop)

	c.getFieldStringSlice(tbl, "pass", &f.FieldPass)
	c.getFieldStringSlice(tbl, "fieldpass", &f.FieldPass)

	c.getFieldStringSlice(tbl, "drop", &f.FieldDrop)
	c.getFieldStringSlice(tbl, "fielddrop", &f.FieldDrop)

	c.getFieldTagFilter(tbl, "tagpass", &f.TagPass)
	c.getFieldTagFilter(tbl, "tagdrop", &f.TagDrop)

	c.getFieldStringSlice(tbl, "tagexclude", &f.TagExclude)
	c.getFieldStringSlice(tbl, "taginclude", &f.TagInclude)

	if c.hasErrs() {
		return f, c.firstErr()
	}

	if err := f.Compile(); err != nil {
		return f, err
	}

	return f, nil
}

// buildInput parses input specific items from the ast.Table,
// builds the filter and returns a
// models.InputConfig to be inserted into models.RunningInput
func (c *Config) buildInput(name string, tbl *ast.Table) (*models.InputConfig, error) {
	cp := &models.InputConfig{Name: name}
	c.getFieldDuration(tbl, "interval", &cp.Interval)
	c.getFieldDuration(tbl, "precision", &cp.Precision)
	c.getFieldDuration(tbl, "collection_jitter", &cp.CollectionJitter)
	c.getFieldDuration(tbl, "collection_offset", &cp.CollectionOffset)
	c.getFieldString(tbl, "name_prefix", &cp.MeasurementPrefix)
	c.getFieldString(tbl, "name_suffix", &cp.MeasurementSuffix)
	c.getFieldString(tbl, "name_override", &cp.NameOverride)
	c.getFieldString(tbl, "alias", &cp.Alias)

	cp.Tags = make(map[string]string)
	if node, ok := tbl.Fields["tags"]; ok {
		if subtbl, ok := node.(*ast.Table); ok {
			if err := c.toml.UnmarshalTable(subtbl, cp.Tags); err != nil {
				return nil, fmt.Errorf("could not parse tags for input %s", name)
			}
		}
	}

	if c.hasErrs() {
		return nil, c.firstErr()
	}

	var err error
	cp.Filter, err = c.buildFilter(tbl)
	if err != nil {
		return cp, err
	}
	return cp, nil
}

func getFieldSubtable(c *Config, metricConfig *ast.Table) []json_v2.DataSet {
	var fields []json_v2.DataSet

	if fieldConfigs, ok := metricConfig.Fields["field"]; ok {
		if fieldConfigs, ok := fieldConfigs.([]*ast.Table); ok {
			for _, fieldconfig := range fieldConfigs {
				var f json_v2.DataSet
				c.getFieldString(fieldconfig, "path", &f.Path)
				c.getFieldString(fieldconfig, "rename", &f.Rename)
				c.getFieldString(fieldconfig, "type", &f.Type)
				c.getFieldBool(fieldconfig, "optional", &f.Optional)
				fields = append(fields, f)
			}
		}
	}

	return fields
}

func getTagSubtable(c *Config, metricConfig *ast.Table) []json_v2.DataSet {
	var tags []json_v2.DataSet

	if fieldConfigs, ok := metricConfig.Fields["tag"]; ok {
		if fieldConfigs, ok := fieldConfigs.([]*ast.Table); ok {
			for _, fieldconfig := range fieldConfigs {
				var t json_v2.DataSet
				c.getFieldString(fieldconfig, "path", &t.Path)
				c.getFieldString(fieldconfig, "rename", &t.Rename)
				t.Type = "string"
				tags = append(tags, t)
				c.getFieldBool(fieldconfig, "optional", &t.Optional)
			}
		}
	}

	return tags
}

// buildSerializer grabs the necessary entries from the ast.Table for creating
// a serializers.Serializer object, and creates it, which can then be added onto
// an Output object.
func (c *Config) buildSerializer(tbl *ast.Table) (serializers.Serializer, error) {
	sc := &serializers.Config{TimestampUnits: 1 * time.Second}

	c.getFieldString(tbl, "data_format", &sc.DataFormat)

	if sc.DataFormat == "" {
		sc.DataFormat = "influx"
	}

	c.getFieldString(tbl, "prefix", &sc.Prefix)
	c.getFieldString(tbl, "template", &sc.Template)
	c.getFieldStringSlice(tbl, "templates", &sc.Templates)
	c.getFieldString(tbl, "carbon2_format", &sc.Carbon2Format)
	c.getFieldString(tbl, "carbon2_sanitize_replace_char", &sc.Carbon2SanitizeReplaceChar)
	c.getFieldBool(tbl, "csv_column_prefix", &sc.CSVPrefix)
	c.getFieldBool(tbl, "csv_header", &sc.CSVHeader)
	c.getFieldString(tbl, "csv_separator", &sc.CSVSeparator)
	c.getFieldString(tbl, "csv_timestamp_format", &sc.TimestampFormat)
	c.getFieldInt(tbl, "influx_max_line_bytes", &sc.InfluxMaxLineBytes)
	c.getFieldBool(tbl, "influx_sort_fields", &sc.InfluxSortFields)
	c.getFieldBool(tbl, "influx_uint_support", &sc.InfluxUintSupport)
	c.getFieldBool(tbl, "graphite_tag_support", &sc.GraphiteTagSupport)
	c.getFieldString(tbl, "graphite_tag_sanitize_mode", &sc.GraphiteTagSanitizeMode)

	c.getFieldString(tbl, "graphite_separator", &sc.GraphiteSeparator)

	c.getFieldDuration(tbl, "json_timestamp_units", &sc.TimestampUnits)
	c.getFieldString(tbl, "json_timestamp_format", &sc.TimestampFormat)
	c.getFieldString(tbl, "json_transformation", &sc.Transformation)

	c.getFieldBool(tbl, "splunkmetric_hec_routing", &sc.HecRouting)
	c.getFieldBool(tbl, "splunkmetric_multimetric", &sc.SplunkmetricMultiMetric)

	c.getFieldStringSlice(tbl, "wavefront_source_override", &sc.WavefrontSourceOverride)
	c.getFieldBool(tbl, "wavefront_use_strict", &sc.WavefrontUseStrict)
	c.getFieldBool(tbl, "wavefront_disable_prefix_conversion", &sc.WavefrontDisablePrefixConversion)

	c.getFieldBool(tbl, "prometheus_export_timestamp", &sc.PrometheusExportTimestamp)
	c.getFieldBool(tbl, "prometheus_sort_metrics", &sc.PrometheusSortMetrics)
	c.getFieldBool(tbl, "prometheus_string_as_label", &sc.PrometheusStringAsLabel)
	c.getFieldBool(tbl, "prometheus_compact_encoding", &sc.PrometheusCompactEncoding)

	if c.hasErrs() {
		return nil, c.firstErr()
	}

	return serializers.NewSerializer(sc)
}

// buildOutput parses output specific items from the ast.Table,
// builds the filter and returns an
// models.OutputConfig to be inserted into models.RunningInput
// Note: error exists in the return for future calls that might require error
func (c *Config) buildOutput(name string, tbl *ast.Table) (*models.OutputConfig, error) {
	filter, err := c.buildFilter(tbl)
	if err != nil {
		return nil, err
	}
	oc := &models.OutputConfig{
		Name:   name,
		Filter: filter,
	}

	// TODO: support FieldPass/FieldDrop on outputs

	c.getFieldDuration(tbl, "flush_interval", &oc.FlushInterval)
	c.getFieldDuration(tbl, "flush_jitter", &oc.FlushJitter)

	c.getFieldInt(tbl, "metric_buffer_limit", &oc.MetricBufferLimit)
	c.getFieldInt(tbl, "metric_batch_size", &oc.MetricBatchSize)
	c.getFieldString(tbl, "alias", &oc.Alias)
	c.getFieldString(tbl, "name_override", &oc.NameOverride)
	c.getFieldString(tbl, "name_suffix", &oc.NameSuffix)
	c.getFieldString(tbl, "name_prefix", &oc.NamePrefix)

	if c.hasErrs() {
		return nil, c.firstErr()
	}

	return oc, nil
}

func (c *Config) missingTomlField(_ reflect.Type, key string) error {
	switch key {
	// General options to ignore
	case "alias",
		"collection_jitter", "collection_offset",
		"data_format", "delay", "drop", "drop_original",
		"fielddrop", "fieldpass", "flush_interval", "flush_jitter",
		"grace",
		"interval",
		"lvm", // What is this used for?
		"metric_batch_size", "metric_buffer_limit",
		"name_override", "name_prefix", "name_suffix", "namedrop", "namepass",
		"order",
		"pass", "period", "precision",
		"tagdrop", "tagexclude", "taginclude", "tagpass", "tags":

	// Parser options to ignore
	case "data_type", "influx_parser_type":

	// Serializer options to ignore
	case "prefix", "template", "templates",
		"carbon2_format", "carbon2_sanitize_replace_char",
		"csv_column_prefix", "csv_header", "csv_separator", "csv_timestamp_format",
		"graphite_tag_sanitize_mode", "graphite_tag_support", "graphite_separator",
		"influx_max_line_bytes", "influx_sort_fields", "influx_uint_support",
		"json_timestamp_format", "json_timestamp_units", "json_transformation",
		"prometheus_export_timestamp", "prometheus_sort_metrics", "prometheus_string_as_label",
		"prometheus_compact_encoding",
		"splunkmetric_hec_routing", "splunkmetric_multimetric",
		"wavefront_disable_prefix_conversion", "wavefront_source_override", "wavefront_use_strict":
	default:
		c.unusedFieldsMutex.Lock()
		c.UnusedFields[key] = true
		c.unusedFieldsMutex.Unlock()
	}
	return nil
}

func (c *Config) setLocalMissingTomlFieldTracker(counter map[string]int) {
	f := func(_ reflect.Type, key string) error {
		if c, ok := counter[key]; ok {
			counter[key] = c + 1
		} else {
			counter[key] = 1
		}
		return nil
	}
	c.toml.MissingField = f
}

func (c *Config) resetMissingTomlFieldTracker() {
	c.toml.MissingField = c.missingTomlField
}

func (c *Config) getFieldString(tbl *ast.Table, fieldName string, target *string) {
	if node, ok := tbl.Fields[fieldName]; ok {
		if kv, ok := node.(*ast.KeyValue); ok {
			if str, ok := kv.Value.(*ast.String); ok {
				*target = str.Value
			}
		}
	}
}

func (c *Config) getFieldDuration(tbl *ast.Table, fieldName string, target interface{}) {
	if node, ok := tbl.Fields[fieldName]; ok {
		if kv, ok := node.(*ast.KeyValue); ok {
			if str, ok := kv.Value.(*ast.String); ok {
				d, err := time.ParseDuration(str.Value)
				if err != nil {
					c.addError(tbl, fmt.Errorf("error parsing duration: %w", err))
					return
				}
				targetVal := reflect.ValueOf(target).Elem()
				targetVal.Set(reflect.ValueOf(d))
			}
		}
	}
}

func (c *Config) getFieldBool(tbl *ast.Table, fieldName string, target *bool) {
	var err error
	if node, ok := tbl.Fields[fieldName]; ok {
		if kv, ok := node.(*ast.KeyValue); ok {
			switch t := kv.Value.(type) {
			case *ast.Boolean:
				*target, err = t.Boolean()
				if err != nil {
					c.addError(tbl, fmt.Errorf("unknown boolean value type %q, expecting boolean", kv.Value))
					return
				}
			case *ast.String:
				*target, err = strconv.ParseBool(t.Value)
				if err != nil {
					c.addError(tbl, fmt.Errorf("unknown boolean value type %q, expecting boolean", kv.Value))
					return
				}
			default:
				c.addError(tbl, fmt.Errorf("unknown boolean value type %q, expecting boolean", kv.Value.Source()))
				return
			}
		}
	}
}

func (c *Config) getFieldInt(tbl *ast.Table, fieldName string, target *int) {
	if node, ok := tbl.Fields[fieldName]; ok {
		if kv, ok := node.(*ast.KeyValue); ok {
			if iAst, ok := kv.Value.(*ast.Integer); ok {
				i, err := iAst.Int()
				if err != nil {
					c.addError(tbl, fmt.Errorf("unexpected int type %q, expecting int", iAst.Value))
					return
				}
				*target = int(i)
			}
		}
	}
}

func (c *Config) getFieldInt64(tbl *ast.Table, fieldName string, target *int64) {
	if node, ok := tbl.Fields[fieldName]; ok {
		if kv, ok := node.(*ast.KeyValue); ok {
			if iAst, ok := kv.Value.(*ast.Integer); ok {
				i, err := iAst.Int()
				if err != nil {
					c.addError(tbl, fmt.Errorf("unexpected int type %q, expecting int", iAst.Value))
					return
				}
				*target = i
			}
		}
	}
}

func (c *Config) getFieldStringSlice(tbl *ast.Table, fieldName string, target *[]string) {
	if node, ok := tbl.Fields[fieldName]; ok {
		if kv, ok := node.(*ast.KeyValue); ok {
			ary, ok := kv.Value.(*ast.Array)
			if !ok {
				c.addError(tbl, fmt.Errorf("found unexpected format while parsing %q, expecting string array/slice format", fieldName))
				return
			}
			for _, elem := range ary.Value {
				if str, ok := elem.(*ast.String); ok {
					*target = append(*target, str.Value)
				}
			}
		}
	}
}

func (c *Config) getFieldTagFilter(tbl *ast.Table, fieldName string, target *[]models.TagFilter) {
	if node, ok := tbl.Fields[fieldName]; ok {
		if subtbl, ok := node.(*ast.Table); ok {
			for name, val := range subtbl.Fields {
				if kv, ok := val.(*ast.KeyValue); ok {
					ary, ok := kv.Value.(*ast.Array)
					if !ok {
						c.addError(tbl, fmt.Errorf("found unexpected format while parsing %q, expecting string array/slice format on each entry", fieldName))
						return
					}

					tagFilter := models.TagFilter{Name: name}
					for _, elem := range ary.Value {
						if str, ok := elem.(*ast.String); ok {
							tagFilter.Filter = append(tagFilter.Filter, str.Value)
						}
					}
					*target = append(*target, tagFilter)
				}
			}
		}
	}
}

func (c *Config) getFieldStringMap(tbl *ast.Table, fieldName string, target *map[string]string) {
	*target = map[string]string{}
	if node, ok := tbl.Fields[fieldName]; ok {
		if subtbl, ok := node.(*ast.Table); ok {
			for name, val := range subtbl.Fields {
				if kv, ok := val.(*ast.KeyValue); ok {
					if str, ok := kv.Value.(*ast.String); ok {
						(*target)[name] = str.Value
					}
				}
			}
		}
	}
}

func keys(m map[string]bool) []string {
	result := []string{}
	for k := range m {
		result = append(result, k)
	}
	return result
}

func (c *Config) hasErrs() bool {
	return len(c.errs) > 0
}

func (c *Config) firstErr() error {
	if len(c.errs) == 0 {
		return nil
	}
	return c.errs[0]
}

func (c *Config) addError(tbl *ast.Table, err error) {
	c.errs = append(c.errs, fmt.Errorf("line %d:%d: %w", tbl.Line, tbl.Position, err))
}

// unwrappable lets you retrieve the original telegraf.Processor from the
// StreamingProcessor. This is necessary because the toml Unmarshaller won't
// look inside composed types.
type unwrappable interface {
	Unwrap() telegraf.Processor
}<|MERGE_RESOLUTION|>--- conflicted
+++ resolved
@@ -4,10 +4,7 @@
 	"bytes"
 	"crypto/tls"
 	_ "embed"
-<<<<<<< HEAD
-=======
 	"errors"
->>>>>>> e601f91c
 	"fmt"
 	"io"
 	"log"
@@ -297,312 +294,6 @@
 	return strings.Join(tags, " ")
 }
 
-<<<<<<< HEAD
-var header = `# Telegraf Configuration
-#
-# Telegraf is entirely plugin driven. All metrics are gathered from the
-# declared inputs, and sent to the declared outputs.
-#
-# Plugins must be declared in here to be active.
-# To deactivate a plugin, comment out the name and any variables.
-#
-# Use 'telegraf -config telegraf.conf -test' to see what metrics a config
-# file would generate.
-#
-# Environment variables can be used anywhere in this config file, simply surround
-# them with ${}. For strings the variable must be within quotes (ie, "${STR_VAR}"),
-# for numbers and booleans they should be plain (ie, ${INT_VAR}, ${BOOL_VAR})
-
-`
-var globalTagsConfig = `
-# Global tags can be specified here in key="value" format.
-[global_tags]
-  # dc = "us-east-1" # will tag all metrics with dc=us-east-1
-  # rack = "1a"
-  ## Environment variables can be used as tags, and throughout the config file
-  # user = "$USER"
-
-`
-
-// DO NOT REMOVE THE NEXT TWO LINES! This is required to embed the agentConfig data.
-//go:embed agent.conf
-var agentConfig string
-
-var outputHeader = `
-###############################################################################
-#                            OUTPUT PLUGINS                                   #
-###############################################################################
-
-`
-
-var processorHeader = `
-###############################################################################
-#                            PROCESSOR PLUGINS                                #
-###############################################################################
-
-`
-
-var aggregatorHeader = `
-###############################################################################
-#                            AGGREGATOR PLUGINS                               #
-###############################################################################
-
-`
-
-var inputHeader = `
-###############################################################################
-#                            INPUT PLUGINS                                    #
-###############################################################################
-
-`
-
-var serviceInputHeader = `
-###############################################################################
-#                            SERVICE INPUT PLUGINS                            #
-###############################################################################
-
-`
-
-// PrintSampleConfig prints the sample config
-func PrintSampleConfig(
-	sectionFilters []string,
-	inputFilters []string,
-	outputFilters []string,
-	aggregatorFilters []string,
-	processorFilters []string,
-) {
-	// print headers
-	fmt.Print(header)
-
-	if len(sectionFilters) == 0 {
-		sectionFilters = sectionDefaults
-	}
-	printFilteredGlobalSections(sectionFilters)
-
-	// print output plugins
-	if sliceContains("outputs", sectionFilters) {
-		if len(outputFilters) != 0 {
-			if len(outputFilters) >= 3 && outputFilters[1] != "none" {
-				fmt.Print(outputHeader)
-			}
-			printFilteredOutputs(outputFilters, false)
-		} else {
-			fmt.Print(outputHeader)
-			printFilteredOutputs(outputDefaults, false)
-			// Print non-default outputs, commented
-			var pnames []string
-			for pname := range outputs.Outputs {
-				if !sliceContains(pname, outputDefaults) {
-					pnames = append(pnames, pname)
-				}
-			}
-			sort.Strings(pnames)
-			printFilteredOutputs(pnames, true)
-		}
-	}
-
-	// print processor plugins
-	if sliceContains("processors", sectionFilters) {
-		if len(processorFilters) != 0 {
-			if len(processorFilters) >= 3 && processorFilters[1] != "none" {
-				fmt.Print(processorHeader)
-			}
-			printFilteredProcessors(processorFilters, false)
-		} else {
-			fmt.Print(processorHeader)
-			pnames := []string{}
-			for pname := range processors.Processors {
-				pnames = append(pnames, pname)
-			}
-			sort.Strings(pnames)
-			printFilteredProcessors(pnames, true)
-		}
-	}
-
-	// print aggregator plugins
-	if sliceContains("aggregators", sectionFilters) {
-		if len(aggregatorFilters) != 0 {
-			if len(aggregatorFilters) >= 3 && aggregatorFilters[1] != "none" {
-				fmt.Print(aggregatorHeader)
-			}
-			printFilteredAggregators(aggregatorFilters, false)
-		} else {
-			fmt.Print(aggregatorHeader)
-			pnames := []string{}
-			for pname := range aggregators.Aggregators {
-				pnames = append(pnames, pname)
-			}
-			sort.Strings(pnames)
-			printFilteredAggregators(pnames, true)
-		}
-	}
-
-	// print input plugins
-	if sliceContains("inputs", sectionFilters) {
-		if len(inputFilters) != 0 {
-			if len(inputFilters) >= 3 && inputFilters[1] != "none" {
-				fmt.Print(inputHeader)
-			}
-			printFilteredInputs(inputFilters, false)
-		} else {
-			fmt.Print(inputHeader)
-			printFilteredInputs(inputDefaults, false)
-			// Print non-default inputs, commented
-			var pnames []string
-			for pname := range inputs.Inputs {
-				if !sliceContains(pname, inputDefaults) {
-					pnames = append(pnames, pname)
-				}
-			}
-			sort.Strings(pnames)
-			printFilteredInputs(pnames, true)
-		}
-	}
-}
-
-func printFilteredProcessors(processorFilters []string, commented bool) {
-	// Filter processors
-	var pnames []string
-	for pname := range processors.Processors {
-		if sliceContains(pname, processorFilters) {
-			pnames = append(pnames, pname)
-		}
-	}
-	sort.Strings(pnames)
-
-	// Print Outputs
-	for _, pname := range pnames {
-		creator := processors.Processors[pname]
-		output := creator()
-		printConfig(pname, output, "processors", commented, processors.Deprecations[pname])
-	}
-}
-
-func printFilteredAggregators(aggregatorFilters []string, commented bool) {
-	// Filter outputs
-	var anames []string
-	for aname := range aggregators.Aggregators {
-		if sliceContains(aname, aggregatorFilters) {
-			anames = append(anames, aname)
-		}
-	}
-	sort.Strings(anames)
-
-	// Print Outputs
-	for _, aname := range anames {
-		creator := aggregators.Aggregators[aname]
-		output := creator()
-		printConfig(aname, output, "aggregators", commented, aggregators.Deprecations[aname])
-	}
-}
-
-func printFilteredInputs(inputFilters []string, commented bool) {
-	// Filter inputs
-	var pnames []string
-	for pname := range inputs.Inputs {
-		if sliceContains(pname, inputFilters) {
-			pnames = append(pnames, pname)
-		}
-	}
-	sort.Strings(pnames)
-
-	// cache service inputs to print them at the end
-	servInputs := make(map[string]telegraf.ServiceInput)
-	// for alphabetical looping:
-	servInputNames := []string{}
-
-	// Print Inputs
-	for _, pname := range pnames {
-		// Skip inputs that are registered twice for backward compatibility
-		switch pname {
-		case "cisco_telemetry_gnmi", "io", "KNXListener":
-			continue
-		}
-		creator := inputs.Inputs[pname]
-		input := creator()
-
-		if p, ok := input.(telegraf.ServiceInput); ok {
-			servInputs[pname] = p
-			servInputNames = append(servInputNames, pname)
-			continue
-		}
-
-		printConfig(pname, input, "inputs", commented, inputs.Deprecations[pname])
-	}
-
-	// Print Service Inputs
-	if len(servInputs) == 0 {
-		return
-	}
-	sort.Strings(servInputNames)
-
-	fmt.Print(serviceInputHeader)
-	for _, name := range servInputNames {
-		printConfig(name, servInputs[name], "inputs", commented, inputs.Deprecations[name])
-	}
-}
-
-func printFilteredOutputs(outputFilters []string, commented bool) {
-	// Filter outputs
-	var onames []string
-	for oname := range outputs.Outputs {
-		if sliceContains(oname, outputFilters) {
-			onames = append(onames, oname)
-		}
-	}
-	sort.Strings(onames)
-
-	// Print Outputs
-	for _, oname := range onames {
-		creator := outputs.Outputs[oname]
-		output := creator()
-		printConfig(oname, output, "outputs", commented, outputs.Deprecations[oname])
-	}
-}
-
-func printFilteredGlobalSections(sectionFilters []string) {
-	if sliceContains("global_tags", sectionFilters) {
-		fmt.Print(globalTagsConfig)
-	}
-
-	if sliceContains("agent", sectionFilters) {
-		fmt.Print(agentConfig)
-	}
-}
-
-func printConfig(name string, p telegraf.PluginDescriber, op string, commented bool, di telegraf.DeprecationInfo) {
-	comment := ""
-	if commented {
-		comment = "# "
-	}
-
-	if di.Since != "" {
-		removalNote := ""
-		if di.RemovalIn != "" {
-			removalNote = " and will be removed in " + di.RemovalIn
-		}
-		fmt.Printf("\n%s ## DEPRECATED: The '%s' plugin is deprecated in version %s%s, %s.", comment, name, di.Since, removalNote, di.Notice)
-	}
-
-	config := p.SampleConfig()
-	if config == "" {
-		fmt.Printf("\n#[[%s.%s]]", op, name)
-		fmt.Printf("\n%s  # no configuration\n\n", comment)
-	} else {
-		lines := strings.Split(config, "\n")
-		fmt.Print("\n")
-		for i, line := range lines {
-			if i == len(lines)-1 {
-				fmt.Print("\n")
-				continue
-			}
-			fmt.Print(strings.TrimRight(comment+line, " ") + "\n")
-		}
-	}
-}
-
-=======
->>>>>>> e601f91c
 func sliceContains(name string, list []string) bool {
 	for _, b := range list {
 		if b == name {
