package rotate

import (
	"os"
	"path/filepath"
	"testing"
	"time"

	"github.com/stretchr/testify/assert"
	"github.com/stretchr/testify/require"
)

func TestFileWriter_NoRotation(t *testing.T) {
	tempDir := t.TempDir()
	writer, err := NewFileWriter(filepath.Join(tempDir, "test"), 0, 0, 0)
	require.NoError(t, err)
	t.Cleanup(func() { require.NoError(t, writer.Close()) })

	_, err = writer.Write([]byte("Hello World"))
	require.NoError(t, err)
	_, err = writer.Write([]byte("Hello World 2"))
	require.NoError(t, err)
	files, _ := os.ReadDir(tempDir)
	assert.Equal(t, 1, len(files))
}

func TestFileWriter_TimeRotation(t *testing.T) {
<<<<<<< HEAD
	tempDir, err := os.MkdirTemp("", "RotationTime")
	require.NoError(t, err)
=======
	tempDir := t.TempDir()
>>>>>>> 73121bd1
	interval, _ := time.ParseDuration("10ms")
	writer, err := NewFileWriter(filepath.Join(tempDir, "test"), interval, 0, -1)
	require.NoError(t, err)
	t.Cleanup(func() { require.NoError(t, writer.Close()) })

	_, err = writer.Write([]byte("Hello World"))
	require.NoError(t, err)
	time.Sleep(interval)
	_, err = writer.Write([]byte("Hello World 2"))
	require.NoError(t, err)
	files, _ := os.ReadDir(tempDir)
	assert.Equal(t, 2, len(files))
}

func TestFileWriter_ReopenTimeRotation(t *testing.T) {
<<<<<<< HEAD
	tempDir, err := os.MkdirTemp("", "RotationTime")
	require.NoError(t, err)
	interval, _ := time.ParseDuration("10ms")
	filePath := filepath.Join(tempDir, "test.log")
	err = os.WriteFile(filePath, []byte("Hello World"), 0644)
=======
	tempDir := t.TempDir()
	interval, _ := time.ParseDuration("10ms")
	filePath := filepath.Join(tempDir, "test.log")
	err := os.WriteFile(filePath, []byte("Hello World"), 0644)
>>>>>>> 73121bd1
	time.Sleep(interval)
	assert.NoError(t, err)
	writer, err := NewFileWriter(filepath.Join(tempDir, "test.log"), interval, 0, -1)
	require.NoError(t, err)
	t.Cleanup(func() { require.NoError(t, writer.Close()) })

	files, _ := os.ReadDir(tempDir)
	assert.Equal(t, 2, len(files))
}

func TestFileWriter_SizeRotation(t *testing.T) {
	tempDir := t.TempDir()
	maxSize := int64(9)
	writer, err := NewFileWriter(filepath.Join(tempDir, "test.log"), 0, maxSize, -1)
	require.NoError(t, err)
	t.Cleanup(func() { require.NoError(t, writer.Close()) })

	_, err = writer.Write([]byte("Hello World"))
	require.NoError(t, err)
	_, err = writer.Write([]byte("World 2"))
	require.NoError(t, err)
	files, _ := os.ReadDir(tempDir)
	assert.Equal(t, 2, len(files))
}

func TestFileWriter_ReopenSizeRotation(t *testing.T) {
	tempDir := t.TempDir()
	maxSize := int64(12)
	filePath := filepath.Join(tempDir, "test.log")
	err := os.WriteFile(filePath, []byte("Hello World"), 0644)
	assert.NoError(t, err)
	writer, err := NewFileWriter(filepath.Join(tempDir, "test.log"), 0, maxSize, -1)
	require.NoError(t, err)
	t.Cleanup(func() { require.NoError(t, writer.Close()) })

	_, err = writer.Write([]byte("Hello World Again"))
	require.NoError(t, err)
	files, _ := os.ReadDir(tempDir)
	assert.Equal(t, 2, len(files))
}

func TestFileWriter_DeleteArchives(t *testing.T) {
	if testing.Short() {
		t.Skip("Skipping long test in short mode")
	}

<<<<<<< HEAD
	tempDir, err := os.MkdirTemp("", "RotationDeleteArchives")
	require.NoError(t, err)
=======
	tempDir := t.TempDir()
>>>>>>> 73121bd1
	maxSize := int64(5)
	writer, err := NewFileWriter(filepath.Join(tempDir, "test.log"), 0, maxSize, 2)
	require.NoError(t, err)
	t.Cleanup(func() { require.NoError(t, writer.Close()) })

	_, err = writer.Write([]byte("First file"))
	require.NoError(t, err)
	// File names include the date with second precision
	// So, to force rotation with different file names
	// we need to wait
	time.Sleep(1 * time.Second)
	_, err = writer.Write([]byte("Second file"))
	require.NoError(t, err)
	time.Sleep(1 * time.Second)
	_, err = writer.Write([]byte("Third file"))
	require.NoError(t, err)

	files, _ := os.ReadDir(tempDir)
	assert.Equal(t, 3, len(files))

	for _, tempFile := range files {
		var bytes []byte
		var err error
		path := filepath.Join(tempDir, tempFile.Name())
		if bytes, err = os.ReadFile(path); err != nil {
			t.Error(err.Error())
			return
		}
		contents := string(bytes)

		if contents != "" && contents != "Second file" && contents != "Third file" {
			t.Error("Should have deleted the eldest log file")
			return
		}
	}
}

func TestFileWriter_CloseRotates(t *testing.T) {
	tempDir := t.TempDir()
	maxSize := int64(9)
	writer, err := NewFileWriter(filepath.Join(tempDir, "test.log"), 0, maxSize, -1)
	require.NoError(t, err)
	require.NoError(t, writer.Close())

	files, _ := os.ReadDir(tempDir)
	assert.Equal(t, 1, len(files))
	assert.Regexp(t, "^test\\.[^\\.]+\\.log$", files[0].Name())
}<|MERGE_RESOLUTION|>--- conflicted
+++ resolved
@@ -25,12 +25,7 @@
 }
 
 func TestFileWriter_TimeRotation(t *testing.T) {
-<<<<<<< HEAD
-	tempDir, err := os.MkdirTemp("", "RotationTime")
-	require.NoError(t, err)
-=======
 	tempDir := t.TempDir()
->>>>>>> 73121bd1
 	interval, _ := time.ParseDuration("10ms")
 	writer, err := NewFileWriter(filepath.Join(tempDir, "test"), interval, 0, -1)
 	require.NoError(t, err)
@@ -46,18 +41,10 @@
 }
 
 func TestFileWriter_ReopenTimeRotation(t *testing.T) {
-<<<<<<< HEAD
-	tempDir, err := os.MkdirTemp("", "RotationTime")
-	require.NoError(t, err)
-	interval, _ := time.ParseDuration("10ms")
-	filePath := filepath.Join(tempDir, "test.log")
-	err = os.WriteFile(filePath, []byte("Hello World"), 0644)
-=======
 	tempDir := t.TempDir()
 	interval, _ := time.ParseDuration("10ms")
 	filePath := filepath.Join(tempDir, "test.log")
 	err := os.WriteFile(filePath, []byte("Hello World"), 0644)
->>>>>>> 73121bd1
 	time.Sleep(interval)
 	assert.NoError(t, err)
 	writer, err := NewFileWriter(filepath.Join(tempDir, "test.log"), interval, 0, -1)
@@ -104,12 +91,7 @@
 		t.Skip("Skipping long test in short mode")
 	}
 
-<<<<<<< HEAD
-	tempDir, err := os.MkdirTemp("", "RotationDeleteArchives")
-	require.NoError(t, err)
-=======
 	tempDir := t.TempDir()
->>>>>>> 73121bd1
 	maxSize := int64(5)
 	writer, err := NewFileWriter(filepath.Join(tempDir, "test.log"), 0, maxSize, 2)
 	require.NoError(t, err)
