--- conflicted
+++ resolved
@@ -74,26 +74,12 @@
 
 // Add adds metrics to the buffer.
 func (b *Buffer) Add(metrics ...telegraf.Metric) {
-<<<<<<< HEAD
-	b.mu.Lock()
-	for i, _ := range metrics {
-		MetricsWritten.Incr(1)
-		select {
-		case b.buf <- metrics[i]:
-		default:
-			MetricsDropped.Incr(1)
-			<-b.buf
-			b.buf <- metrics[i]
-		}
-=======
 	b.Lock()
 	defer b.Unlock()
 	for i := range metrics {
 		MetricsWritten.Incr(1)
 		b.push(metrics[i])
->>>>>>> ae9efb2f
 	}
-	b.mu.Unlock()
 }
 
 // Batch returns a batch of metrics of size batchSize.
