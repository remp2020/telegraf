--- conflicted
+++ resolved
@@ -115,8 +115,6 @@
 		}
 		// error is not possible if creating from another metric, so ignore.
 		m, _ = metric.New(name, tags, fields, t, tp)
-<<<<<<< HEAD
-=======
 	}
 
 	if output, ok := ro.Output.(telegraf.AggregatingOutput); ok {
@@ -124,7 +122,6 @@
 		output.Add(m)
 		ro.aggMutex.Unlock()
 		return
->>>>>>> ae9efb2f
 	}
 
 	ro.metrics.Add(m)
