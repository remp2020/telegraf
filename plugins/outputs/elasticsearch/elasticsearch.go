--- conflicted
+++ resolved
@@ -390,11 +390,7 @@
 
 	if res.Errors {
 		for id, err := range res.Failed() {
-<<<<<<< HEAD
-			log.Printf("E! Elasticsearch indexing failure, id: %d, error: %s, caused by: %s, %s", id, err.Error.Reason, err.Error.CausedBy["reason"], err.Error.CausedBy["type"])
-=======
 			a.Log.Errorf("Elasticsearch indexing failure, id: %d, error: %s, caused by: %s, %s", id, err.Error.Reason, err.Error.CausedBy["reason"], err.Error.CausedBy["type"])
->>>>>>> fc8301ae
 			break
 		}
 		return fmt.Errorf("elasticsearch failed to index %d metrics", len(res.Failed()))
