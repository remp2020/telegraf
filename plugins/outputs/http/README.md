--- conflicted
+++ resolved
@@ -1,12 +1,9 @@
 # HTTP Output Plugin
 
 This plugin sends metrics in a HTTP message encoded using one of the output
-<<<<<<< HEAD
 data formats. For data_formats that support batching, metrics are sent in batch format.
-=======
 data formats. For data_formats that support batching, metrics are sent in
 batch format by default.
->>>>>>> fc8301ae
 
 ## Configuration
 
@@ -73,9 +70,6 @@
   ## Maximum amount of time before idle connection is closed.
   ## Zero means no limit.
   # idle_conn_timeout = 0
-<<<<<<< HEAD
-```
-=======
 
   ## Amazon Region
   #region = "us-east-1"
@@ -104,5 +98,4 @@
 
 ### Optional Cookie Authentication Settings
 
-The optional Cookie Authentication Settings will retrieve a cookie from the given authorization endpoint, and use it in subsequent API requests.  This is useful for services that do not provide OAuth or Basic Auth authentication, e.g. the [Tesla Powerwall API](https://www.tesla.com/support/energy/powerwall/own/monitoring-from-home-network), which uses a Cookie Auth Body to retrieve an authorization cookie.  The Cookie Auth Renewal interval will renew the authorization by retrieving a new cookie at the given interval.
->>>>>>> fc8301ae
+The optional Cookie Authentication Settings will retrieve a cookie from the given authorization endpoint, and use it in subsequent API requests.  This is useful for services that do not provide OAuth or Basic Auth authentication, e.g. the [Tesla Powerwall API](https://www.tesla.com/support/energy/powerwall/own/monitoring-from-home-network), which uses a Cookie Auth Body to retrieve an authorization cookie.  The Cookie Auth Renewal interval will renew the authorization by retrieving a new cookie at the given interval.