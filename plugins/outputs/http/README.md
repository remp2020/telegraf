# HTTP Output Plugin

<<<<<<< HEAD
This plugin sends metrics in a HTTP message encoded using one of the output
data formats. For data_formats that support batching, metrics are sent in batch format.
data formats. For data_formats that support batching, metrics are sent in
batch format by default.
=======
This plugin sends metrics in a HTTP message encoded using one of the output data
formats. For data_formats that support batching, metrics are sent in batch
format by default.
>>>>>>> 73121bd1

## Configuration

```toml @sample.conf
# A plugin that can transmit metrics over HTTP
[[outputs.http]]
  ## URL is the address to send metrics to
  url = "http://127.0.0.1:8080/telegraf"

  ## Timeout for HTTP message
  # timeout = "5s"

  ## HTTP method, one of: "POST" or "PUT"
  # method = "POST"

  ## HTTP Basic Auth credentials
  # username = "username"
  # password = "pa$$word"

  ## OAuth2 Client Credentials Grant
  # client_id = "clientid"
  # client_secret = "secret"
  # token_url = "https://indentityprovider/oauth2/v1/token"
  # scopes = ["urn:opc:idm:__myscopes__"]

  ## Goole API Auth
  # google_application_credentials = "/etc/telegraf/example_secret.json"

  ## Optional TLS Config
  # tls_ca = "/etc/telegraf/ca.pem"
  # tls_cert = "/etc/telegraf/cert.pem"
  # tls_key = "/etc/telegraf/key.pem"
  ## Use TLS but skip chain & host verification
  # insecure_skip_verify = false

  ## Optional Cookie authentication
  # cookie_auth_url = "https://localhost/authMe"
  # cookie_auth_method = "POST"
  # cookie_auth_username = "username"
  # cookie_auth_password = "pa$$word"
  # cookie_auth_headers = '{"Content-Type": "application/json", "X-MY-HEADER":"hello"}'
  # cookie_auth_body = '{"username": "user", "password": "pa$$word", "authenticate": "me"}'
  ## cookie_auth_renewal not set or set to "0" will auth once and never renew the cookie
  # cookie_auth_renewal = "5m"

  ## Data format to output.
  ## Each data format has it's own unique set of configuration options, read
  ## more about them here:
  ## https://github.com/influxdata/telegraf/blob/master/docs/DATA_FORMATS_OUTPUT.md
  # data_format = "influx"

  ## Use batch serialization format (default) instead of line based format.
  ## Batch format is more efficient and should be used unless line based
  ## format is really needed.
  # use_batch_format = true

  ## HTTP Content-Encoding for write request body, can be set to "gzip" to
  ## compress body or "identity" to apply no encoding.
  # content_encoding = "identity"

  ## Additional HTTP headers
  # [outputs.http.headers]
  #   # Should be set manually to "application/json" for json data_format
  #   Content-Type = "text/plain; charset=utf-8"

  ## MaxIdleConns controls the maximum number of idle (keep-alive)
  ## connections across all hosts. Zero means no limit.
  # max_idle_conn = 0

  ## MaxIdleConnsPerHost, if non-zero, controls the maximum idle
  ## (keep-alive) connections to keep per-host. If zero,
  ## DefaultMaxIdleConnsPerHost is used(2).
  # max_idle_conn_per_host = 2

  ## Idle (keep-alive) connection timeout.
  ## Maximum amount of time before idle connection is closed.
  ## Zero means no limit.
  # idle_conn_timeout = 0

  ## Amazon Region
  #region = "us-east-1"

  ## Amazon Credentials
  ## Credentials are loaded in the following order
  ## 1) Web identity provider credentials via STS if role_arn and web_identity_token_file are specified
  ## 2) Assumed credentials via STS if role_arn is specified
  ## 3) explicit credentials from 'access_key' and 'secret_key'
  ## 4) shared profile from 'profile'
  ## 5) environment variables
  ## 6) shared credentials file
  ## 7) EC2 Instance Profile
  #access_key = ""
  #secret_key = ""
  #token = ""
  #role_arn = ""
  #web_identity_token_file = ""
  #role_session_name = ""
  #profile = ""
  #shared_credential_file = ""

  ## Optional list of statuscodes (<200 or >300) upon which requests should not be retried
  # non_retryable_statuscodes = [409, 413]
```

### Google API Auth

The `google_application_credentials` setting is used with Google Cloud APIs. It specifies the json key file. To learn about creating Google service accounts, consult Google's
[oauth2 service account documentation][create_service_account]. An example use case is a metrics proxy deployed to
Cloud Run. In this example, the service account must have the "run.routes.invoke" permission.

[create_service_account]: https://cloud.google.com/docs/authentication/production#create_service_account

### Optional Cookie Authentication Settings

The optional Cookie Authentication Settings will retrieve a cookie from the
given authorization endpoint, and use it in subsequent API requests.  This is
useful for services that do not provide OAuth or Basic Auth authentication,
e.g. the [Tesla Powerwall API][powerwall], which uses a Cookie Auth Body to
retrieve an authorization cookie.  The Cookie Auth Renewal interval will renew
the authorization by retrieving a new cookie at the given interval.

[powerwall]: https://www.tesla.com/support/energy/powerwall/own/monitoring-from-home-network<|MERGE_RESOLUTION|>--- conflicted
+++ resolved
@@ -1,15 +1,12 @@
 # HTTP Output Plugin
 
-<<<<<<< HEAD
 This plugin sends metrics in a HTTP message encoded using one of the output
 data formats. For data_formats that support batching, metrics are sent in batch format.
 data formats. For data_formats that support batching, metrics are sent in
 batch format by default.
-=======
 This plugin sends metrics in a HTTP message encoded using one of the output data
 formats. For data_formats that support batching, metrics are sent in batch
 format by default.
->>>>>>> 73121bd1
 
 ## Configuration
 
