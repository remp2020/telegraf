--- conflicted
+++ resolved
@@ -87,8 +87,6 @@
   ## Maximum amount of time before idle connection is closed.
   ## Zero means no limit.
   # idle_conn_timeout = 0
-<<<<<<< HEAD
-=======
 
   ## Amazon Region
   #region = "us-east-1"
@@ -110,7 +108,6 @@
   #role_session_name = ""
   #profile = ""
   #shared_credential_file = ""
->>>>>>> fc8301ae
 `
 
 const (
@@ -120,21 +117,6 @@
 )
 
 type HTTP struct {
-<<<<<<< HEAD
-	URL             string            `toml:"url"`
-	Timeout         internal.Duration `toml:"timeout"`
-	Method          string            `toml:"method"`
-	Username        string            `toml:"username"`
-	Password        string            `toml:"password"`
-	Headers         map[string]string `toml:"headers"`
-	ClientID        string            `toml:"client_id"`
-	ClientSecret    string            `toml:"client_secret"`
-	TokenURL        string            `toml:"token_url"`
-	Scopes          []string          `toml:"scopes"`
-	ContentEncoding string            `toml:"content_encoding"`
-	IdleConnTimeout internal.Duration `toml:"idle_conn_timeout"`
-	tls.ClientConfig
-=======
 	URL                     string            `toml:"url"`
 	Method                  string            `toml:"method"`
 	Username                string            `toml:"username"`
@@ -146,7 +128,6 @@
 	NonRetryableStatusCodes []int             `toml:"non_retryable_statuscodes"`
 	httpconfig.HTTPClientConfig
 	Log telegraf.Logger `toml:"-"`
->>>>>>> fc8301ae
 
 	client     *http.Client
 	serializer serializers.Serializer
@@ -159,35 +140,11 @@
 	h.serializer = serializer
 }
 
-<<<<<<< HEAD
-func (h *HTTP) createClient(ctx context.Context) (*http.Client, error) {
-	tlsCfg, err := h.ClientConfig.TLSConfig()
-	if err != nil {
-		return nil, err
-	}
-
-	client := &http.Client{
-		Transport: &http.Transport{
-			TLSClientConfig: tlsCfg,
-			Proxy:           http.ProxyFromEnvironment,
-			IdleConnTimeout: h.IdleConnTimeout.Duration,
-		},
-		Timeout: h.Timeout.Duration,
-	}
-
-	if h.ClientID != "" && h.ClientSecret != "" && h.TokenURL != "" {
-		oauthConfig := clientcredentials.Config{
-			ClientID:     h.ClientID,
-			ClientSecret: h.ClientSecret,
-			TokenURL:     h.TokenURL,
-			Scopes:       h.Scopes,
-=======
 func (h *HTTP) Connect() error {
 	if h.AwsService != "" {
 		cfg, err := h.CredentialConfig.Credentials()
 		if err == nil {
 			h.awsCfg = &cfg
->>>>>>> fc8301ae
 		}
 	}
 
