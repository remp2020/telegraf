--- conflicted
+++ resolved
@@ -7,11 +7,6 @@
 	"errors"
 	"fmt"
 	"io"
-<<<<<<< HEAD
-	"io/ioutil"
-	"log"
-=======
->>>>>>> fc8301ae
 	"math"
 	"net"
 	"net/http"
@@ -39,15 +34,9 @@
 }
 
 const (
-<<<<<<< HEAD
-	defaultRequestTimeout = time.Second * 5
-	defaultMaxWait        = 60 // seconds
-	defaultDatabase       = "telegraf"
-=======
 	defaultRequestTimeout           = time.Second * 5
 	defaultMaxWaitSeconds           = 60
 	defaultMaxWaitRetryAfterSeconds = 10 * 60
->>>>>>> fc8301ae
 )
 
 type HTTPConfig struct {
@@ -82,10 +71,7 @@
 	url        *url.URL
 	retryTime  time.Time
 	retryCount int
-<<<<<<< HEAD
-=======
 	log        telegraf.Logger
->>>>>>> fc8301ae
 }
 
 func NewHTTPClient(config *HTTPConfig) (*httpClient, error) {
@@ -296,13 +282,6 @@
 	}
 
 	switch resp.StatusCode {
-<<<<<<< HEAD
-	case
-		// request was malformed:
-		http.StatusBadRequest,
-		// request was too large:
-		http.StatusRequestEntityTooLarge,
-=======
 	// request was too large, send back to try again
 	case http.StatusRequestEntityTooLarge:
 		c.log.Errorf("Failed to write metric to %s, request was too large (413)", bucket)
@@ -314,23 +293,15 @@
 	case
 		// request was malformed:
 		http.StatusBadRequest,
->>>>>>> fc8301ae
 		// request was received but server refused to process it due to a semantic problem with the request.
 		// for example, submitting metrics outside the retention period.
 		// Clients should *not* repeat the request and the metrics should be dropped.
 		http.StatusUnprocessableEntity,
 		http.StatusNotAcceptable:
-<<<<<<< HEAD
-		log.Printf("E! [outputs.influxdb_v2] Failed to write metric (will be dropped: %s): %s\n", resp.Status, desc)
-		return nil
-	case http.StatusUnauthorized, http.StatusForbidden:
-		return fmt.Errorf("failed to write metric (%s): %s", resp.Status, desc)
-=======
 		c.log.Errorf("Failed to write metric to %s (will be dropped: %s): %s\n", bucket, resp.Status, desc)
 		return nil
 	case http.StatusUnauthorized, http.StatusForbidden:
 		return fmt.Errorf("failed to write metric to %s (%s): %s", bucket, resp.Status, desc)
->>>>>>> fc8301ae
 	case http.StatusTooManyRequests,
 		http.StatusServiceUnavailable,
 		http.StatusBadGateway,
@@ -339,23 +310,14 @@
 		c.retryCount++
 		retryDuration := c.getRetryDuration(resp.Header)
 		c.retryTime = time.Now().Add(retryDuration)
-<<<<<<< HEAD
-		log.Printf("W! [outputs.influxdb_v2] Failed to write; will retry in %s. (%s)\n", retryDuration, resp.Status)
-		return fmt.Errorf("waiting %s for server before sending metric again", retryDuration)
-=======
 		c.log.Warnf("Failed to write to %s; will retry in %s. (%s)\n", bucket, retryDuration, resp.Status)
 		return fmt.Errorf("waiting %s for server (%s) before sending metric again", retryDuration, bucket)
->>>>>>> fc8301ae
 	}
 
 	// if it's any other 4xx code, the client should not retry as it's the client's mistake.
 	// retrying will not make the request magically work.
 	if len(resp.Status) > 0 && resp.Status[0] == '4' {
-<<<<<<< HEAD
-		log.Printf("E! [outputs.influxdb_v2] Failed to write metric (will be dropped: %s): %s\n", resp.Status, desc)
-=======
 		c.log.Errorf("Failed to write metric to %s (will be dropped: %s): %s\n", bucket, resp.Status, desc)
->>>>>>> fc8301ae
 		return nil
 	}
 
@@ -375,14 +337,9 @@
 // retryDuration takes the longer of the Retry-After header and our own back-off calculation
 func (c *httpClient) getRetryDuration(headers http.Header) time.Duration {
 	// basic exponential backoff (x^2)/40 (denominator to widen the slope)
-<<<<<<< HEAD
-	// at 40 denominator, it'll take 35 retries to hit the max defaultMaxWait of 30s
-	backoff := math.Pow(float64(c.retryCount), 2) / 40
-=======
 	// at 40 denominator, it'll take 49 retries to hit the max defaultMaxWait of 60s
 	backoff := math.Pow(float64(c.retryCount), 2) / 40
 	backoff = math.Min(backoff, defaultMaxWaitSeconds)
->>>>>>> fc8301ae
 
 	// get any value from the header, if available
 	retryAfterHeader := float64(0)
@@ -394,16 +351,6 @@
 			// there was a value but we couldn't parse it? guess minimum 10 sec
 			retryAfterHeader = 10
 		}
-<<<<<<< HEAD
-	}
-	// take the highest value from both, but not over the max wait.
-	retry := math.Max(backoff, retryAfterHeader)
-	retry = math.Min(retry, defaultMaxWait)
-	return time.Duration(retry) * time.Second
-}
-
-func (c *httpClient) makeWriteRequest(url string, body io.Reader) (*http.Request, error) {
-=======
 		// protect against excessively large retry-after
 		retryAfterHeader = math.Min(retryAfterHeader, defaultMaxWaitRetryAfterSeconds)
 	}
@@ -413,7 +360,6 @@
 }
 
 func (c *httpClient) makeWriteRequest(address string, body io.Reader) (*http.Request, error) {
->>>>>>> fc8301ae
 	var err error
 
 	req, err := http.NewRequest("POST", address, body)
