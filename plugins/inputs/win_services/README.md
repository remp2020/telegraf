# Windows Services Input Plugin

Reports information about Windows service status.

Monitoring some services may require running Telegraf with administrator privileges.

## Configuration

```toml
[[inputs.win_services]]
<<<<<<< HEAD
  ## Names of the services to monitor. Leave empty to monitor all the available services on the host. Globs accepted.
=======
  ## Names of the services to monitor. Leave empty to monitor all the available services on the host. Globs accepted. Case sensitive.
>>>>>>> fc8301ae
  service_names = [
    "LanmanServer",
    "TermService",
    "Win*",
  ]
  excluded_service_names = ['WinRM'] # optional, list of service names to exclude
```

### Measurements & Fields

- win_services
  - state : integer
  - startup_mode : integer

The `state` field can have the following values:

- 1 - stopped
- 2 - start pending
- 3 - stop pending
- 4 - running
- 5 - continue pending
- 6 - pause pending
- 7 - paused

The `startup_mode` field can have the following values:

- 0 - boot start
- 1 - system start
- 2 - auto start
- 3 - demand start
- 4 - disabled

### Tags

- All measurements have the following tags:
  - service_name
  - display_name

### Example Output

```shell
win_services,host=WIN2008R2H401,display_name=Server,service_name=LanmanServer state=4i,startup_mode=2i 1500040669000000000
win_services,display_name=Remote\ Desktop\ Services,service_name=TermService,host=WIN2008R2H401 state=1i,startup_mode=3i 1500040669000000000
```

### TICK Scripts

A sample TICK script for a notification about a not running service.
It sends a notification whenever any service changes its state to be not _running_ and when it changes that state back to _running_.
The notification is sent via an HTTP POST call.

```shell
stream
    |from()
        .database('telegraf')
        .retentionPolicy('autogen')
        .measurement('win_services')
        .groupBy('host','service_name')
    |alert()
        .crit(lambda: "state" != 4)
        .stateChangesOnly()
        .message('Service {{ index .Tags "service_name" }} on Host {{ index .Tags "host" }} is in state {{ index .Fields "state" }} ')
        .post('http://localhost:666/alert/service')
```<|MERGE_RESOLUTION|>--- conflicted
+++ resolved
@@ -8,11 +8,8 @@
 
 ```toml
 [[inputs.win_services]]
-<<<<<<< HEAD
   ## Names of the services to monitor. Leave empty to monitor all the available services on the host. Globs accepted.
-=======
   ## Names of the services to monitor. Leave empty to monitor all the available services on the host. Globs accepted. Case sensitive.
->>>>>>> fc8301ae
   service_names = [
     "LanmanServer",
     "TermService",
