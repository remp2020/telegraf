//go:build windows
// +build windows

package win_services

import (
	"fmt"
	"os"

	"github.com/influxdata/telegraf"
	"github.com/influxdata/telegraf/filter"
	"github.com/influxdata/telegraf/plugins/inputs"
	"golang.org/x/sys/windows/svc"
	"golang.org/x/sys/windows/svc/mgr"
)

type ServiceErr struct {
	Message string
	Service string
	Err     error
}

func (e *ServiceErr) Error() string {
	return fmt.Sprintf("%s: '%s': %v", e.Message, e.Service, e.Err)
}

func IsPermission(err error) bool {
	if err, ok := err.(*ServiceErr); ok {
		return os.IsPermission(err.Err)
	}
	return false
}

// WinService provides interface for svc.Service
type WinService interface {
	Close() error
	Config() (mgr.Config, error)
	Query() (svc.Status, error)
}

// ManagerProvider sets interface for acquiring manager instance, like mgr.Mgr
type ManagerProvider interface {
	Connect() (WinServiceManager, error)
}

// WinServiceManager provides interface for mgr.Mgr
type WinServiceManager interface {
	Disconnect() error
	OpenService(name string) (WinService, error)
	ListServices() ([]string, error)
}

// WinSvcMgr is wrapper for mgr.Mgr implementing WinServiceManager interface
type WinSvcMgr struct {
	realMgr *mgr.Mgr
}

func (m *WinSvcMgr) Disconnect() error {
	return m.realMgr.Disconnect()
}

func (m *WinSvcMgr) OpenService(name string) (WinService, error) {
	return m.realMgr.OpenService(name)
}
func (m *WinSvcMgr) ListServices() ([]string, error) {
	return m.realMgr.ListServices()
}

// MgProvider is an implementation of WinServiceManagerProvider interface returning WinSvcMgr
type MgProvider struct {
}

func (rmr *MgProvider) Connect() (WinServiceManager, error) {
	scmgr, err := mgr.Connect()
	if err != nil {
		return nil, err
	} else {
		return &WinSvcMgr{scmgr}, nil
	}
}

var sampleConfig = `
  ## Names of the services to monitor. Leave empty to monitor all the available services on the host. Globs accepted.
  service_names = [
    "LanmanServer",
	"TermService",
	"Win*",
  ]
  #excluded_service_names = [] # optional, list of service names to exclude
`

var description = "Input plugin to report Windows services info."

//WinServices is an implementation if telegraf.Input interface, providing info about Windows Services
type WinServices struct {
	Log telegraf.Logger

<<<<<<< HEAD
	ServiceNames []string `toml:"service_names"`
	mgrProvider  ManagerProvider
=======
	ServiceNames         []string `toml:"service_names"`
	ServiceNamesExcluded []string `toml:"excluded_service_names"`
	mgrProvider          ManagerProvider
>>>>>>> fc8301ae

	servicesFilter filter.Filter
}

type ServiceInfo struct {
	ServiceName string
	DisplayName string
	State       int
	StartUpMode int
}

func (m *WinServices) Init() error {
	var err error
<<<<<<< HEAD
	m.servicesFilter, err = filter.NewIncludeExcludeFilter(m.ServiceNames, nil)
=======
	m.servicesFilter, err = filter.NewIncludeExcludeFilter(m.ServiceNames, m.ServiceNamesExcluded)
>>>>>>> fc8301ae
	if err != nil {
		return err
	}

	return nil
}

func (m *WinServices) Description() string {
	return description
}

func (m *WinServices) SampleConfig() string {
	return sampleConfig
}

func (m *WinServices) Gather(acc telegraf.Accumulator) error {
	scmgr, err := m.mgrProvider.Connect()
	if err != nil {
		return fmt.Errorf("Could not open service manager: %s", err)
	}
	defer scmgr.Disconnect()

	serviceNames, err := m.listServices(scmgr)
	if err != nil {
		return err
	}

	for _, srvName := range serviceNames {
		service, err := collectServiceInfo(scmgr, srvName)
		if err != nil {
			if IsPermission(err) {
				m.Log.Debug(err.Error())
			} else {
				m.Log.Error(err.Error())
			}
			continue
		}

		tags := map[string]string{
			"service_name": service.ServiceName,
		}
		//display name could be empty, but still valid service
		if len(service.DisplayName) > 0 {
			tags["display_name"] = service.DisplayName
		}

		fields := map[string]interface{}{
			"state":        service.State,
			"startup_mode": service.StartUpMode,
		}
		acc.AddFields("win_services", fields, tags)
	}

	return nil
}

// listServices returns a list of services to gather.
func (m *WinServices) listServices(scmgr WinServiceManager) ([]string, error) {
	names, err := scmgr.ListServices()
	if err != nil {
		return nil, fmt.Errorf("Could not list services: %s", err)
	}

	var services []string
	for _, n := range names {
		if m.servicesFilter.Match(n) {
			services = append(services, n)
		}
	}

	return services, nil
}

// collectServiceInfo gathers info about a service.
func collectServiceInfo(scmgr WinServiceManager, serviceName string) (*ServiceInfo, error) {
	srv, err := scmgr.OpenService(serviceName)
	if err != nil {
		return nil, &ServiceErr{
			Message: "could not open service",
			Service: serviceName,
			Err:     err,
		}
	}
	defer srv.Close()

	srvStatus, err := srv.Query()
	if err != nil {
		return nil, &ServiceErr{
			Message: "could not query service",
			Service: serviceName,
			Err:     err,
		}
	}

	srvCfg, err := srv.Config()
	if err != nil {
		return nil, &ServiceErr{
			Message: "could not get config of service",
			Service: serviceName,
			Err:     err,
		}
	}

	serviceInfo := &ServiceInfo{
		ServiceName: serviceName,
		DisplayName: srvCfg.DisplayName,
		StartUpMode: int(srvCfg.StartType),
		State:       int(srvStatus.State),
	}
	return serviceInfo, nil
}

func init() {
	inputs.Add("win_services", func() telegraf.Input {
		return &WinServices{
			mgrProvider: &MgProvider{},
		}
	})
}<|MERGE_RESOLUTION|>--- conflicted
+++ resolved
@@ -95,14 +95,9 @@
 type WinServices struct {
 	Log telegraf.Logger
 
-<<<<<<< HEAD
-	ServiceNames []string `toml:"service_names"`
-	mgrProvider  ManagerProvider
-=======
 	ServiceNames         []string `toml:"service_names"`
 	ServiceNamesExcluded []string `toml:"excluded_service_names"`
 	mgrProvider          ManagerProvider
->>>>>>> fc8301ae
 
 	servicesFilter filter.Filter
 }
@@ -116,11 +111,7 @@
 
 func (m *WinServices) Init() error {
 	var err error
-<<<<<<< HEAD
-	m.servicesFilter, err = filter.NewIncludeExcludeFilter(m.ServiceNames, nil)
-=======
 	m.servicesFilter, err = filter.NewIncludeExcludeFilter(m.ServiceNames, m.ServiceNamesExcluded)
->>>>>>> fc8301ae
 	if err != nil {
 		return err
 	}
