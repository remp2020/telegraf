--- conflicted
+++ resolved
@@ -31,8 +31,6 @@
 				Interface: "lan",
 				Privilege: "USER",
 				HexKey:    "0001",
-<<<<<<< HEAD
-=======
 			},
 		},
 		// test connection doesn't panic if incorrect symbol used
@@ -45,7 +43,6 @@
 				Interface: "lan",
 				Privilege: "USER",
 				HexKey:    "0001",
->>>>>>> fc8301ae
 			},
 		},
 	}
