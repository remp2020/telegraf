--- conflicted
+++ resolved
@@ -62,19 +62,11 @@
 		"-I", intf,
 	}
 
-<<<<<<< HEAD
-	if t.HexKey != "" {
-		options = append(options, "-y", t.HexKey)
-	}
-	if t.Port != 0 {
-		options = append(options, "-p", strconv.Itoa(t.Port))
-=======
 	if c.HexKey != "" {
 		options = append(options, "-y", c.HexKey)
 	}
 	if c.Port != 0 {
 		options = append(options, "-p", strconv.Itoa(c.Port))
->>>>>>> fc8301ae
 	}
 	if c.Privilege != "" {
 		options = append(options, "-L", c.Privilege)
