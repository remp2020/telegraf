--- conflicted
+++ resolved
@@ -117,21 +117,12 @@
 		Methods:        []string{"POST"},
 		Parser:         parser,
 		TimeFunc:       time.Now,
-<<<<<<< HEAD
-		MaxBodySize:    internal.Size{Size: 70000},
-		DataSource:     "body",
-	}
-
-	acc := &testutil.Accumulator{}
-	require.Error(t, listener.Start(acc))
-=======
 		MaxBodySize:    config.Size(70000),
 		DataSource:     "body",
 		close:          make(chan struct{}),
 	}
 
 	require.Error(t, listener.Init())
->>>>>>> fc8301ae
 
 	// Stop is called when any ServiceInput fails to start; it must succeed regardless of state
 	listener.Stop()
