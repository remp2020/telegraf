//go:build linux
// +build linux

package ethtool

import (
	"net"
	"regexp"
	"strings"
	"sync"

	"github.com/pkg/errors"
	ethtoolLib "github.com/safchain/ethtool"

	"github.com/influxdata/telegraf"
	"github.com/influxdata/telegraf/filter"
	"github.com/influxdata/telegraf/plugins/inputs"
)

type CommandEthtool struct {
	ethtool *ethtoolLib.Ethtool
}

func (e *Ethtool) Gather(acc telegraf.Accumulator) error {
	// Get the list of interfaces
	interfaces, err := e.command.Interfaces()
	if err != nil {
		acc.AddError(err)
		return nil
	}

	interfaceFilter, err := filter.NewIncludeExcludeFilter(e.InterfaceInclude, e.InterfaceExclude)
	if err != nil {
		return err
	}

	// parallelize the ethtool call in event of many interfaces
	var wg sync.WaitGroup

	for _, iface := range interfaces {
		// Check this isn't a loop back and that its matched by the filter
		if (iface.Flags&net.FlagLoopback == 0) && interfaceFilter.Match(iface.Name) {
			wg.Add(1)

			go func(i net.Interface) {
				e.gatherEthtoolStats(i, acc)
				wg.Done()
			}(iface)
		}
	}

	// Waiting for all the interfaces
	wg.Wait()
	return nil
}

// Initialise the Command Tool
func (e *Ethtool) Init() error {
	return e.command.Init()
}

// Gather the stats for the interface.
func (e *Ethtool) gatherEthtoolStats(iface net.Interface, acc telegraf.Accumulator) {
	tags := make(map[string]string)
	tags[tagInterface] = iface.Name

	driverName, err := e.command.DriverName(iface.Name)
	if err != nil {
		driverErr := errors.Wrapf(err, "%s driver", iface.Name)
		acc.AddError(driverErr)
		return
	}

	tags[tagDriverName] = driverName

	fields := make(map[string]interface{})
	stats, err := e.command.Stats(iface.Name)
	if err != nil {
		statsErr := errors.Wrapf(err, "%s stats", iface.Name)
		acc.AddError(statsErr)
		return
	}

	fields[fieldInterfaceUp] = e.interfaceUp(iface)
	for k, v := range stats {
		fields[e.normalizeKey(k)] = v
	}

	acc.AddFields(pluginName, fields, tags)
}

<<<<<<< HEAD
=======
// normalize key string; order matters to avoid replacing whitespace with
// underscores, then trying to trim those same underscores. Likewise with
// camelcase before trying to lower case things.
func (e *Ethtool) normalizeKey(key string) string {
	// must trim whitespace or this will have a leading _
	if inStringSlice(e.NormalizeKeys, "snakecase") {
		key = camelCase2SnakeCase(strings.TrimSpace(key))
	}
	// must occur before underscore, otherwise nothing to trim
	if inStringSlice(e.NormalizeKeys, "trim") {
		key = strings.TrimSpace(key)
	}
	if inStringSlice(e.NormalizeKeys, "lower") {
		key = strings.ToLower(key)
	}
	if inStringSlice(e.NormalizeKeys, "underscore") {
		key = strings.ReplaceAll(key, " ", "_")
	}

	return key
}

func camelCase2SnakeCase(value string) string {
	matchFirstCap := regexp.MustCompile("(.)([A-Z][a-z]+)")
	matchAllCap := regexp.MustCompile("([a-z0-9])([A-Z])")

	snake := matchFirstCap.ReplaceAllString(value, "${1}_${2}")
	snake = matchAllCap.ReplaceAllString(snake, "${1}_${2}")
	return strings.ToLower(snake)
}

func inStringSlice(slice []string, value string) bool {
	for _, item := range slice {
		if item == value {
			return true
		}
	}

	return false
}

>>>>>>> fc8301ae
func (e *Ethtool) interfaceUp(iface net.Interface) bool {
	return (iface.Flags & net.FlagUp) != 0
}

func NewCommandEthtool() *CommandEthtool {
	return &CommandEthtool{}
}

func (c *CommandEthtool) Init() error {
	if c.ethtool != nil {
		return nil
	}

	e, err := ethtoolLib.NewEthtool()
	if err == nil {
		c.ethtool = e
	}

	return err
}

func (c *CommandEthtool) DriverName(intf string) (string, error) {
	return c.ethtool.DriverName(intf)
}

func (c *CommandEthtool) Stats(intf string) (map[string]uint64, error) {
	return c.ethtool.Stats(intf)
}

func (c *CommandEthtool) Interfaces() ([]net.Interface, error) {
	// Get the list of interfaces
	interfaces, err := net.Interfaces()
	if err != nil {
		return nil, err
	}

	return interfaces, nil
}

func init() {
	inputs.Add(pluginName, func() telegraf.Input {
		return &Ethtool{
			InterfaceInclude: []string{},
			InterfaceExclude: []string{},
			command:          NewCommandEthtool(),
		}
	})
}<|MERGE_RESOLUTION|>--- conflicted
+++ resolved
@@ -89,8 +89,6 @@
 	acc.AddFields(pluginName, fields, tags)
 }
 
-<<<<<<< HEAD
-=======
 // normalize key string; order matters to avoid replacing whitespace with
 // underscores, then trying to trim those same underscores. Likewise with
 // camelcase before trying to lower case things.
@@ -132,7 +130,6 @@
 	return false
 }
 
->>>>>>> fc8301ae
 func (e *Ethtool) interfaceUp(iface net.Interface) bool {
 	return (iface.Flags & net.FlagUp) != 0
 }
