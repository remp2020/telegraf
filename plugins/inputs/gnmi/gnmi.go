--- conflicted
+++ resolved
@@ -36,29 +36,6 @@
 
 // gNMI plugin instance
 type GNMI struct {
-<<<<<<< HEAD
-	Addresses        []string          `toml:"addresses"`
-	Subscriptions    []Subscription    `toml:"subscription"`
-	TagSubscriptions []TagSubscription `toml:"tag_subscription"`
-	Aliases          map[string]string `toml:"aliases"`
-
-	// Optional subscription configuration
-	Encoding    string
-	Origin      string
-	Prefix      string
-	Target      string
-	UpdatesOnly bool `toml:"updates_only"`
-
-	// gNMI target credentials
-	Username string
-	Password string
-
-	// Redial
-	Redial config.Duration
-
-	// GRPC TLS settings
-	EnableTLS bool `toml:"enable_tls"`
-=======
 	Addresses           []string          `toml:"addresses"`
 	Subscriptions       []Subscription    `toml:"subscription"`
 	TagSubscriptions    []TagSubscription `toml:"tag_subscription"`
@@ -79,36 +56,12 @@
 	GuessPathTag        bool              `toml:"guess_path_tag"`
 	EnableTLS           bool              `toml:"enable_tls" deprecated:"1.27.0;use 'tls_enable' instead"`
 	Log                 telegraf.Logger   `toml:"-"`
->>>>>>> d92d7073
 	internaltls.ClientConfig
 
 	// Internal state
 	internalAliases map[*pathInfo]string
 	cancel          context.CancelFunc
 	wg              sync.WaitGroup
-<<<<<<< HEAD
-	legacyTags      bool
-
-	Log telegraf.Logger
-=======
->>>>>>> d92d7073
-}
-
-type Worker struct {
-	address  string
-	tagStore *tagNode
-}
-
-type tagNode struct {
-	elem     *gnmiLib.PathElem
-	tagName  string
-	value    *gnmiLib.TypedValue
-	tagStore map[string][]*tagNode
-}
-
-type tagResults struct {
-	names  []string
-	values []*gnmiLib.TypedValue
 }
 
 // Subscription for a gNMI client
@@ -138,62 +91,13 @@
 	Elements []string
 }
 
-// Tag Subscription for a gNMI client
-type TagSubscription struct {
-	Subscription
-	Elements []string
-}
-
 func (*GNMI) SampleConfig() string {
 	return sampleConfig
 }
 
-<<<<<<< HEAD
-// Start the http listener service
-func (c *GNMI) Start(acc telegraf.Accumulator) error {
-	var err error
-	var ctx context.Context
-	var tlscfg *tls.Config
-	var request *gnmiLib.SubscribeRequest
-	c.acc = acc
-	ctx, c.cancel = context.WithCancel(context.Background())
-
-	for i := len(c.Subscriptions) - 1; i >= 0; i-- {
-		subscription := c.Subscriptions[i]
-		// Support legacy TagOnly subscriptions
-		if subscription.TagOnly {
-			tagSub := convertTagOnlySubscription(subscription)
-			c.TagSubscriptions = append(c.TagSubscriptions, tagSub)
-			// Remove from the original subscriptions list
-			c.Subscriptions = append(c.Subscriptions[:i], c.Subscriptions[i+1:]...)
-			c.legacyTags = true
-			continue
-		}
-		if err = subscription.buildFullPath(c); err != nil {
-			return err
-		}
-	}
-	for idx := range c.TagSubscriptions {
-		if err = c.TagSubscriptions[idx].buildFullPath(c); err != nil {
-			return err
-		}
-		if c.TagSubscriptions[idx].TagOnly != c.TagSubscriptions[0].TagOnly {
-			return fmt.Errorf("do not mix legacy tag_only subscriptions and tag subscriptions")
-		}
-		if len(c.TagSubscriptions[idx].Elements) == 0 {
-			return fmt.Errorf("tag_subscription must have at least one element")
-		}
-	}
-
-	// Validate configuration
-	if request, err = c.newSubscribeRequest(); err != nil {
-		return err
-	} else if time.Duration(c.Redial).Nanoseconds() <= 0 {
-=======
 func (c *GNMI) Init() error {
 	// Check options
 	if time.Duration(c.Redial) <= 0 {
->>>>>>> d92d7073
 		return fmt.Errorf("redial duration must be positive")
 	}
 
@@ -207,20 +111,6 @@
 	enable := (c.ClientConfig.Enable != nil && *c.ClientConfig.Enable) || c.EnableTLS
 	c.ClientConfig.Enable = &enable
 
-<<<<<<< HEAD
-	// Invert explicit alias list and prefill subscription names
-	c.internalAliases = make(map[string]string, len(c.Subscriptions)+len(c.Aliases)+len(c.TagSubscriptions))
-
-	for _, s := range c.Subscriptions {
-		if err := s.buildAlias(c.internalAliases); err != nil {
-			return err
-		}
-	}
-	for _, s := range c.TagSubscriptions {
-		if err := s.buildAlias(c.internalAliases); err != nil {
-			return err
-		}
-=======
 	// Split the subscriptions into "normal" and "tag" subscription
 	// and prepare them.
 	for i := len(c.Subscriptions) - 1; i >= 0; i-- {
@@ -285,9 +175,7 @@
 		if err := s.buildAlias(c.internalAliases); err != nil {
 			return err
 		}
->>>>>>> d92d7073
-	}
-
+	}
 	for alias, encodingPath := range c.Aliases {
 		c.internalAliases[newInfoFromString(encodingPath)] = alias
 	}
@@ -319,13 +207,7 @@
 	// Create a goroutine for each device, dial and subscribe
 	c.wg.Add(len(c.Addresses))
 	for _, addr := range c.Addresses {
-<<<<<<< HEAD
-		worker := Worker{address: addr}
-		worker.tagStore = &tagNode{}
-		go func(worker Worker) {
-=======
 		go func(addr string) {
->>>>>>> d92d7073
 			defer c.wg.Done()
 
 			h := handler{
@@ -342,11 +224,7 @@
 				log:                 c.Log,
 			}
 			for ctx.Err() == nil {
-<<<<<<< HEAD
-				if err := c.subscribeGNMI(ctx, &worker, tlscfg, request); err != nil && ctx.Err() == nil {
-=======
 				if err := h.subscribeGNMI(ctx, acc, tlscfg, request); err != nil && ctx.Err() == nil {
->>>>>>> d92d7073
 					acc.AddError(err)
 				}
 
@@ -355,7 +233,7 @@
 				case <-time.After(time.Duration(c.Redial)):
 				}
 			}
-		}(worker)
+		}(addr)
 	}
 	return nil
 }
@@ -381,17 +259,6 @@
 // Create a new gNMI SubscribeRequest
 func (c *GNMI) newSubscribeRequest() (*gnmiLib.SubscribeRequest, error) {
 	// Create subscription objects
-<<<<<<< HEAD
-	var err error
-	subscriptions := make([]*gnmiLib.Subscription, len(c.Subscriptions)+len(c.TagSubscriptions))
-	for i, subscription := range c.TagSubscriptions {
-		if subscriptions[i], err = subscription.buildSubscription(); err != nil {
-			return nil, err
-		}
-	}
-	for i, subscription := range c.Subscriptions {
-		if subscriptions[i+len(c.TagSubscriptions)], err = subscription.buildSubscription(); err != nil {
-=======
 	subscriptions := make([]*gnmiLib.Subscription, 0, len(c.Subscriptions)+len(c.TagSubscriptions))
 	for _, subscription := range c.TagSubscriptions {
 		sub, err := subscription.buildSubscription()
@@ -403,7 +270,6 @@
 	for _, subscription := range c.Subscriptions {
 		sub, err := subscription.buildSubscription()
 		if err != nil {
->>>>>>> d92d7073
 			return nil, err
 		}
 		subscriptions = append(subscriptions, sub)
@@ -438,223 +304,7 @@
 	}, nil
 }
 
-<<<<<<< HEAD
-// SubscribeGNMI and extract telemetry data
-func (c *GNMI) subscribeGNMI(ctx context.Context, worker *Worker, tlscfg *tls.Config, request *gnmiLib.SubscribeRequest) error {
-	var opt grpc.DialOption
-	if tlscfg != nil {
-		opt = grpc.WithTransportCredentials(credentials.NewTLS(tlscfg))
-	} else {
-		opt = grpc.WithInsecure()
-	}
-
-	client, err := grpc.DialContext(ctx, worker.address, opt)
-	if err != nil {
-		return fmt.Errorf("failed to dial: %v", err)
-	}
-	defer client.Close()
-
-	subscribeClient, err := gnmiLib.NewGNMIClient(client).Subscribe(ctx)
-	if err != nil {
-		return fmt.Errorf("failed to setup subscription: %v", err)
-	}
-
-	if err = subscribeClient.Send(request); err != nil {
-		// If io.EOF is returned, the stream may have ended and stream status
-		// can be determined by calling Recv.
-		if err != io.EOF {
-			return fmt.Errorf("failed to send subscription request: %v", err)
-		}
-	}
-
-	c.Log.Debugf("Connection to gNMI device %s established", worker.address)
-	defer c.Log.Debugf("Connection to gNMI device %s closed", worker.address)
-	for ctx.Err() == nil {
-		var reply *gnmiLib.SubscribeResponse
-		if reply, err = subscribeClient.Recv(); err != nil {
-			if err != io.EOF && ctx.Err() == nil {
-				return fmt.Errorf("aborted gNMI subscription: %v", err)
-			}
-			break
-		}
-
-		c.handleSubscribeResponse(worker, reply)
-	}
-	return nil
-}
-
-func (c *GNMI) handleSubscribeResponse(worker *Worker, reply *gnmiLib.SubscribeResponse) {
-	switch response := reply.Response.(type) {
-	case *gnmiLib.SubscribeResponse_Update:
-		c.handleSubscribeResponseUpdate(worker, response)
-	case *gnmiLib.SubscribeResponse_Error:
-		c.Log.Errorf("Subscribe error (%d), %q", response.Error.Code, response.Error.Message)
-	}
-}
-
-// Handle SubscribeResponse_Update message from gNMI and parse contained telemetry data
-func (c *GNMI) handleSubscribeResponseUpdate(worker *Worker, response *gnmiLib.SubscribeResponse_Update) {
-	var prefix, prefixAliasPath string
-	grouper := metric.NewSeriesGrouper()
-	timestamp := time.Unix(0, response.Update.Timestamp)
-	prefixTags := make(map[string]string)
-
-	if response.Update.Prefix != nil {
-		var err error
-		if prefix, prefixAliasPath, err = handlePath(response.Update.Prefix, prefixTags, c.internalAliases, ""); err != nil {
-			c.Log.Errorf("handling path %q failed: %v", response.Update.Prefix, err)
-		}
-	}
-	prefixTags["source"], _, _ = net.SplitHostPort(worker.address)
-	prefixTags["path"] = prefix
-
-	// Process and remove tag-only updates from the response
-	for i := len(response.Update.Update) - 1; i >= 0; i-- {
-		update := response.Update.Update[i]
-		fullPath := pathWithPrefix(response.Update.Prefix, update.Path)
-		for _, tagSub := range c.TagSubscriptions {
-			if equalPathNoKeys(fullPath, tagSub.fullPath) {
-				worker.storeTags(update, tagSub)
-				response.Update.Update = append(response.Update.Update[:i], response.Update.Update[i+1:]...)
-			}
-		}
-	}
-
-	// Parse individual Update message and create measurements
-	var name, lastAliasPath string
-	for _, update := range response.Update.Update {
-		fullPath := pathWithPrefix(response.Update.Prefix, update.Path)
-
-		// Prepare tags from prefix
-		tags := make(map[string]string, len(prefixTags))
-		for key, val := range prefixTags {
-			tags[key] = val
-		}
-		aliasPath, fields := c.handleTelemetryField(update, tags, prefix)
-
-		if tagOnlyTags := worker.checkTags(fullPath, c.TagSubscriptions); tagOnlyTags != nil {
-			for k, v := range tagOnlyTags {
-				if alias, ok := c.internalAliases[k]; ok {
-					tags[alias] = fmt.Sprint(v)
-				} else {
-					tags[k] = fmt.Sprint(v)
-				}
-			}
-		}
-
-		// Inherent valid alias from prefix parsing
-		if len(prefixAliasPath) > 0 && len(aliasPath) == 0 {
-			aliasPath = prefixAliasPath
-		}
-
-		// Lookup alias if alias-path has changed
-		if aliasPath != lastAliasPath {
-			name = prefix
-			if alias, ok := c.internalAliases[aliasPath]; ok {
-				name = alias
-			} else {
-				c.Log.Debugf("No measurement alias for gNMI path: %s", name)
-			}
-		}
-
-		// Group metrics
-		for k, v := range fields {
-			key := k
-			if len(aliasPath) < len(key) && len(aliasPath) != 0 {
-				// This may not be an exact prefix, due to naming style
-				// conversion on the key.
-				key = key[len(aliasPath)+1:]
-			} else if len(aliasPath) >= len(key) {
-				// Otherwise use the last path element as the field key.
-				key = path.Base(key)
-
-				// If there are no elements skip the item; this would be an
-				// invalid message.
-				key = strings.TrimLeft(key, "/.")
-				if key == "" {
-					c.Log.Errorf("invalid empty path: %q", k)
-					continue
-				}
-			}
-
-			if err := grouper.Add(name, tags, timestamp, key, v); err != nil {
-				c.Log.Errorf("cannot add to grouper: %v", err)
-			}
-		}
-
-		lastAliasPath = aliasPath
-	}
-
-	// Add grouped measurements
-	for _, metricToAdd := range grouper.Metrics() {
-		c.acc.AddMetric(metricToAdd)
-	}
-}
-
-// HandleTelemetryField and add it to a measurement
-func (c *GNMI) handleTelemetryField(update *gnmiLib.Update, tags map[string]string, prefix string) (string, map[string]interface{}) {
-	gpath, aliasPath, err := handlePath(update.Path, tags, c.internalAliases, prefix)
-	if err != nil {
-		c.Log.Errorf("handling path %q failed: %v", update.Path, err)
-	}
-	fields, err := gnmiToFields(strings.Replace(gpath, "-", "_", -1), update.Val)
-	if err != nil {
-		c.Log.Errorf("error parsing update value %q: %v", update.Val, err)
-	}
-	return aliasPath, fields
-}
-
-// Parse path to path-buffer and tag-field
-func handlePath(gnmiPath *gnmiLib.Path, tags map[string]string, aliases map[string]string, prefix string) (pathBuffer string, aliasPath string, err error) {
-	builder := bytes.NewBufferString(prefix)
-
-	// Prefix with origin
-	if len(gnmiPath.Origin) > 0 {
-		if _, err := builder.WriteString(gnmiPath.Origin); err != nil {
-			return "", "", err
-		}
-		if _, err := builder.WriteRune(':'); err != nil {
-			return "", "", err
-		}
-	}
-
-	// Parse generic keys from prefix
-	for _, elem := range gnmiPath.Elem {
-		if len(elem.Name) > 0 {
-			if _, err := builder.WriteRune('/'); err != nil {
-				return "", "", err
-			}
-			if _, err := builder.WriteString(elem.Name); err != nil {
-				return "", "", err
-			}
-		}
-		name := builder.String()
-
-		if _, exists := aliases[name]; exists {
-			aliasPath = name
-		}
-
-		if tags != nil {
-			for key, val := range elem.Key {
-				key = strings.ReplaceAll(key, "-", "_")
-
-				// Use short-form of key if possible
-				if _, exists := tags[key]; exists {
-					tags[name+"/"+key] = val
-				} else {
-					tags[key] = val
-				}
-			}
-		}
-	}
-
-	return builder.String(), aliasPath, nil
-}
-
-//ParsePath from XPath-like string to gNMI path structure
-=======
 // ParsePath from XPath-like string to gNMI path structure
->>>>>>> d92d7073
 func parsePath(origin string, pathToParse string, target string) (*gnmiLib.Path, error) {
 	gnmiPath, err := xpath.ToGNMIPath(pathToParse)
 	if err != nil {
@@ -689,48 +339,6 @@
 	inputs.Add("cisco_telemetry_gnmi", New)
 }
 
-<<<<<<< HEAD
-func convertTagOnlySubscription(s Subscription) TagSubscription {
-	t := TagSubscription{Subscription: s, Elements: []string{"interface"}}
-	return t
-}
-
-// equalPathNoKeys checks if two gNMI paths are equal, without keys
-func equalPathNoKeys(a *gnmiLib.Path, b *gnmiLib.Path) bool {
-	if len(a.Elem) != len(b.Elem) {
-		return false
-	}
-	for i := range a.Elem {
-		if a.Elem[i].Name != b.Elem[i].Name {
-			return false
-		}
-	}
-	return true
-}
-
-func pathKeys(gpath *gnmiLib.Path) []*gnmiLib.PathElem {
-	var newPath []*gnmiLib.PathElem
-	for _, elem := range gpath.Elem {
-		if elem.Key != nil {
-			newPath = append(newPath, elem)
-		}
-	}
-	return newPath
-}
-
-func pathWithPrefix(prefix *gnmiLib.Path, gpath *gnmiLib.Path) *gnmiLib.Path {
-	if prefix == nil {
-		return gpath
-	}
-	fullPath := new(gnmiLib.Path)
-	fullPath.Origin = prefix.Origin
-	fullPath.Target = prefix.Target
-	fullPath.Elem = append(prefix.Elem, gpath.Elem...)
-	return fullPath
-}
-
-=======
->>>>>>> d92d7073
 func (s *Subscription) buildFullPath(c *GNMI) error {
 	var err error
 	if s.fullPath, err = xpath.ToGNMIPath(s.Path); err != nil {
@@ -751,176 +359,6 @@
 	return nil
 }
 
-<<<<<<< HEAD
-func (w *Worker) storeTags(update *gnmiLib.Update, sub TagSubscription) {
-	updateKeys := pathKeys(update.Path)
-	var foundKey bool
-	for _, requiredKey := range sub.Elements {
-		foundKey = false
-		for _, elem := range updateKeys {
-			if elem.Name == requiredKey {
-				foundKey = true
-			}
-		}
-		if !foundKey {
-			return
-		}
-	}
-	// All required keys present for this TagSubscription
-	w.tagStore.insert(updateKeys, sub.Name, update.Val)
-}
-
-func (node *tagNode) insert(keys []*gnmiLib.PathElem, name string, value *gnmiLib.TypedValue) {
-	if len(keys) == 0 {
-		node.value = value
-		node.tagName = name
-		return
-	}
-	var found *tagNode
-	key := keys[0]
-	keyName := key.Name
-	if node.tagStore == nil {
-		node.tagStore = make(map[string][]*tagNode)
-	}
-	if _, ok := node.tagStore[keyName]; !ok {
-		node.tagStore[keyName] = make([]*tagNode, 0)
-	}
-	for _, node := range node.tagStore[keyName] {
-		if compareKeys(node.elem.Key, key.Key) {
-			found = node
-			break
-		}
-	}
-	if found == nil {
-		found = &tagNode{elem: keys[0]}
-		node.tagStore[keyName] = append(node.tagStore[keyName], found)
-	}
-	found.insert(keys[1:], name, value)
-}
-
-func (node *tagNode) retrieve(keys []*gnmiLib.PathElem, tagResults *tagResults) {
-	if node.value != nil {
-		tagResults.names = append(tagResults.names, node.tagName)
-		tagResults.values = append(tagResults.values, node.value)
-	}
-	for _, key := range keys {
-		if elems, ok := node.tagStore[key.Name]; ok {
-			for _, node := range elems {
-				if compareKeys(node.elem.Key, key.Key) {
-					node.retrieve(keys, tagResults)
-				}
-			}
-		}
-	}
-}
-
-func (w *Worker) checkTags(fullPath *gnmiLib.Path, subscriptions []TagSubscription) map[string]interface{} {
-	results := &tagResults{}
-	w.tagStore.retrieve(pathKeys(fullPath), results)
-	tags := make(map[string]interface{})
-	for idx := range results.names {
-		vals, _ := gnmiToFields(results.names[idx], results.values[idx])
-		for k, v := range vals {
-			tags[k] = v
-		}
-	}
-	return tags
-}
-
-func (s *Subscription) buildAlias(aliases map[string]string) error {
-	var err error
-	var gnmiLongPath, gnmiShortPath *gnmiLib.Path
-
-	// Build the subscription path without keys
-	if gnmiLongPath, err = parsePath(s.Origin, s.Path, ""); err != nil {
-		return err
-	}
-	if gnmiShortPath, err = parsePath("", s.Path, ""); err != nil {
-		return err
-	}
-
-	longPath, _, err := handlePath(gnmiLongPath, nil, nil, "")
-	if err != nil {
-		return fmt.Errorf("handling long-path failed: %v", err)
-	}
-	shortPath, _, err := handlePath(gnmiShortPath, nil, nil, "")
-	if err != nil {
-		return fmt.Errorf("handling short-path failed: %v", err)
-	}
-
-	// If the user didn't provide a measurement name, use last path element
-	name := s.Name
-	if len(name) == 0 {
-		name = path.Base(shortPath)
-	}
-	if len(name) > 0 {
-		aliases[longPath] = name
-		aliases[shortPath] = name
-	}
-	return nil
-}
-
-func gnmiToFields(name string, updateVal *gnmiLib.TypedValue) (map[string]interface{}, error) {
-	var value interface{}
-	var jsondata []byte
-
-	// Make sure a value is actually set
-	if updateVal == nil || updateVal.Value == nil {
-		return nil, nil
-	}
-
-	switch val := updateVal.Value.(type) {
-	case *gnmiLib.TypedValue_AsciiVal:
-		value = val.AsciiVal
-	case *gnmiLib.TypedValue_BoolVal:
-		value = val.BoolVal
-	case *gnmiLib.TypedValue_BytesVal:
-		value = val.BytesVal
-	case *gnmiLib.TypedValue_DecimalVal:
-		value = float64(val.DecimalVal.Digits) / math.Pow(10, float64(val.DecimalVal.Precision))
-	case *gnmiLib.TypedValue_FloatVal:
-		value = val.FloatVal
-	case *gnmiLib.TypedValue_IntVal:
-		value = val.IntVal
-	case *gnmiLib.TypedValue_StringVal:
-		value = val.StringVal
-	case *gnmiLib.TypedValue_UintVal:
-		value = val.UintVal
-	case *gnmiLib.TypedValue_JsonIetfVal:
-		jsondata = val.JsonIetfVal
-	case *gnmiLib.TypedValue_JsonVal:
-		jsondata = val.JsonVal
-	}
-
-	fields := make(map[string]interface{})
-	if value != nil {
-		fields[name] = value
-	} else if jsondata != nil {
-		if err := json.Unmarshal(jsondata, &value); err != nil {
-			return nil, fmt.Errorf("failed to parse JSON value: %v", err)
-		}
-		flattener := jsonparser.JSONFlattener{Fields: fields}
-		if err := flattener.FullFlattenJSON(name, value, true, true); err != nil {
-			return nil, fmt.Errorf("failed to flatten JSON: %v", err)
-		}
-	}
-	return fields, nil
-}
-
-func compareKeys(a map[string]string, b map[string]string) bool {
-	if len(a) != len(b) {
-		return false
-	}
-	for k, v := range a {
-		if _, ok := b[k]; !ok {
-			return false
-		}
-		if b[k] != v {
-			return false
-		}
-	}
-	return true
-=======
 func (s *Subscription) buildAlias(aliases map[*pathInfo]string) error {
 	// Build the subscription path without keys
 	path, err := parsePath(s.Origin, s.Path, "")
@@ -938,5 +376,4 @@
 		aliases[info] = name
 	}
 	return nil
->>>>>>> d92d7073
 }