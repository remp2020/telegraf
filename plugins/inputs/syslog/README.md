--- conflicted
+++ resolved
@@ -72,45 +72,6 @@
 The [`best_effort`](https://github.com/influxdata/go-syslog#best-effort-mode)
 option instructs the parser to extract partial but valid info from syslog
 messages. If unset only full messages will be collected.
-<<<<<<< HEAD
-
-#### Rsyslog Integration
-
-Rsyslog can be configured to forward logging messages to Telegraf by configuring
-[remote logging](https://www.rsyslog.com/doc/v8-stable/configuration/actions.html#remote-machine).
-
-Most system are setup with a configuration split between `/etc/rsyslog.conf`
-and the files in the `/etc/rsyslog.d/` directory, it is recommended to add the
-new configuration into the config directory to simplify updates to the main
-config file.
-
-Add the following lines to `/etc/rsyslog.d/50-telegraf.conf` making
-adjustments to the target address as needed:
-```
-$ActionQueueType LinkedList # use asynchronous processing
-$ActionQueueFileName srvrfwd # set file name, also enables disk mode
-$ActionResumeRetryCount -1 # infinite retries on insert failure
-$ActionQueueSaveOnShutdown on # save in-memory data if rsyslog shuts down
-
-# forward over tcp with octet framing according to RFC 5425
-*.* @@(o)127.0.0.1:6514;RSYSLOG_SyslogProtocol23Format
-
-# uncomment to use udp according to RFC 5424
-#*.* @127.0.0.1:6514;RSYSLOG_SyslogProtocol23Format
-```
-
-You can alternately use `advanced` format (aka RainerScript):
-```
-# forward over tcp with octet framing according to RFC 5425
-action(type="omfwd" Protocol="tcp" TCP_Framing="octet-counted" Target="127.0.0.1" Port="6514" Template="RSYSLOG_SyslogProtocol23Format")
-
-# uncomment to use udp according to RFC 5424
-#action(type="omfwd" Protocol="udp" Target="127.0.0.1" Port="6514" Template="RSYSLOG_SyslogProtocol23Format")
-```
-
-To complete TLS setup please refer to [rsyslog docs](https://www.rsyslog.com/doc/v8-stable/tutorials/tls.html).
-=======
->>>>>>> 7a229e25
 
 #### Rsyslog Integration
 
@@ -177,19 +138,6 @@
 syslog,appname=evntslog,facility=local4,hostname=mymachine.example.com,severity=notice exampleSDID@32473_eventID="1011",exampleSDID@32473_eventSource="Application",exampleSDID@32473_iut="3",facility_code=20i,message="An application event log entry...",msgid="ID47",severity_code=5i,timestamp=1065910455003000000i,version=1i 1538421339749472344
 ```
 
-Most system are setup with a configuration split between `/etc/rsyslog.conf`
-and the files in the `/etc/rsyslog.d/` directory, it is recommended to add the
-new configuration into the config directory to simplify updates to the main
-config file.
-#### Structured Data
-
-Structured data produces field keys by combining the `SD_ID` with the `PARAM_NAME` combined using the `sdparam_separator` as in the following example:
-```
-170 <165>1 2018-10-01:14:15.000Z mymachine.example.com evntslog - ID47 [exampleSDID@32473 iut="3" eventSource="Application" eventID="1011"] An application event log entry...
-```
-```
-syslog,appname=evntslog,facility=local4,hostname=mymachine.example.com,severity=notice exampleSDID@32473_eventID="1011",exampleSDID@32473_eventSource="Application",exampleSDID@32473_iut="3",facility_code=20i,message="An application event log entry...",msgid="ID47",severity_code=5i,timestamp=1065910455003000000i,version=1i 1538421339749472344
-```
 ### Troubleshooting
 
 You can send debugging messages directly to the input plugin using netcat:
@@ -209,22 +157,4 @@
 E! Error in plugin [inputs.syslog]: expecting a version value in the range 1-999 [col 5]
 ```
 
-To complete TLS setup please refer to [rsyslog docs](https://www.rsyslog.com/doc/v8-stable/tutorials/tls.html).
-You can send debugging messages directly to the input plugin using netcat:
-
-```sh
-# TCP with octet framing
-echo "57 <13>1 2018-10-01T12:00:00.0Z example.org root - - - test" | nc 127.0.0.1 6514
-
-# UDP
-echo "<13>1 2018-10-01T12:00:00.0Z example.org root - - - test" | nc -u 127.0.0.1 6514
-```
-
-#### RFC3164
-
-RFC3164 encoded messages are not currently supported.  You may see the following error if a message encoded in this format:
-```
-E! Error in plugin [inputs.syslog]: expecting a version value in the range 1-999 [col 5]
-```
-
 You can use rsyslog to translate RFC3164 syslog messages into RFC5424 format.