--- conflicted
+++ resolved
@@ -420,14 +420,10 @@
 	}
 
 	if p.MetricVersion == 2 {
-<<<<<<< HEAD
-		parser := parser_v2.Parser{Header: resp.Header}
-=======
 		parser := parserV2.Parser{
 			Header:          resp.Header,
 			IgnoreTimestamp: p.IgnoreTimestamp,
 		}
->>>>>>> fc8301ae
 		metrics, err = parser.Parse(body)
 	} else {
 		metrics, err = Parse(body, resp.Header, p.IgnoreTimestamp)
