//go:generate ../../../tools/readme_config_includer/generator
package snmp_trap

import (
	_ "embed"
	"fmt"
	"net"
	"strconv"
	"strings"
	"time"

	"github.com/gosnmp/gosnmp"

	"github.com/influxdata/telegraf"
	"github.com/influxdata/telegraf/config"
	"github.com/influxdata/telegraf/internal/snmp"
	"github.com/influxdata/telegraf/plugins/inputs"
)

var defaultTimeout = config.Duration(time.Second * 5)

<<<<<<< HEAD
// DO NOT REMOVE THE NEXT TWO LINES! This is required to embed the sampleConfig data.
=======
>>>>>>> d92d7073
//go:embed sample.conf
var sampleConfig string

type translator interface {
	lookup(oid string) (snmp.MibEntry, error)
}

type wrapLog struct {
	telegraf.Logger
}

func (l wrapLog) Printf(format string, args ...interface{}) {
	l.Debugf(format, args...)
}

func (l wrapLog) Print(args ...interface{}) {
	l.Debug(args...)
}

type SnmpTrap struct {
	ServiceAddress string          `toml:"service_address"`
	Timeout        config.Duration `toml:"timeout" deprecated:"1.20.0;unused option"`
	Version        string          `toml:"version"`
	Translator     string          `toml:"-"`
	Path           []string        `toml:"path"`

	// Settings for version 3
	// Values: "noAuthNoPriv", "authNoPriv", "authPriv"
	SecLevel string        `toml:"sec_level"`
	SecName  config.Secret `toml:"sec_name"`
	// Values: "MD5", "SHA", "". Default: ""
	AuthProtocol string        `toml:"auth_protocol"`
	AuthPassword config.Secret `toml:"auth_password"`
	// Values: "DES", "AES", "". Default: ""
	PrivProtocol string        `toml:"priv_protocol"`
	PrivPassword config.Secret `toml:"priv_password"`

	acc      telegraf.Accumulator
	listener *gosnmp.TrapListener
	timeFunc func() time.Time
	errCh    chan error

	makeHandlerWrapper func(gosnmp.TrapHandlerFunc) gosnmp.TrapHandlerFunc

	Log telegraf.Logger `toml:"-"`

	transl translator
}

func (*SnmpTrap) SampleConfig() string {
	return sampleConfig
}

func (s *SnmpTrap) Gather(_ telegraf.Accumulator) error {
	return nil
}

func init() {
	inputs.Add("snmp_trap", func() telegraf.Input {
		return &SnmpTrap{
			timeFunc:       time.Now,
			ServiceAddress: "udp://:162",
			Timeout:        defaultTimeout,
			Path:           []string{"/usr/share/snmp/mibs"},
			Version:        "2c",
		}
	})
}

func (s *SnmpTrap) SetTranslator(name string) {
	s.Translator = name
}

func (s *SnmpTrap) Init() error {
	var err error
	switch s.Translator {
	case "gosmi":
		s.transl, err = newGosmiTranslator(s.Path, s.Log)
		if err != nil {
			return err
		}
	case "netsnmp":
<<<<<<< HEAD
		s.translator = newNetsnmpTranslator(s.Timeout)
=======
		s.transl = newNetsnmpTranslator(s.Timeout)
>>>>>>> d92d7073
	default:
		return fmt.Errorf("invalid translator value")
	}

	if err != nil {
		s.Log.Errorf("Could not get path %v", err)
	}
	return nil
}

func (s *SnmpTrap) Start(acc telegraf.Accumulator) error {
	s.acc = acc
	s.listener = gosnmp.NewTrapListener()
	s.listener.OnNewTrap = makeTrapHandler(s)

	// gosnmp.Default is a pointer, using this more than once
	// has side effects
	defaults := *gosnmp.Default
	s.listener.Params = &defaults
	s.listener.Params.Logger = gosnmp.NewLogger(wrapLog{s.Log})

	switch s.Version {
	case "3":
		s.listener.Params.Version = gosnmp.Version3
	case "2c":
		s.listener.Params.Version = gosnmp.Version2c
	case "1":
		s.listener.Params.Version = gosnmp.Version1
	default:
		s.listener.Params.Version = gosnmp.Version2c
	}

	if s.listener.Params.Version == gosnmp.Version3 {
		s.listener.Params.SecurityModel = gosnmp.UserSecurityModel

		switch strings.ToLower(s.SecLevel) {
		case "noauthnopriv", "":
			s.listener.Params.MsgFlags = gosnmp.NoAuthNoPriv
		case "authnopriv":
			s.listener.Params.MsgFlags = gosnmp.AuthNoPriv
		case "authpriv":
			s.listener.Params.MsgFlags = gosnmp.AuthPriv
		default:
			return fmt.Errorf("unknown security level %q", s.SecLevel)
		}

		var authenticationProtocol gosnmp.SnmpV3AuthProtocol
		switch strings.ToLower(s.AuthProtocol) {
		case "md5":
			authenticationProtocol = gosnmp.MD5
		case "sha":
			authenticationProtocol = gosnmp.SHA
		//case "sha224":
		//	authenticationProtocol = gosnmp.SHA224
		//case "sha256":
		//	authenticationProtocol = gosnmp.SHA256
		//case "sha384":
		//	authenticationProtocol = gosnmp.SHA384
		//case "sha512":
		//	authenticationProtocol = gosnmp.SHA512
		case "":
			authenticationProtocol = gosnmp.NoAuth
		default:
			return fmt.Errorf("unknown authentication protocol %q", s.AuthProtocol)
		}

		var privacyProtocol gosnmp.SnmpV3PrivProtocol
		switch strings.ToLower(s.PrivProtocol) {
		case "aes":
			privacyProtocol = gosnmp.AES
		case "des":
			privacyProtocol = gosnmp.DES
		case "aes192":
			privacyProtocol = gosnmp.AES192
		case "aes192c":
			privacyProtocol = gosnmp.AES192C
		case "aes256":
			privacyProtocol = gosnmp.AES256
		case "aes256c":
			privacyProtocol = gosnmp.AES256C
		case "":
			privacyProtocol = gosnmp.NoPriv
		default:
			return fmt.Errorf("unknown privacy protocol %q", s.PrivProtocol)
		}

		secnameSecret, err := s.SecName.Get()
		if err != nil {
			return fmt.Errorf("getting secname failed: %w", err)
		}
		secname := secnameSecret.String()
		secnameSecret.Destroy()

		privPasswdSecret, err := s.PrivPassword.Get()
		if err != nil {
			return fmt.Errorf("getting secname failed: %w", err)
		}
		privPasswd := privPasswdSecret.String()
		privPasswdSecret.Destroy()

		authPasswdSecret, err := s.AuthPassword.Get()
		if err != nil {
			return fmt.Errorf("getting secname failed: %w", err)
		}
		authPasswd := authPasswdSecret.String()
		authPasswdSecret.Destroy()

		s.listener.Params.SecurityParameters = &gosnmp.UsmSecurityParameters{
			UserName:                 secname,
			PrivacyProtocol:          privacyProtocol,
			PrivacyPassphrase:        privPasswd,
			AuthenticationPassphrase: authPasswd,
			AuthenticationProtocol:   authenticationProtocol,
		}
	}

	// wrap the handler, used in unit tests
	if nil != s.makeHandlerWrapper {
		s.listener.OnNewTrap = s.makeHandlerWrapper(s.listener.OnNewTrap)
	}

	split := strings.SplitN(s.ServiceAddress, "://", 2)
	if len(split) != 2 {
		return fmt.Errorf("invalid service address: %s", s.ServiceAddress)
	}

	protocol := split[0]
	addr := split[1]

	// gosnmp.TrapListener currently supports udp only.  For forward
	// compatibility, require udp in the service address
	if protocol != "udp" {
		return fmt.Errorf("unknown protocol %q in %q", protocol, s.ServiceAddress)
	}

	// If (*TrapListener).Listen immediately returns an error we need
	// to return it from this function.  Use a channel to get it here
	// from the goroutine.  Buffer one in case Listen returns after
	// Listening but before our Close is called.
	s.errCh = make(chan error, 1)
	go func() {
		s.errCh <- s.listener.Listen(addr)
	}()

	select {
	case <-s.listener.Listening():
		s.Log.Infof("Listening on %s", s.ServiceAddress)
	case err := <-s.errCh:
		return err
	}

	return nil
}

func (s *SnmpTrap) Stop() {
	s.listener.Close()
	err := <-s.errCh
	if nil != err {
		s.Log.Errorf("Error stopping trap listener %v", err)
	}
}

func setTrapOid(tags map[string]string, oid string, e snmp.MibEntry) {
	tags["oid"] = oid
	tags["name"] = e.OidText
	tags["mib"] = e.MibName
}

func makeTrapHandler(s *SnmpTrap) gosnmp.TrapHandlerFunc {
	return func(packet *gosnmp.SnmpPacket, addr *net.UDPAddr) {
		tm := s.timeFunc()
		fields := map[string]interface{}{}
		tags := map[string]string{}

		tags["version"] = packet.Version.String()
		tags["source"] = addr.IP.String()

		if packet.Version == gosnmp.Version1 {
			// Follow the procedure described in RFC 2576 3.1 to
			// translate a v1 trap to v2.
			var trapOid string

			if packet.GenericTrap >= 0 && packet.GenericTrap < 6 {
				trapOid = ".1.3.6.1.6.3.1.1.5." + strconv.Itoa(packet.GenericTrap+1)
			} else if packet.GenericTrap == 6 {
				trapOid = packet.Enterprise + ".0." + strconv.Itoa(packet.SpecificTrap)
			}

			if trapOid != "" {
				e, err := s.transl.lookup(trapOid)
				if err != nil {
					s.Log.Errorf("Error resolving V1 OID, oid=%s, source=%s: %v", trapOid, tags["source"], err)
					return
				}
				setTrapOid(tags, trapOid, e)
			}

			if packet.AgentAddress != "" {
				tags["agent_address"] = packet.AgentAddress
			}

			fields["sysUpTimeInstance"] = packet.Timestamp
		}

		for _, v := range packet.Variables {
			// Use system mibs to resolve oids.  Don't fall back to
			// numeric oid because it's not useful enough to the end
			// user and can be difficult to translate or remove from
			// the database later.

			var value interface{}

			// todo: format the pdu value based on its snmp type and
			// the mib's textual convention.  The snmp input plugin
			// only handles textual convention for ip and mac
			// addresses

			switch v.Type {
			case gosnmp.ObjectIdentifier:
				val, ok := v.Value.(string)
				if !ok {
					s.Log.Errorf("Error getting value OID")
					return
				}

				var e snmp.MibEntry
				var err error
				e, err = s.transl.lookup(val)
				if nil != err {
					s.Log.Errorf("Error resolving value OID, oid=%s, source=%s: %v", val, tags["source"], err)
					return
				}

				value = e.OidText

				// 1.3.6.1.6.3.1.1.4.1.0 is SNMPv2-MIB::snmpTrapOID.0.
				// If v.Name is this oid, set a tag of the trap name.
				if v.Name == ".1.3.6.1.6.3.1.1.4.1.0" {
					setTrapOid(tags, val, e)
					continue
				}
			default:
				value = v.Value
			}

			e, err := s.transl.lookup(v.Name)
			if nil != err {
				s.Log.Errorf("Error resolving OID oid=%s, source=%s: %v", v.Name, tags["source"], err)
				return
			}

			name := e.OidText

			fields[name] = value
		}

		if packet.Version == gosnmp.Version3 {
			if packet.ContextName != "" {
				tags["context_name"] = packet.ContextName
			}
			if packet.ContextEngineID != "" {
				// SNMP RFCs like 3411 and 5343 show engine ID as a hex string
				tags["engine_id"] = fmt.Sprintf("%x", packet.ContextEngineID)
			}
		} else {
			if packet.Community != "" {
				tags["community"] = packet.Community
			}
		}

		s.acc.AddFields("snmp_trap", fields, tags, tm)
	}
}<|MERGE_RESOLUTION|>--- conflicted
+++ resolved
@@ -19,10 +19,6 @@
 
 var defaultTimeout = config.Duration(time.Second * 5)
 
-<<<<<<< HEAD
-// DO NOT REMOVE THE NEXT TWO LINES! This is required to embed the sampleConfig data.
-=======
->>>>>>> d92d7073
 //go:embed sample.conf
 var sampleConfig string
 
@@ -105,11 +101,7 @@
 			return err
 		}
 	case "netsnmp":
-<<<<<<< HEAD
-		s.translator = newNetsnmpTranslator(s.Timeout)
-=======
 		s.transl = newNetsnmpTranslator(s.Timeout)
->>>>>>> d92d7073
 	default:
 		return fmt.Errorf("invalid translator value")
 	}
