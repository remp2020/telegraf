<<<<<<< HEAD
-# Read metrics from one or many vCenters
=======
# Read metrics from one or many vCenters
>>>>>>> d92d7073
[[inputs.vsphere]]
  ## List of vCenter URLs to be monitored. These three lines must be uncommented
  ## and edited for the plugin to work.
  vcenters = [ "https://vcenter.local/sdk" ]
  username = "user@corp.local"
  password = "secret"

  ## VMs
  ## Typical VM metrics (if omitted or empty, all metrics are collected)
  # vm_include = [ "/*/vm/**"] # Inventory path to VMs to collect (by default all are collected)
  # vm_exclude = [] # Inventory paths to exclude
  vm_metric_include = [
    "cpu.demand.average",
    "cpu.idle.summation",
    "cpu.latency.average",
    "cpu.readiness.average",
    "cpu.ready.summation",
    "cpu.run.summation",
    "cpu.usagemhz.average",
    "cpu.used.summation",
    "cpu.wait.summation",
    "mem.active.average",
    "mem.granted.average",
    "mem.latency.average",
    "mem.swapin.average",
    "mem.swapinRate.average",
    "mem.swapout.average",
    "mem.swapoutRate.average",
    "mem.usage.average",
    "mem.vmmemctl.average",
    "net.bytesRx.average",
    "net.bytesTx.average",
    "net.droppedRx.summation",
    "net.droppedTx.summation",
    "net.usage.average",
    "power.power.average",
    "virtualDisk.numberReadAveraged.average",
    "virtualDisk.numberWriteAveraged.average",
    "virtualDisk.read.average",
    "virtualDisk.readOIO.latest",
    "virtualDisk.throughput.usage.average",
    "virtualDisk.totalReadLatency.average",
    "virtualDisk.totalWriteLatency.average",
    "virtualDisk.write.average",
    "virtualDisk.writeOIO.latest",
    "sys.uptime.latest",
  ]
  # vm_metric_exclude = [] ## Nothing is excluded by default
  # vm_instances = true ## true by default

  ## Hosts
  ## Typical host metrics (if omitted or empty, all metrics are collected)
  # host_include = [ "/*/host/**"] # Inventory path to hosts to collect (by default all are collected)
  # host_exclude [] # Inventory paths to exclude
  host_metric_include = [
    "cpu.coreUtilization.average",
    "cpu.costop.summation",
    "cpu.demand.average",
    "cpu.idle.summation",
    "cpu.latency.average",
    "cpu.readiness.average",
    "cpu.ready.summation",
    "cpu.swapwait.summation",
    "cpu.usage.average",
    "cpu.usagemhz.average",
    "cpu.used.summation",
    "cpu.utilization.average",
    "cpu.wait.summation",
    "disk.deviceReadLatency.average",
    "disk.deviceWriteLatency.average",
    "disk.kernelReadLatency.average",
    "disk.kernelWriteLatency.average",
    "disk.numberReadAveraged.average",
    "disk.numberWriteAveraged.average",
    "disk.read.average",
    "disk.totalReadLatency.average",
    "disk.totalWriteLatency.average",
    "disk.write.average",
    "mem.active.average",
    "mem.latency.average",
    "mem.state.latest",
    "mem.swapin.average",
    "mem.swapinRate.average",
    "mem.swapout.average",
    "mem.swapoutRate.average",
    "mem.totalCapacity.average",
    "mem.usage.average",
    "mem.vmmemctl.average",
    "net.bytesRx.average",
    "net.bytesTx.average",
    "net.droppedRx.summation",
    "net.droppedTx.summation",
    "net.errorsRx.summation",
    "net.errorsTx.summation",
    "net.usage.average",
    "power.power.average",
    "storageAdapter.numberReadAveraged.average",
    "storageAdapter.numberWriteAveraged.average",
    "storageAdapter.read.average",
    "storageAdapter.write.average",
    "sys.uptime.latest",
  ]
    ## Collect IP addresses? Valid values are "ipv4" and "ipv6"
  # ip_addresses = ["ipv6", "ipv4" ]

  # host_metric_exclude = [] ## Nothing excluded by default
  # host_instances = true ## true by default


  ## Clusters
  # cluster_include = [ "/*/host/**"] # Inventory path to clusters to collect (by default all are collected)
  # cluster_exclude = [] # Inventory paths to exclude
  # cluster_metric_include = [] ## if omitted or empty, all metrics are collected
  # cluster_metric_exclude = [] ## Nothing excluded by default
  # cluster_instances = false ## false by default

  ## Resource Pools
<<<<<<< HEAD
  # datastore_include = [ "/*/host/**"] # Inventory path to datastores to collect (by default all are collected)
  # datastore_exclude = [] # Inventory paths to exclude
  # datastore_metric_include = [] ## if omitted or empty, all metrics are collected
  # datastore_metric_exclude = [] ## Nothing excluded by default
  # datastore_instances = false ## false by default
=======
  # resource_pool_include = [ "/*/host/**"] # Inventory path to resource pools to collect (by default all are collected)
  # resource_pool_exclude = [] # Inventory paths to exclude
  # resource_pool_metric_include = [] ## if omitted or empty, all metrics are collected
  # resource_pool_metric_exclude = [] ## Nothing excluded by default
  # resource_pool_instances = false ## false by default
>>>>>>> d92d7073

  ## Datastores
  # datastore_include = [ "/*/datastore/**"] # Inventory path to datastores to collect (by default all are collected)
  # datastore_exclude = [] # Inventory paths to exclude
  # datastore_metric_include = [] ## if omitted or empty, all metrics are collected
  # datastore_metric_exclude = [] ## Nothing excluded by default
  # datastore_instances = false ## false by default

  ## Datacenters
  # datacenter_include = [ "/*/host/**"] # Inventory path to clusters to collect (by default all are collected)
  # datacenter_exclude = [] # Inventory paths to exclude
  datacenter_metric_include = [] ## if omitted or empty, all metrics are collected
  datacenter_metric_exclude = [ "*" ] ## Datacenters are not collected by default.
  # datacenter_instances = false ## false by default

<<<<<<< HEAD
=======
  ## VSAN
  # vsan_metric_include = [] ## if omitted or empty, all metrics are collected
  # vsan_metric_exclude = [ "*" ] ## vSAN are not collected by default.
  ## Whether to skip verifying vSAN metrics against the ones from GetSupportedEntityTypes API.
  # vsan_metric_skip_verify = false ## false by default.

  ## Interval for sampling vSAN performance metrics, can be reduced down to
  ## 30 seconds for vSAN 8 U1.
  # vsan_interval = "5m"

>>>>>>> d92d7073
  ## Plugin Settings
  ## separator character to use for measurement and field names (default: "_")
  # separator = "_"

  ## number of objects to retrieve per query for realtime resources (vms and hosts)
  ## set to 64 for vCenter 5.5 and 6.0 (default: 256)
  # max_query_objects = 256

  ## number of metrics to retrieve per query for non-realtime resources (clusters and datastores)
  ## set to 64 for vCenter 5.5 and 6.0 (default: 256)
  # max_query_metrics = 256

  ## number of go routines to use for collection and discovery of objects and metrics
  # collect_concurrency = 1
  # discover_concurrency = 1

  ## the interval before (re)discovering objects subject to metrics collection (default: 300s)
  # object_discovery_interval = "300s"

  ## timeout applies to any of the api request made to vcenter
  # timeout = "60s"

  ## When set to true, all samples are sent as integers. This makes the output
  ## data types backwards compatible with Telegraf 1.9 or lower. Normally all
  ## samples from vCenter, with the exception of percentages, are integer
  ## values, but under some conditions, some averaging takes place internally in
  ## the plugin. Setting this flag to "false" will send values as floats to
  ## preserve the full precision when averaging takes place.
  # use_int_samples = true

  ## Custom attributes from vCenter can be very useful for queries in order to slice the
  ## metrics along different dimension and for forming ad-hoc relationships. They are disabled
  ## by default, since they can add a considerable amount of tags to the resulting metrics. To
  ## enable, simply set custom_attribute_exclude to [] (empty set) and use custom_attribute_include
  ## to select the attributes you want to include.
  ## By default, since they can add a considerable amount of tags to the resulting metrics. To
  ## enable, simply set custom_attribute_exclude to [] (empty set) and use custom_attribute_include
  ## to select the attributes you want to include.
  # custom_attribute_include = []
  # custom_attribute_exclude = ["*"]

  ## The number of vSphere 5 minute metric collection cycles to look back for non-realtime metrics. In
  ## some versions (6.7, 7.0 and possible more), certain metrics, such as cluster metrics, may be reported
  ## with a significant delay (>30min). If this happens, try increasing this number. Please note that increasing
  ## it too much may cause performance issues.
  # metric_lookback = 3

  ## Optional SSL Config
  # ssl_ca = "/path/to/cafile"
  # ssl_cert = "/path/to/certfile"
  # ssl_key = "/path/to/keyfile"
  ## Use SSL but skip chain & host verification
  # insecure_skip_verify = false

  ## The Historical Interval value must match EXACTLY the interval in the daily
  # "Interval Duration" found on the VCenter server under Configure > General > Statistics > Statistic intervals
<<<<<<< HEAD
  # historical_interval = "5m"
=======
  # historical_interval = "5m"

  ## Specifies plugin behavior regarding disconnected servers
  ## Available choices :
  ##   - error: telegraf will return an error on startup if one the servers is unreachable
  ##   - ignore: telegraf will ignore unreachable servers on both startup and gather
  # disconnected_servers_behavior = "error"

  ## HTTP Proxy support
  # use_system_proxy = true
  # http_proxy_url = ""
>>>>>>> d92d7073
<|MERGE_RESOLUTION|>--- conflicted
+++ resolved
@@ -1,8 +1,4 @@
-<<<<<<< HEAD
--# Read metrics from one or many vCenters
-=======
 # Read metrics from one or many vCenters
->>>>>>> d92d7073
 [[inputs.vsphere]]
   ## List of vCenter URLs to be monitored. These three lines must be uncommented
   ## and edited for the plugin to work.
@@ -120,19 +116,11 @@
   # cluster_instances = false ## false by default
 
   ## Resource Pools
-<<<<<<< HEAD
-  # datastore_include = [ "/*/host/**"] # Inventory path to datastores to collect (by default all are collected)
-  # datastore_exclude = [] # Inventory paths to exclude
-  # datastore_metric_include = [] ## if omitted or empty, all metrics are collected
-  # datastore_metric_exclude = [] ## Nothing excluded by default
-  # datastore_instances = false ## false by default
-=======
   # resource_pool_include = [ "/*/host/**"] # Inventory path to resource pools to collect (by default all are collected)
   # resource_pool_exclude = [] # Inventory paths to exclude
   # resource_pool_metric_include = [] ## if omitted or empty, all metrics are collected
   # resource_pool_metric_exclude = [] ## Nothing excluded by default
   # resource_pool_instances = false ## false by default
->>>>>>> d92d7073
 
   ## Datastores
   # datastore_include = [ "/*/datastore/**"] # Inventory path to datastores to collect (by default all are collected)
@@ -148,8 +136,6 @@
   datacenter_metric_exclude = [ "*" ] ## Datacenters are not collected by default.
   # datacenter_instances = false ## false by default
 
-<<<<<<< HEAD
-=======
   ## VSAN
   # vsan_metric_include = [] ## if omitted or empty, all metrics are collected
   # vsan_metric_exclude = [ "*" ] ## vSAN are not collected by default.
@@ -160,7 +146,6 @@
   ## 30 seconds for vSAN 8 U1.
   # vsan_interval = "5m"
 
->>>>>>> d92d7073
   ## Plugin Settings
   ## separator character to use for measurement and field names (default: "_")
   # separator = "_"
@@ -217,9 +202,6 @@
 
   ## The Historical Interval value must match EXACTLY the interval in the daily
   # "Interval Duration" found on the VCenter server under Configure > General > Statistics > Statistic intervals
-<<<<<<< HEAD
-  # historical_interval = "5m"
-=======
   # historical_interval = "5m"
 
   ## Specifies plugin behavior regarding disconnected servers
@@ -230,5 +212,4 @@
 
   ## HTTP Proxy support
   # use_system_proxy = true
-  # http_proxy_url = ""
->>>>>>> d92d7073
+  # http_proxy_url = ""