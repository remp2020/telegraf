--- conflicted
+++ resolved
@@ -40,11 +40,7 @@
 ## Configuration
 
 ```toml @sample.conf
-<<<<<<< HEAD
--# Read metrics from one or many vCenters
-=======
 # Read metrics from one or many vCenters
->>>>>>> d92d7073
 [[inputs.vsphere]]
   ## List of vCenter URLs to be monitored. These three lines must be uncommented
   ## and edited for the plugin to work.
@@ -249,8 +245,6 @@
   ## The Historical Interval value must match EXACTLY the interval in the daily
   # "Interval Duration" found on the VCenter server under Configure > General > Statistics > Statistic intervals
   # historical_interval = "5m"
-<<<<<<< HEAD
-=======
 
   ## Specifies plugin behavior regarding disconnected servers
   ## Available choices :
@@ -261,7 +255,6 @@
   ## HTTP Proxy support
   # use_system_proxy = true
   # http_proxy_url = ""
->>>>>>> d92d7073
 ```
 
 NOTE: To disable collection of a specific resource type, simply exclude all
