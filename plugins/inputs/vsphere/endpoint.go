package vsphere

import (
	"context"
	"errors"
	"fmt"
	"log"
	"math/rand"
	"net/url"
	"regexp"
	"strconv"
	"strings"
	"sync"
	"sync/atomic"
	"time"

	"github.com/influxdata/telegraf/filter"

	"github.com/influxdata/telegraf"
	"github.com/vmware/govmomi/object"
	"github.com/vmware/govmomi/performance"
	"github.com/vmware/govmomi/view"
	"github.com/vmware/govmomi/vim25/mo"
	"github.com/vmware/govmomi/vim25/types"
)

var isolateLUN = regexp.MustCompile(".*/([^/]+)/?$")

<<<<<<< HEAD
const metricLookback = 3
=======
const metricLookback = 3 // Number of time periods to look back at for non-realtime metrics

const rtMetricLookback = 3 // Number of time periods to look back at for realtime metrics

const maxSampleConst = 10 // Absolute maximim number of samples regardless of period

const maxMetadataSamples = 100 // Number of resources to sample for metric metadata
>>>>>>> 7a229e25

// Endpoint is a high-level representation of a connected vCenter endpoint. It is backed by the lower
// level Client type.
type Endpoint struct {
	Parent          *VSphere
	URL             *url.URL
<<<<<<< HEAD
	lastColls       map[string]time.Time
	instanceInfo    map[string]resourceInfo
	resourceKinds   map[string]resourceKind
=======
	resourceKinds   map[string]*resourceKind
>>>>>>> 7a229e25
	hwMarks         *TSCache
	lun2ds          map[string]string
	discoveryTicker *time.Ticker
	collectMux      sync.RWMutex
	initialized     bool
	clientFactory   *ClientFactory
	busy            sync.Mutex
}

type resourceKind struct {
	name             string
	pKey             string
	parentTag        string
	enabled          bool
	realTime         bool
	sampling         int32
	objects          objectMap
	filters          filter.Filter
	include          []string
	simple           bool
	metrics          performance.MetricList
	collectInstances bool
	parent           string
	getObjects       func(context.Context, *Client, *Endpoint, *view.ContainerView) (objectMap, error)
	latestSample     time.Time
	lastColl         time.Time
}

type metricEntry struct {
	tags   map[string]string
	name   string
	ts     time.Time
	fields map[string]interface{}
}

type objectMap map[string]objectRef

type objectRef struct {
	name      string
	altID     string
	ref       types.ManagedObjectReference
	parentRef *types.ManagedObjectReference //Pointer because it must be nillable
	guest     string
	dcname    string
}

func (e *Endpoint) getParent(obj *objectRef, res *resourceKind) (*objectRef, bool) {
	if pKind, ok := e.resourceKinds[res.parent]; ok {
		if p, ok := pKind.objects[obj.parentRef.Value]; ok {
			return &p, true
		}
	}
	return nil, false
}

// NewEndpoint returns a new connection to a vCenter based on the URL and configuration passed
// as parameters.
func NewEndpoint(ctx context.Context, parent *VSphere, url *url.URL) (*Endpoint, error) {
	e := Endpoint{
		URL:           url,
		Parent:        parent,
<<<<<<< HEAD
		lastColls:     make(map[string]time.Time),
		hwMarks:       NewTSCache(1 * time.Hour),
		instanceInfo:  make(map[string]resourceInfo),
=======
		hwMarks:       NewTSCache(1 * time.Hour),
>>>>>>> 7a229e25
		lun2ds:        make(map[string]string),
		initialized:   false,
		clientFactory: NewClientFactory(ctx, url, parent),
	}

	e.resourceKinds = map[string]*resourceKind{
		"datacenter": {
			name:             "datacenter",
			pKey:             "dcname",
			parentTag:        "",
			enabled:          anythingEnabled(parent.DatacenterMetricExclude),
			realTime:         false,
			sampling:         300,
			objects:          make(objectMap),
			filters:          newFilterOrPanic(parent.DatacenterMetricInclude, parent.DatacenterMetricExclude),
			simple:           isSimple(parent.DatacenterMetricInclude, parent.DatacenterMetricExclude),
			include:          parent.DatacenterMetricInclude,
			collectInstances: parent.DatacenterInstances,
			getObjects:       getDatacenters,
			parent:           "",
		},
		"cluster": {
			name:             "cluster",
			pKey:             "clustername",
			parentTag:        "dcname",
			enabled:          anythingEnabled(parent.ClusterMetricExclude),
			realTime:         false,
			sampling:         300,
			objects:          make(objectMap),
			filters:          newFilterOrPanic(parent.ClusterMetricInclude, parent.ClusterMetricExclude),
			simple:           isSimple(parent.ClusterMetricInclude, parent.ClusterMetricExclude),
			include:          parent.ClusterMetricInclude,
			collectInstances: parent.ClusterInstances,
			getObjects:       getClusters,
			parent:           "datacenter",
		},
		"host": {
			name:             "host",
			pKey:             "esxhostname",
			parentTag:        "clustername",
			enabled:          anythingEnabled(parent.HostMetricExclude),
			realTime:         true,
			sampling:         20,
			objects:          make(objectMap),
			filters:          newFilterOrPanic(parent.HostMetricInclude, parent.HostMetricExclude),
			simple:           isSimple(parent.HostMetricInclude, parent.HostMetricExclude),
			include:          parent.HostMetricInclude,
			collectInstances: parent.HostInstances,
			getObjects:       getHosts,
			parent:           "cluster",
		},
		"vm": {
			name:             "vm",
			pKey:             "vmname",
			parentTag:        "esxhostname",
			enabled:          anythingEnabled(parent.VMMetricExclude),
			realTime:         true,
			sampling:         20,
			objects:          make(objectMap),
			filters:          newFilterOrPanic(parent.VMMetricInclude, parent.VMMetricExclude),
			simple:           isSimple(parent.VMMetricInclude, parent.VMMetricExclude),
			include:          parent.VMMetricInclude,
			collectInstances: parent.VMInstances,
			getObjects:       getVMs,
			parent:           "host",
		},
		"datastore": {
			name:             "datastore",
			pKey:             "dsname",
			enabled:          anythingEnabled(parent.DatastoreMetricExclude),
			realTime:         false,
			sampling:         300,
			objects:          make(objectMap),
			filters:          newFilterOrPanic(parent.DatastoreMetricInclude, parent.DatastoreMetricExclude),
			simple:           isSimple(parent.DatastoreMetricInclude, parent.DatastoreMetricExclude),
			include:          parent.DatastoreMetricInclude,
			collectInstances: parent.DatastoreInstances,
			getObjects:       getDatastores,
			parent:           "",
		},
	}

	// Start discover and other goodness
	err := e.init(ctx)

	return &e, err
}

func anythingEnabled(ex []string) bool {
	for _, s := range ex {
		if s == "*" {
			return false
		}
	}
	return true
}

func newFilterOrPanic(include []string, exclude []string) filter.Filter {
	f, err := filter.NewIncludeExcludeFilter(include, exclude)
	if err != nil {
		panic(fmt.Sprintf("Include/exclude filters are invalid: %s", err))
	}
	return f
}

func isSimple(include []string, exclude []string) bool {
	if len(exclude) > 0 || len(include) == 0 {
		return false
	}
	for _, s := range include {
		if strings.Contains(s, "*") {
			return false
		}
	}
	return true
}

func (e *Endpoint) startDiscovery(ctx context.Context) {
	e.discoveryTicker = time.NewTicker(e.Parent.ObjectDiscoveryInterval.Duration)
	go func() {
		for {
			select {
			case <-e.discoveryTicker.C:
				err := e.discover(ctx)
				if err != nil && err != context.Canceled {
					log.Printf("E! [input.vsphere]: Error in discovery for %s: %v", e.URL.Host, err)
				}
			case <-ctx.Done():
				log.Printf("D! [input.vsphere]: Exiting discovery goroutine for %s", e.URL.Host)
				e.discoveryTicker.Stop()
				return
			}
		}
	}()
}

func (e *Endpoint) initalDiscovery(ctx context.Context) {
	err := e.discover(ctx)
	if err != nil && err != context.Canceled {
		log.Printf("E! [input.vsphere]: Error in discovery for %s: %v", e.URL.Host, err)
	}
	e.startDiscovery(ctx)
}

func (e *Endpoint) init(ctx context.Context) error {

	if e.Parent.ObjectDiscoveryInterval.Duration > 0 {

		// Run an initial discovery. If force_discovery_on_init isn't set, we kick it off as a
		// goroutine without waiting for it. This will probably cause us to report an empty
		// dataset on the first collection, but it solves the issue of the first collection timing out.
		if e.Parent.ForceDiscoverOnInit {
			log.Printf("D! [input.vsphere]: Running initial discovery and waiting for it to finish")
			e.initalDiscovery(ctx)
		} else {
			// Otherwise, just run it in the background. We'll probably have an incomplete first metric
			// collection this way.
			go func() {
				e.initalDiscovery(ctx)
			}()
		}
	}
	e.initialized = true
	return nil
}

func (e *Endpoint) getMetricNameMap(ctx context.Context) (map[int32]string, error) {
	client, err := e.clientFactory.GetClient(ctx)
	if err != nil {
		return nil, err
	}

	mn, err := client.CounterInfoByName(ctx)
	if err != nil {
		return nil, err
	}
	names := make(map[int32]string)
	for name, m := range mn {
		names[m.Key] = name
	}
	return names, nil
}

func (e *Endpoint) getMetadata(ctx context.Context, obj objectRef, sampling int32) (performance.MetricList, error) {
	client, err := e.clientFactory.GetClient(ctx)
	if err != nil {
		return nil, err
	}

	ctx1, cancel1 := context.WithTimeout(ctx, e.Parent.Timeout.Duration)
	defer cancel1()
	metrics, err := client.Perf.AvailableMetric(ctx1, obj.ref.Reference(), sampling)
	if err != nil {
		return nil, err
	}
	return metrics, nil
}

func (e *Endpoint) getDatacenterName(ctx context.Context, client *Client, cache map[string]string, r types.ManagedObjectReference) string {
	path := make([]string, 0)
	returnVal := ""
	here := r
	for {
		if name, ok := cache[here.Reference().String()]; ok {
			// Populate cache for the entire chain of objects leading here.
			returnVal = name
			break
		}
		path = append(path, here.Reference().String())
		o := object.NewCommon(client.Client.Client, r)
		var result mo.ManagedEntity
		ctx1, cancel1 := context.WithTimeout(ctx, e.Parent.Timeout.Duration)
		defer cancel1()
		err := o.Properties(ctx1, here, []string{"parent", "name"}, &result)
		if err != nil {
			log.Printf("W! [input.vsphere]: Error while resolving parent. Assuming no parent exists. Error: %s", err)
			break
		}
		if result.Reference().Type == "Datacenter" {
			// Populate cache for the entire chain of objects leading here.
			returnVal = result.Name
			break
		}
		if result.Parent == nil {
			log.Printf("D! [input.vsphere]: No parent found for %s (ascending from %s)", here.Reference(), r.Reference())
			break
		}
		here = result.Parent.Reference()
	}
	for _, s := range path {
		cache[s] = returnVal
	}
	return returnVal
}

func (e *Endpoint) discover(ctx context.Context) error {
	e.busy.Lock()
	defer e.busy.Unlock()
	if ctx.Err() != nil {
		return ctx.Err()
	}

	metricNames, err := e.getMetricNameMap(ctx)
	if err != nil {
		return err
	}

	sw := NewStopwatch("discover", e.URL.Host)

	client, err := e.clientFactory.GetClient(ctx)
	if err != nil {
		return err
	}

	log.Printf("D! [input.vsphere]: Discover new objects for %s", e.URL.Host)
	resourceKinds := make(map[string]resourceKind)
	dcNameCache := make(map[string]string)

	numRes := int64(0)

	// Populate resource objects, and endpoint instance info.
	newObjects := make(map[string]objectMap)
	for k, res := range e.resourceKinds {
		log.Printf("D! [input.vsphere] Discovering resources for %s", res.name)
		// Need to do this for all resource types even if they are not enabled
		if res.enabled || k != "vm" {
<<<<<<< HEAD
			objects, err := res.getObjects(ctx, e, client.Root)
=======
			objects, err := res.getObjects(ctx, client, e, client.Root)
>>>>>>> 7a229e25
			if err != nil {
				return err
			}

			// Fill in datacenter names where available (no need to do it for Datacenters)
			if res.name != "Datacenter" {
				for k, obj := range objects {
					if obj.parentRef != nil {
						obj.dcname = e.getDatacenterName(ctx, client, dcNameCache, *obj.parentRef)
						objects[k] = obj
					}
				}
			}

			// No need to collect metric metadata if resource type is not enabled
			if res.enabled {
				if res.simple {
					e.simpleMetadataSelect(ctx, client, res)
				} else {
					e.complexMetadataSelect(ctx, res, objects, metricNames)
				}
			}
			newObjects[k] = objects

			SendInternalCounterWithTags("discovered_objects", e.URL.Host, map[string]string{"type": res.name}, int64(len(objects)))
			numRes += int64(len(objects))
		}
	}

	// Build lun2ds map
	dss := resourceKinds["datastore"]
	l2d := make(map[string]string)
	for _, ds := range dss.objects {
		url := ds.altID
		m := isolateLUN.FindStringSubmatch(url)
		if m != nil {
			l2d[m[1]] = ds.name
		}
	}

	// Atomically swap maps
	e.collectMux.Lock()
	defer e.collectMux.Unlock()

	for k, v := range newObjects {
		e.resourceKinds[k].objects = v
	}
	e.lun2ds = l2d

	sw.Stop()
	SendInternalCounterWithTags("discovered_objects", e.URL.Host, map[string]string{"type": "instance-total"}, numRes)
	return nil
}

func (e *Endpoint) simpleMetadataSelect(ctx context.Context, client *Client, res *resourceKind) {
	log.Printf("D! [input.vsphere] Using fast metric metadata selection for %s", res.name)
	m, err := client.CounterInfoByName(ctx)
	if err != nil {
		log.Printf("E! [input.vsphere]: Error while getting metric metadata. Discovery will be incomplete. Error: %s", err)
		return
	}
	res.metrics = make(performance.MetricList, 0, len(res.include))
	for _, s := range res.include {
		if pci, ok := m[s]; ok {
			cnt := types.PerfMetricId{
				CounterId: pci.Key,
			}
			if res.collectInstances {
				cnt.Instance = "*"
			} else {
				cnt.Instance = ""
			}
			res.metrics = append(res.metrics, cnt)
		} else {
			log.Printf("W! [input.vsphere] Metric name %s is unknown. Will not be collected", s)
		}
	}
}

func (e *Endpoint) complexMetadataSelect(ctx context.Context, res *resourceKind, objects objectMap, metricNames map[int32]string) {
	// We're only going to get metadata from maxMetadataSamples resources. If we have
	// more resources than that, we pick maxMetadataSamples samples at random.
	sampledObjects := make([]objectRef, len(objects))
	i := 0
	for _, obj := range objects {
		sampledObjects[i] = obj
		i++
	}
	n := len(sampledObjects)
	if n > maxMetadataSamples {
		// Shuffle samples into the maxMetadatSamples positions
		for i := 0; i < maxMetadataSamples; i++ {
			j := int(rand.Int31n(int32(i + 1)))
			t := sampledObjects[i]
			sampledObjects[i] = sampledObjects[j]
			sampledObjects[j] = t
		}
		sampledObjects = sampledObjects[0:maxMetadataSamples]
	}

	instInfoMux := sync.Mutex{}
	te := NewThrottledExecutor(e.Parent.DiscoverConcurrency)
	for _, obj := range sampledObjects {
		func(obj objectRef) {
			te.Run(ctx, func() {
				metrics, err := e.getMetadata(ctx, obj, res.sampling)
				if err != nil {
					log.Printf("E! [input.vsphere]: Error while getting metric metadata. Discovery will be incomplete. Error: %s", err)
				}
				mMap := make(map[string]types.PerfMetricId)
				for _, m := range metrics {
					if m.Instance != "" && res.collectInstances {
						m.Instance = "*"
					} else {
						m.Instance = ""
					}
					if res.filters.Match(metricNames[m.CounterId]) {
						mMap[strconv.Itoa(int(m.CounterId))+"|"+m.Instance] = m
					}
				}
				log.Printf("D! [input.vsphere] Found %d metrics for %s", len(mMap), obj.name)
				instInfoMux.Lock()
				defer instInfoMux.Unlock()
				if len(mMap) > len(res.metrics) {
					res.metrics = make(performance.MetricList, len(mMap))
					i := 0
					for _, m := range mMap {
						res.metrics[i] = m
						i++
					}
				}
			})
		}(obj)
	}
	te.Wait()
}

func getDatacenters(ctx context.Context, client *Client, e *Endpoint, root *view.ContainerView) (objectMap, error) {
	var resources []mo.Datacenter
	err := client.ListResources(ctx, root, []string{"Datacenter"}, []string{"name", "parent"}, &resources)
	if err != nil {
		return nil, err
	}
	m := make(objectMap, len(resources))
	for _, r := range resources {
		m[r.ExtensibleManagedObject.Reference().Value] = objectRef{
			name: r.Name, ref: r.ExtensibleManagedObject.Reference(), parentRef: r.Parent, dcname: r.Name}
	}
	return m, nil
}

func getClusters(ctx context.Context, client *Client, e *Endpoint, root *view.ContainerView) (objectMap, error) {
	var resources []mo.ClusterComputeResource
	err := client.ListResources(ctx, root, []string{"ClusterComputeResource"}, []string{"name", "parent"}, &resources)
	if err != nil {
		return nil, err
	}
	cache := make(map[string]*types.ManagedObjectReference)
	m := make(objectMap, len(resources))
	for _, r := range resources {
		// We're not interested in the immediate parent (a folder), but the data center.
		p, ok := cache[r.Parent.Value]
		if !ok {
			o := object.NewFolder(root.Client(), *r.Parent)
			var folder mo.Folder
			ctx2, cancel2 := context.WithTimeout(ctx, e.Parent.Timeout.Duration)
			defer cancel2()
			err := o.Properties(ctx2, *r.Parent, []string{"parent"}, &folder)
			if err != nil {
				log.Printf("W! [input.vsphere] Error while getting folder parent: %e", err)
				p = nil
			} else {
				pp := folder.Parent.Reference()
				p = &pp
				cache[r.Parent.Value] = p
			}
		}
		m[r.ExtensibleManagedObject.Reference().Value] = objectRef{
			name: r.Name, ref: r.ExtensibleManagedObject.Reference(), parentRef: p}
	}
	return m, nil
}

func getHosts(ctx context.Context, client *Client, e *Endpoint, root *view.ContainerView) (objectMap, error) {
	var resources []mo.HostSystem
	err := client.ListResources(ctx, root, []string{"HostSystem"}, []string{"name", "parent"}, &resources)
	if err != nil {
		return nil, err
	}
	m := make(objectMap)
	for _, r := range resources {
		m[r.ExtensibleManagedObject.Reference().Value] = objectRef{
			name: r.Name, ref: r.ExtensibleManagedObject.Reference(), parentRef: r.Parent}
	}
	return m, nil
}

func getVMs(ctx context.Context, client *Client, e *Endpoint, root *view.ContainerView) (objectMap, error) {
	var resources []mo.VirtualMachine
	err := client.ListResources(ctx, root, []string{"VirtualMachine"}, []string{"name", "runtime.host", "runtime.powerState", "config.guestId", "config.uuid"}, &resources)
	if err != nil {
		return nil, err
	}
	m := make(objectMap)
	for _, r := range resources {
		if r.Runtime.PowerState != "poweredOn" {
			continue
		}
		guest := "unknown"
		uuid := ""
		// Sometimes Config is unknown and returns a nil pointer
		//
		if r.Config != nil {
			guest = cleanGuestID(r.Config.GuestId)
			uuid = r.Config.Uuid
		}
		m[r.ExtensibleManagedObject.Reference().Value] = objectRef{
			name: r.Name, ref: r.ExtensibleManagedObject.Reference(), parentRef: r.Runtime.Host, guest: guest, altID: uuid}
	}
	return m, nil
}

func getDatastores(ctx context.Context, client *Client, e *Endpoint, root *view.ContainerView) (objectMap, error) {
	var resources []mo.Datastore
	err := client.ListResources(ctx, root, []string{"Datastore"}, []string{"name", "parent", "info"}, &resources)
	if err != nil {
		return nil, err
	}
	m := make(objectMap)
	for _, r := range resources {
		url := ""
		if r.Info != nil {
			info := r.Info.GetDatastoreInfo()
			if info != nil {
				url = info.Url
			}
		}
		m[r.ExtensibleManagedObject.Reference().Value] = objectRef{
			name: r.Name, ref: r.ExtensibleManagedObject.Reference(), parentRef: r.Parent, altID: url}
	}
	return m, nil
}

// Close shuts down an Endpoint and releases any resources associated with it.
func (e *Endpoint) Close() {
	e.clientFactory.Close()
}

// Collect runs a round of data collections as specified in the configuration.
func (e *Endpoint) Collect(ctx context.Context, acc telegraf.Accumulator) error {

	// If we never managed to do a discovery, collection will be a no-op. Therefore,
	// we need to check that a connection is available, or the collection will
	// silently fail.
	if _, err := e.clientFactory.GetClient(ctx); err != nil {
		return err
	}

	e.collectMux.RLock()
	defer e.collectMux.RUnlock()

	if ctx.Err() != nil {
		return ctx.Err()
	}

	// If discovery interval is disabled (0), discover on each collection cycle
	if e.Parent.ObjectDiscoveryInterval.Duration == 0 {
		err := e.discover(ctx)
		if err != nil {
			return err
		}
	}
	var wg sync.WaitGroup
	for k, res := range e.resourceKinds {
		if res.enabled {
			wg.Add(1)
			go func(k string) {
				defer wg.Done()
				err := e.collectResource(ctx, k, acc)
				if err != nil {
					acc.AddError(err)
				}
			}(k)
		}
	}
<<<<<<< HEAD
=======
	wg.Wait()
>>>>>>> 7a229e25

	// Purge old timestamps from the cache
	e.hwMarks.Purge()
	return nil
}

<<<<<<< HEAD
func (e *Endpoint) chunker(ctx context.Context, f PushFunc, res *resourceKind, now time.Time, latest time.Time) {
=======
// Workaround to make sure pqs is a copy of the loop variable and won't change.
func submitChunkJob(ctx context.Context, te *ThrottledExecutor, job func([]types.PerfQuerySpec), pqs []types.PerfQuerySpec) {
	te.Run(ctx, func() {
		job(pqs)
	})
}

func (e *Endpoint) chunkify(ctx context.Context, res *resourceKind, now time.Time, latest time.Time, acc telegraf.Accumulator, job func([]types.PerfQuerySpec)) {
	te := NewThrottledExecutor(e.Parent.CollectConcurrency)
>>>>>>> 7a229e25
	maxMetrics := e.Parent.MaxQueryMetrics
	if maxMetrics < 1 {
		maxMetrics = 1
	}

	// Workaround for vCenter weirdness. Cluster metrics seem to count multiple times
	// when checking query size, so keep it at a low value.
	// Revisit this when we better understand the reason why vCenter counts it this way!
	if res.name == "cluster" && maxMetrics > 10 {
		maxMetrics = 10
	}
	pqs := make([]types.PerfQuerySpec, 0, e.Parent.MaxQueryObjects)
	metrics := 0
	total := 0
	nRes := 0
	for _, object := range res.objects {
		mr := len(res.metrics)
		for mr > 0 {
			mc := mr
			headroom := maxMetrics - metrics
			if !res.realTime && mc > headroom { // Metric query limit only applies to non-realtime metrics
				mc = headroom
			}
			fm := len(res.metrics) - mr
			pq := types.PerfQuerySpec{
				Entity:     object.ref,
				MaxSample:  maxSampleConst,
				MetricId:   res.metrics[fm : fm+mc],
				IntervalId: res.sampling,
				Format:     "normal",
<<<<<<< HEAD
			}

			// For non-realtime metrics, we need to look back a few samples in case
			// the vCenter is late reporting metrics.
			if !res.realTime {
				pq.MaxSample = metricLookback
			}

			// Look back 3 sampling periods
			start := latest.Add(time.Duration(-res.sampling) * time.Second * (metricLookback - 1))
			if !res.realTime {
				pq.StartTime = &start
				pq.EndTime = &now
=======
			}

			start, ok := e.hwMarks.Get(object.ref.Value)
			if !ok {
				// Look back 3 sampling periods by default
				start = latest.Add(time.Duration(-res.sampling) * time.Second * (metricLookback - 1))
>>>>>>> 7a229e25
			}
			pq.StartTime = &start
			pq.EndTime = &now

			pqs = append(pqs, pq)
			mr -= mc
			metrics += mc

			// We need to dump the current chunk of metrics for one of two reasons:
			// 1) We filled up the metric quota while processing the current resource
			// 2) We are at the last resource and have no more data to process.
<<<<<<< HEAD
			if mr > 0 || (!res.realTime && metrics >= maxMetrics) || nRes >= e.Parent.MaxQueryObjects {
=======
			// 3) The query contains more than 100,000 individual metrics
			if mr > 0 || nRes >= e.Parent.MaxQueryObjects || len(pqs) > 100000 {
>>>>>>> 7a229e25
				log.Printf("D! [input.vsphere]: Queueing query: %d objects, %d metrics (%d remaining) of type %s for %s. Processed objects: %d. Total objects %d",
					len(pqs), metrics, mr, res.name, e.URL.Host, total+1, len(res.objects))

				// Don't send work items if the context has been cancelled.
				if ctx.Err() == context.Canceled {
					return
				}

				// Run collection job
				submitChunkJob(ctx, te, job, pqs)
				pqs = make([]types.PerfQuerySpec, 0, e.Parent.MaxQueryObjects)
				metrics = 0
				nRes = 0
			}
		}
		total++
		nRes++
	}
	// Handle final partially filled chunk
	if len(pqs) > 0 {
<<<<<<< HEAD
		// Call push function
		log.Printf("D! [input.vsphere]: Queuing query: %d objects, %d metrics (0 remaining) of type %s for %s. Total objects %d (final chunk)",
			len(pqs), metrics, res.name, e.URL.Host, len(res.objects))
		f(ctx, pqs)
=======
		// Run collection job
		log.Printf("D! [input.vsphere]: Queuing query: %d objects, %d metrics (0 remaining) of type %s for %s. Total objects %d (final chunk)",
			len(pqs), metrics, res.name, e.URL.Host, len(res.objects))
		submitChunkJob(ctx, te, job, pqs)
>>>>>>> 7a229e25
	}

	// Wait for background collection to finish
	te.Wait()
}

func (e *Endpoint) collectResource(ctx context.Context, resourceType string, acc telegraf.Accumulator) error {
	res := e.resourceKinds[resourceType]
	client, err := e.clientFactory.GetClient(ctx)
	if err != nil {
		return err
	}
	now, err := client.GetServerTime(ctx)
	if err != nil {
		return err
	}

	// Estimate the interval at which we're invoked. Use local time (not server time)
	// since this is about how we got invoked locally.
	localNow := time.Now()
	estInterval := time.Duration(time.Minute)
	if !res.lastColl.IsZero() {
		estInterval = localNow.Sub(res.lastColl).Truncate(time.Duration(res.sampling) * time.Second)
	}
	log.Printf("D! [inputs.vsphere] Interval estimated to %s", estInterval)

	latest := res.latestSample
	if !latest.IsZero() {
		elapsed := now.Sub(latest).Seconds() + 5.0 // Allow 5 second jitter.
		log.Printf("D! [inputs.vsphere]: Latest: %s, elapsed: %f, resource: %s", latest, elapsed, resourceType)
		if !res.realTime && elapsed < float64(res.sampling) {
<<<<<<< HEAD
			// No new data would be available. We're outta herE! [input.vsphere]:
			log.Printf("D! [input.vsphere]: Sampling period for %s of %d has not elapsed on %s",
=======
			// No new data would be available. We're outta here!
			log.Printf("D! [inputs.vsphere]: Sampling period for %s of %d has not elapsed on %s",
>>>>>>> 7a229e25
				resourceType, res.sampling, e.URL.Host)
			return nil
		}
	} else {
		latest = now.Add(time.Duration(-res.sampling) * time.Second)
	}

	internalTags := map[string]string{"resourcetype": resourceType}
	sw := NewStopwatchWithTags("gather_duration", e.URL.Host, internalTags)

<<<<<<< HEAD
	log.Printf("D! [input.vsphere]: Collecting metrics for %d objects of type %s for %s",
=======
	log.Printf("D! [inputs.vsphere]: Collecting metrics for %d objects of type %s for %s",
>>>>>>> 7a229e25
		len(res.objects), resourceType, e.URL.Host)

	count := int64(0)

<<<<<<< HEAD
	// Set up a worker pool for collecting chunk metrics
	wp := NewWorkerPool(10)
	wp.Run(ctx, func(ctx context.Context, in interface{}) interface{} {
		chunk := in.([]types.PerfQuerySpec)
		n, err := e.collectChunk(ctx, chunk, resourceType, res, acc)
		log.Printf("D! [input.vsphere] CollectChunk for %s returned %d metrics", resourceType, n)
		if err != nil {
			return err
		}
		atomic.AddInt64(&count, int64(n))
		return nil

	}, e.Parent.CollectConcurrency)
=======
	var tsMux sync.Mutex
	latestSample := time.Time{}
>>>>>>> 7a229e25

	// Divide workload into chunks and process them concurrently
	e.chunkify(ctx, res, now, latest, acc,
		func(chunk []types.PerfQuerySpec) {
			n, localLatest, err := e.collectChunk(ctx, chunk, res, acc, now, estInterval)
			log.Printf("D! [inputs.vsphere] CollectChunk for %s returned %d metrics", resourceType, n)
			if err != nil {
				acc.AddError(errors.New("While collecting " + res.name + ": " + err.Error()))
			}
			atomic.AddInt64(&count, int64(n))
			tsMux.Lock()
			defer tsMux.Unlock()
			if localLatest.After(latestSample) && !localLatest.IsZero() {
				latestSample = localLatest
			}
		})

	log.Printf("D! [inputs.vsphere] Latest sample for %s set to %s", resourceType, latestSample)
	if !latestSample.IsZero() {
		res.latestSample = latestSample
	}
	sw.Stop()
	SendInternalCounterWithTags("gather_count", e.URL.Host, internalTags, count)
<<<<<<< HEAD
	if len(merr) > 0 {
		return merr
	}
=======
>>>>>>> 7a229e25
	return nil
}

func alignSamples(info []types.PerfSampleInfo, values []int64, interval time.Duration) ([]types.PerfSampleInfo, []float64) {
	rInfo := make([]types.PerfSampleInfo, 0, len(info))
	rValues := make([]float64, 0, len(values))
	bi := 1.0
	var lastBucket time.Time
	for idx := range info {
		// According to the docs, SampleInfo and Value should have the same length, but we've seen corrupted
		// data coming back with missing values. Take care of that gracefully!
		if idx >= len(values) {
			log.Printf("D! [inputs.vsphere] len(SampleInfo)>len(Value) %d > %d", len(info), len(values))
			break
		}
		v := float64(values[idx])
		if v < 0 {
			continue
		}
		ts := info[idx].Timestamp
		roundedTs := ts.Truncate(interval)

		// Are we still working on the same bucket?
		if roundedTs == lastBucket {
			bi++
			p := len(rValues) - 1
			rValues[p] = ((bi-1)/bi)*float64(rValues[p]) + v/bi
		} else {
			rValues = append(rValues, v)
			roundedInfo := types.PerfSampleInfo{
				Timestamp: roundedTs,
				Interval:  info[idx].Interval,
			}
			rInfo = append(rInfo, roundedInfo)
			bi = 1.0
			lastBucket = roundedTs
		}
	}
	//log.Printf("D! [inputs.vsphere] Aligned samples: %d collapsed into %d", len(info), len(rInfo))
	return rInfo, rValues
}

func (e *Endpoint) collectChunk(ctx context.Context, pqs []types.PerfQuerySpec, res *resourceKind, acc telegraf.Accumulator, now time.Time, interval time.Duration) (int, time.Time, error) {
	log.Printf("D! [inputs.vsphere] Query for %s has %d QuerySpecs", res.name, len(pqs))
	latestSample := time.Time{}
	count := 0
	resourceType := res.name
	prefix := "vsphere" + e.Parent.Separator + resourceType

	client, err := e.clientFactory.GetClient(ctx)
	if err != nil {
		return count, latestSample, err
	}

	metricInfo, err := client.CounterInfoByName(ctx)
	if err != nil {
		return count, latestSample, err
	}

	ems, err := client.QueryMetrics(ctx, pqs)
	if err != nil {
		return count, latestSample, err
	}

<<<<<<< HEAD
	ctx3, cancel3 := context.WithTimeout(ctx, e.Parent.Timeout.Duration)
	defer cancel3()
	ems, err := client.Perf.ToMetricSeries(ctx3, metrics)
	if err != nil {
		return count, err
	}
	log.Printf("D! [input.vsphere] Query for %s returned metrics for %d objects", resourceType, len(ems))
=======
	log.Printf("D! [inputs.vsphere] Query for %s returned metrics for %d objects", resourceType, len(ems))
>>>>>>> 7a229e25

	// Iterate through results
	for _, em := range ems {
		moid := em.Entity.Reference().Value
		instInfo, found := res.objects[moid]
		if !found {
			log.Printf("E! [inputs.vsphere]: MOID %s not found in cache. Skipping! (This should not happen!)", moid)
			continue
		}
		buckets := make(map[string]metricEntry)
		for _, v := range em.Value {
			name := v.Name
			t := map[string]string{
				"vcenter": e.URL.Host,
				"source":  instInfo.name,
				"moid":    moid,
			}

			// Populate tags
			objectRef, ok := res.objects[moid]
			if !ok {
				log.Printf("E! [inputs.vsphere]: MOID %s not found in cache. Skipping", moid)
				continue
			}
			e.populateTags(&objectRef, resourceType, res, t, &v)

<<<<<<< HEAD
			// Now deal with the values. Iterate backwards so we start with the latest value
			tsKey := moid + "|" + name + "|" + v.Instance
			for idx := len(v.Value) - 1; idx >= 0; idx-- {
				ts := em.SampleInfo[idx].Timestamp
=======
			nValues := 0
			alignedInfo, alignedValues := alignSamples(em.SampleInfo, v.Value, interval) // TODO: Estimate interval

			for idx, sample := range alignedInfo {
				// According to the docs, SampleInfo and Value should have the same length, but we've seen corrupted
				// data coming back with missing values. Take care of that gracefully!
				if idx >= len(alignedValues) {
					log.Printf("D! [inputs.vsphere] len(SampleInfo)>len(Value) %d > %d", len(alignedInfo), len(alignedValues))
					break
				}
				ts := sample.Timestamp
				if ts.After(latestSample) {
					latestSample = ts
				}
				nValues++
>>>>>>> 7a229e25

				// Since non-realtime metrics are queries with a lookback, we need to check the high-water mark
				// to determine if this should be included. Only samples not seen before should be included.
				if !(res.realTime || e.hwMarks.IsNew(tsKey, ts)) {
					continue
				}
				value := v.Value[idx]

				// Organize the metrics into a bucket per measurement.
				mn, fn := e.makeMetricIdentifier(prefix, name)
				bKey := mn + " " + v.Instance + " " + strconv.FormatInt(ts.UnixNano(), 10)
				bucket, found := buckets[bKey]
				if !found {
					bucket = metricEntry{name: mn, ts: ts, fields: make(map[string]interface{}), tags: t}
					buckets[bKey] = bucket
				}

				// Percentage values must be scaled down by 100.
				info, ok := metricInfo[name]
				if !ok {
					log.Printf("E! [inputs.vsphere]: Could not determine unit for %s. Skipping", name)
				}
				v := alignedValues[idx]
				if info.UnitInfo.GetElementDescription().Key == "percent" {
					bucket.fields[fn] = float64(v) / 100.0
				} else {
					bucket.fields[fn] = v
				}
				count++

<<<<<<< HEAD
				// Update highwater marks for non-realtime metrics.
				if !res.realTime {
					e.hwMarks.Put(tsKey, ts)
				}
=======
				// Update highwater marks
				e.hwMarks.Put(moid, ts)
			}
			if nValues == 0 {
				log.Printf("D! [inputs.vsphere]: Missing value for: %s, %s", name, objectRef.name)
				continue
>>>>>>> 7a229e25
			}
		}
		// We've iterated through all the metrics and collected buckets for each
		// measurement name. Now emit them!
		for _, bucket := range buckets {
			acc.AddFields(bucket.name, bucket.fields, bucket.tags, bucket.ts)
		}
	}
	return count, latestSample, nil
}

func (e *Endpoint) populateTags(objectRef *objectRef, resourceType string, resource *resourceKind, t map[string]string, v *performance.MetricSeries) {
	// Map name of object.
	if resource.pKey != "" {
		t[resource.pKey] = objectRef.name
	}

	if resourceType == "vm" && objectRef.altID != "" {
		t["uuid"] = objectRef.altID
	}

	// Map parent reference
	parent, found := e.getParent(objectRef, resource)
	if found {
		t[resource.parentTag] = parent.name
		if resourceType == "vm" {
			if objectRef.guest != "" {
				t["guest"] = objectRef.guest
			}
			if c, ok := e.resourceKinds["cluster"].objects[parent.parentRef.Value]; ok {
				t["clustername"] = c.name
			}
		}
	}

	// Fill in Datacenter name
	if objectRef.dcname != "" {
		t["dcname"] = objectRef.dcname
	}

	// Determine which point tag to map to the instance
	name := v.Name
	instance := "instance-total"
	if v.Instance != "" {
		instance = v.Instance
	}
	if strings.HasPrefix(name, "cpu.") {
		t["cpu"] = instance
	} else if strings.HasPrefix(name, "datastore.") {
		t["lun"] = instance
		if ds, ok := e.lun2ds[instance]; ok {
			t["dsname"] = ds
		} else {
			t["dsname"] = instance
		}
	} else if strings.HasPrefix(name, "disk.") {
		t["disk"] = cleanDiskTag(instance)
	} else if strings.HasPrefix(name, "net.") {
		t["interface"] = instance
	} else if strings.HasPrefix(name, "storageAdapter.") {
		t["adapter"] = instance
	} else if strings.HasPrefix(name, "storagePath.") {
		t["path"] = instance
	} else if strings.HasPrefix(name, "sys.resource") {
		t["resource"] = instance
	} else if strings.HasPrefix(name, "vflashModule.") {
		t["module"] = instance
	} else if strings.HasPrefix(name, "virtualDisk.") {
		t["disk"] = instance
	} else if v.Instance != "" {
		// default
		t["instance"] = v.Instance
	}
}

func (e *Endpoint) makeMetricIdentifier(prefix, metric string) (string, string) {
	parts := strings.Split(metric, ".")
	if len(parts) == 1 {
		return prefix, parts[0]
	}
	return prefix + e.Parent.Separator + parts[0], strings.Join(parts[1:], e.Parent.Separator)
}

func cleanGuestID(id string) string {
	return strings.TrimSuffix(id, "Guest")
}

func cleanDiskTag(disk string) string {
	// Remove enclosing "<>"
	return strings.TrimSuffix(strings.TrimPrefix(disk, "<"), ">")
}<|MERGE_RESOLUTION|>--- conflicted
+++ resolved
@@ -26,9 +26,6 @@
 
 var isolateLUN = regexp.MustCompile(".*/([^/]+)/?$")
 
-<<<<<<< HEAD
-const metricLookback = 3
-=======
 const metricLookback = 3 // Number of time periods to look back at for non-realtime metrics
 
 const rtMetricLookback = 3 // Number of time periods to look back at for realtime metrics
@@ -36,20 +33,13 @@
 const maxSampleConst = 10 // Absolute maximim number of samples regardless of period
 
 const maxMetadataSamples = 100 // Number of resources to sample for metric metadata
->>>>>>> 7a229e25
 
 // Endpoint is a high-level representation of a connected vCenter endpoint. It is backed by the lower
 // level Client type.
 type Endpoint struct {
 	Parent          *VSphere
 	URL             *url.URL
-<<<<<<< HEAD
-	lastColls       map[string]time.Time
-	instanceInfo    map[string]resourceInfo
-	resourceKinds   map[string]resourceKind
-=======
 	resourceKinds   map[string]*resourceKind
->>>>>>> 7a229e25
 	hwMarks         *TSCache
 	lun2ds          map[string]string
 	discoveryTicker *time.Ticker
@@ -111,13 +101,7 @@
 	e := Endpoint{
 		URL:           url,
 		Parent:        parent,
-<<<<<<< HEAD
-		lastColls:     make(map[string]time.Time),
 		hwMarks:       NewTSCache(1 * time.Hour),
-		instanceInfo:  make(map[string]resourceInfo),
-=======
-		hwMarks:       NewTSCache(1 * time.Hour),
->>>>>>> 7a229e25
 		lun2ds:        make(map[string]string),
 		initialized:   false,
 		clientFactory: NewClientFactory(ctx, url, parent),
@@ -384,11 +368,7 @@
 		log.Printf("D! [input.vsphere] Discovering resources for %s", res.name)
 		// Need to do this for all resource types even if they are not enabled
 		if res.enabled || k != "vm" {
-<<<<<<< HEAD
-			objects, err := res.getObjects(ctx, e, client.Root)
-=======
 			objects, err := res.getObjects(ctx, client, e, client.Root)
->>>>>>> 7a229e25
 			if err != nil {
 				return err
 			}
@@ -674,19 +654,13 @@
 			}(k)
 		}
 	}
-<<<<<<< HEAD
-=======
 	wg.Wait()
->>>>>>> 7a229e25
 
 	// Purge old timestamps from the cache
 	e.hwMarks.Purge()
 	return nil
 }
 
-<<<<<<< HEAD
-func (e *Endpoint) chunker(ctx context.Context, f PushFunc, res *resourceKind, now time.Time, latest time.Time) {
-=======
 // Workaround to make sure pqs is a copy of the loop variable and won't change.
 func submitChunkJob(ctx context.Context, te *ThrottledExecutor, job func([]types.PerfQuerySpec), pqs []types.PerfQuerySpec) {
 	te.Run(ctx, func() {
@@ -696,7 +670,6 @@
 
 func (e *Endpoint) chunkify(ctx context.Context, res *resourceKind, now time.Time, latest time.Time, acc telegraf.Accumulator, job func([]types.PerfQuerySpec)) {
 	te := NewThrottledExecutor(e.Parent.CollectConcurrency)
->>>>>>> 7a229e25
 	maxMetrics := e.Parent.MaxQueryMetrics
 	if maxMetrics < 1 {
 		maxMetrics = 1
@@ -727,28 +700,12 @@
 				MetricId:   res.metrics[fm : fm+mc],
 				IntervalId: res.sampling,
 				Format:     "normal",
-<<<<<<< HEAD
-			}
-
-			// For non-realtime metrics, we need to look back a few samples in case
-			// the vCenter is late reporting metrics.
-			if !res.realTime {
-				pq.MaxSample = metricLookback
-			}
-
-			// Look back 3 sampling periods
-			start := latest.Add(time.Duration(-res.sampling) * time.Second * (metricLookback - 1))
-			if !res.realTime {
-				pq.StartTime = &start
-				pq.EndTime = &now
-=======
 			}
 
 			start, ok := e.hwMarks.Get(object.ref.Value)
 			if !ok {
 				// Look back 3 sampling periods by default
 				start = latest.Add(time.Duration(-res.sampling) * time.Second * (metricLookback - 1))
->>>>>>> 7a229e25
 			}
 			pq.StartTime = &start
 			pq.EndTime = &now
@@ -760,12 +717,8 @@
 			// We need to dump the current chunk of metrics for one of two reasons:
 			// 1) We filled up the metric quota while processing the current resource
 			// 2) We are at the last resource and have no more data to process.
-<<<<<<< HEAD
-			if mr > 0 || (!res.realTime && metrics >= maxMetrics) || nRes >= e.Parent.MaxQueryObjects {
-=======
 			// 3) The query contains more than 100,000 individual metrics
 			if mr > 0 || nRes >= e.Parent.MaxQueryObjects || len(pqs) > 100000 {
->>>>>>> 7a229e25
 				log.Printf("D! [input.vsphere]: Queueing query: %d objects, %d metrics (%d remaining) of type %s for %s. Processed objects: %d. Total objects %d",
 					len(pqs), metrics, mr, res.name, e.URL.Host, total+1, len(res.objects))
 
@@ -786,17 +739,10 @@
 	}
 	// Handle final partially filled chunk
 	if len(pqs) > 0 {
-<<<<<<< HEAD
-		// Call push function
-		log.Printf("D! [input.vsphere]: Queuing query: %d objects, %d metrics (0 remaining) of type %s for %s. Total objects %d (final chunk)",
-			len(pqs), metrics, res.name, e.URL.Host, len(res.objects))
-		f(ctx, pqs)
-=======
 		// Run collection job
 		log.Printf("D! [input.vsphere]: Queuing query: %d objects, %d metrics (0 remaining) of type %s for %s. Total objects %d (final chunk)",
 			len(pqs), metrics, res.name, e.URL.Host, len(res.objects))
 		submitChunkJob(ctx, te, job, pqs)
->>>>>>> 7a229e25
 	}
 
 	// Wait for background collection to finish
@@ -828,13 +774,8 @@
 		elapsed := now.Sub(latest).Seconds() + 5.0 // Allow 5 second jitter.
 		log.Printf("D! [inputs.vsphere]: Latest: %s, elapsed: %f, resource: %s", latest, elapsed, resourceType)
 		if !res.realTime && elapsed < float64(res.sampling) {
-<<<<<<< HEAD
-			// No new data would be available. We're outta herE! [input.vsphere]:
-			log.Printf("D! [input.vsphere]: Sampling period for %s of %d has not elapsed on %s",
-=======
 			// No new data would be available. We're outta here!
 			log.Printf("D! [inputs.vsphere]: Sampling period for %s of %d has not elapsed on %s",
->>>>>>> 7a229e25
 				resourceType, res.sampling, e.URL.Host)
 			return nil
 		}
@@ -845,33 +786,13 @@
 	internalTags := map[string]string{"resourcetype": resourceType}
 	sw := NewStopwatchWithTags("gather_duration", e.URL.Host, internalTags)
 
-<<<<<<< HEAD
-	log.Printf("D! [input.vsphere]: Collecting metrics for %d objects of type %s for %s",
-=======
 	log.Printf("D! [inputs.vsphere]: Collecting metrics for %d objects of type %s for %s",
->>>>>>> 7a229e25
 		len(res.objects), resourceType, e.URL.Host)
 
 	count := int64(0)
 
-<<<<<<< HEAD
-	// Set up a worker pool for collecting chunk metrics
-	wp := NewWorkerPool(10)
-	wp.Run(ctx, func(ctx context.Context, in interface{}) interface{} {
-		chunk := in.([]types.PerfQuerySpec)
-		n, err := e.collectChunk(ctx, chunk, resourceType, res, acc)
-		log.Printf("D! [input.vsphere] CollectChunk for %s returned %d metrics", resourceType, n)
-		if err != nil {
-			return err
-		}
-		atomic.AddInt64(&count, int64(n))
-		return nil
-
-	}, e.Parent.CollectConcurrency)
-=======
 	var tsMux sync.Mutex
 	latestSample := time.Time{}
->>>>>>> 7a229e25
 
 	// Divide workload into chunks and process them concurrently
 	e.chunkify(ctx, res, now, latest, acc,
@@ -895,12 +816,6 @@
 	}
 	sw.Stop()
 	SendInternalCounterWithTags("gather_count", e.URL.Host, internalTags, count)
-<<<<<<< HEAD
-	if len(merr) > 0 {
-		return merr
-	}
-=======
->>>>>>> 7a229e25
 	return nil
 }
 
@@ -965,17 +880,7 @@
 		return count, latestSample, err
 	}
 
-<<<<<<< HEAD
-	ctx3, cancel3 := context.WithTimeout(ctx, e.Parent.Timeout.Duration)
-	defer cancel3()
-	ems, err := client.Perf.ToMetricSeries(ctx3, metrics)
-	if err != nil {
-		return count, err
-	}
-	log.Printf("D! [input.vsphere] Query for %s returned metrics for %d objects", resourceType, len(ems))
-=======
 	log.Printf("D! [inputs.vsphere] Query for %s returned metrics for %d objects", resourceType, len(ems))
->>>>>>> 7a229e25
 
 	// Iterate through results
 	for _, em := range ems {
@@ -1002,12 +907,6 @@
 			}
 			e.populateTags(&objectRef, resourceType, res, t, &v)
 
-<<<<<<< HEAD
-			// Now deal with the values. Iterate backwards so we start with the latest value
-			tsKey := moid + "|" + name + "|" + v.Instance
-			for idx := len(v.Value) - 1; idx >= 0; idx-- {
-				ts := em.SampleInfo[idx].Timestamp
-=======
 			nValues := 0
 			alignedInfo, alignedValues := alignSamples(em.SampleInfo, v.Value, interval) // TODO: Estimate interval
 
@@ -1023,14 +922,6 @@
 					latestSample = ts
 				}
 				nValues++
->>>>>>> 7a229e25
-
-				// Since non-realtime metrics are queries with a lookback, we need to check the high-water mark
-				// to determine if this should be included. Only samples not seen before should be included.
-				if !(res.realTime || e.hwMarks.IsNew(tsKey, ts)) {
-					continue
-				}
-				value := v.Value[idx]
 
 				// Organize the metrics into a bucket per measurement.
 				mn, fn := e.makeMetricIdentifier(prefix, name)
@@ -1054,19 +945,12 @@
 				}
 				count++
 
-<<<<<<< HEAD
-				// Update highwater marks for non-realtime metrics.
-				if !res.realTime {
-					e.hwMarks.Put(tsKey, ts)
-				}
-=======
 				// Update highwater marks
 				e.hwMarks.Put(moid, ts)
 			}
 			if nValues == 0 {
 				log.Printf("D! [inputs.vsphere]: Missing value for: %s, %s", name, objectRef.name)
 				continue
->>>>>>> 7a229e25
 			}
 		}
 		// We've iterated through all the metrics and collected buckets for each
