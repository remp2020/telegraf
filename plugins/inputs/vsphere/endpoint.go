package vsphere

import (
	"context"
	"fmt"
	"log"
	"net/url"
	"regexp"
	"strconv"
	"strings"
	"sync"
	"sync/atomic"
	"time"

	"github.com/influxdata/telegraf/filter"

	"github.com/influxdata/telegraf"
	"github.com/vmware/govmomi/object"
	"github.com/vmware/govmomi/performance"
	"github.com/vmware/govmomi/view"
	"github.com/vmware/govmomi/vim25/mo"
	"github.com/vmware/govmomi/vim25/types"
)

var isolateLUN = regexp.MustCompile(".*/([^/]+)/?$")

const metricLookback = 3

// Endpoint is a high-level representation of a connected vCenter endpoint. It is backed by the lower
// level Client type.
type Endpoint struct {
	Parent          *VSphere
	URL             *url.URL
	lastColls       map[string]time.Time
	instanceInfo    map[string]resourceInfo
	resourceKinds   map[string]resourceKind
	hwMarks         *TSCache
	lun2ds          map[string]string
	discoveryTicker *time.Ticker
	collectMux      sync.RWMutex
	initialized     bool
	clientFactory   *ClientFactory
	busy            sync.Mutex
}

type resourceKind struct {
	name             string
	pKey             string
	parentTag        string
	enabled          bool
	realTime         bool
	sampling         int32
	objects          objectMap
	filters          filter.Filter
	collectInstances bool
	getObjects       func(context.Context, *Endpoint, *view.ContainerView) (objectMap, error)
}

type metricEntry struct {
	tags   map[string]string
	name   string
	ts     time.Time
	fields map[string]interface{}
}

type objectMap map[string]objectRef

type objectRef struct {
	name      string
	altID     string
	ref       types.ManagedObjectReference
	parentRef *types.ManagedObjectReference //Pointer because it must be nillable
	guest     string
	dcname    string
}

type resourceInfo struct {
	name      string
	metrics   performance.MetricList
	parentRef *types.ManagedObjectReference
}

type metricQRequest struct {
	res *resourceKind
	obj objectRef
}

type metricQResponse struct {
	obj     objectRef
	metrics *performance.MetricList
}

type multiError []error

// NewEndpoint returns a new connection to a vCenter based on the URL and configuration passed
// as parameters.
func NewEndpoint(ctx context.Context, parent *VSphere, url *url.URL) (*Endpoint, error) {
	e := Endpoint{
		URL:           url,
		Parent:        parent,
		lastColls:     make(map[string]time.Time),
		hwMarks:       NewTSCache(1 * time.Hour),
		instanceInfo:  make(map[string]resourceInfo),
		lun2ds:        make(map[string]string),
		initialized:   false,
		clientFactory: NewClientFactory(ctx, url, parent),
	}

	e.resourceKinds = map[string]resourceKind{
		"datacenter": {
			name:             "datacenter",
			pKey:             "dcname",
			parentTag:        "",
			enabled:          anythingEnabled(parent.DatacenterMetricExclude),
			realTime:         false,
			sampling:         300,
			objects:          make(objectMap),
			filters:          newFilterOrPanic(parent.DatacenterMetricInclude, parent.DatacenterMetricExclude),
			collectInstances: parent.DatacenterInstances,
			getObjects:       getDatacenters,
		},
		"cluster": {
			name:             "cluster",
			pKey:             "clustername",
			parentTag:        "dcname",
			enabled:          anythingEnabled(parent.ClusterMetricExclude),
			realTime:         false,
			sampling:         300,
			objects:          make(objectMap),
			filters:          newFilterOrPanic(parent.ClusterMetricInclude, parent.ClusterMetricExclude),
			collectInstances: parent.ClusterInstances,
			getObjects:       getClusters,
		},
		"host": {
			name:             "host",
			pKey:             "esxhostname",
			parentTag:        "clustername",
			enabled:          anythingEnabled(parent.HostMetricExclude),
			realTime:         true,
			sampling:         20,
			objects:          make(objectMap),
			filters:          newFilterOrPanic(parent.HostMetricInclude, parent.HostMetricExclude),
			collectInstances: parent.HostInstances,
			getObjects:       getHosts,
		},
		"vm": {
			name:             "vm",
			pKey:             "vmname",
			parentTag:        "esxhostname",
			enabled:          anythingEnabled(parent.VMMetricExclude),
			realTime:         true,
			sampling:         20,
			objects:          make(objectMap),
			filters:          newFilterOrPanic(parent.VMMetricInclude, parent.VMMetricExclude),
			collectInstances: parent.VMInstances,
			getObjects:       getVMs,
		},
		"datastore": {
			name:             "datastore",
			pKey:             "dsname",
			enabled:          anythingEnabled(parent.DatastoreMetricExclude),
			realTime:         false,
			sampling:         300,
			objects:          make(objectMap),
			filters:          newFilterOrPanic(parent.DatastoreMetricInclude, parent.DatastoreMetricExclude),
			collectInstances: parent.DatastoreInstances,
			getObjects:       getDatastores,
		},
	}

	// Start discover and other goodness
	err := e.init(ctx)

	return &e, err
}

func (m multiError) Error() string {
	switch len(m) {
	case 0:
		return "No error recorded. Something is wrong!"
	case 1:
		return m[0].Error()
	default:
		s := "Multiple errors detected concurrently: "
		for i, e := range m {
			if i != 0 {
				s += ", "
			}
			s += e.Error()
		}
		return s
	}
}

func anythingEnabled(ex []string) bool {
	for _, s := range ex {
		if s == "*" {
			return false
		}
	}
	return true
}

func newFilterOrPanic(include []string, exclude []string) filter.Filter {
	f, err := filter.NewIncludeExcludeFilter(include, exclude)
	if err != nil {
		panic(fmt.Sprintf("Include/exclude filters are invalid: %s", err))
	}
	return f
}

func (e *Endpoint) startDiscovery(ctx context.Context) {
	e.discoveryTicker = time.NewTicker(e.Parent.ObjectDiscoveryInterval.Duration)
	go func() {
		for {
			select {
			case <-e.discoveryTicker.C:
				err := e.discover(ctx)
				if err != nil && err != context.Canceled {
					log.Printf("E! [input.vsphere]: Error in discovery for %s: %v", e.URL.Host, err)
				}
			case <-ctx.Done():
				log.Printf("D! [input.vsphere]: Exiting discovery goroutine for %s", e.URL.Host)
				e.discoveryTicker.Stop()
				return
			}
		}
	}()
}

func (e *Endpoint) initalDiscovery(ctx context.Context) {
	err := e.discover(ctx)
	if err != nil && err != context.Canceled {
		log.Printf("E! [input.vsphere]: Error in discovery for %s: %v", e.URL.Host, err)
	}
	e.startDiscovery(ctx)
}

func (e *Endpoint) init(ctx context.Context) error {

	if e.Parent.ObjectDiscoveryInterval.Duration > 0 {

		// Run an initial discovery. If force_discovery_on_init isn't set, we kick it off as a
		// goroutine without waiting for it. This will probably cause us to report an empty
		// dataset on the first collection, but it solves the issue of the first collection timing out.
		if e.Parent.ForceDiscoverOnInit {
			log.Printf("D! [input.vsphere]: Running initial discovery and waiting for it to finish")
			e.initalDiscovery(ctx)
		} else {
			// Otherwise, just run it in the background. We'll probably have an incomplete first metric
			// collection this way.
			go e.initalDiscovery(ctx)
		}
	}
	e.initialized = true
	return nil
}

func (e *Endpoint) getMetricNameMap(ctx context.Context) (map[int32]string, error) {
	client, err := e.clientFactory.GetClient(ctx)
	if err != nil {
		return nil, err
	}

	ctx1, cancel1 := context.WithTimeout(ctx, e.Parent.Timeout.Duration)
	defer cancel1()
	mn, err := client.Perf.CounterInfoByName(ctx1)

	if err != nil {
		return nil, err
	}
	names := make(map[int32]string)
	for name, m := range mn {
		names[m.Key] = name
	}
	return names, nil
}

func (e *Endpoint) getMetadata(ctx context.Context, in interface{}) interface{} {
	client, err := e.clientFactory.GetClient(ctx)
	if err != nil {
		return err
	}

	rq := in.(*metricQRequest)
	ctx1, cancel1 := context.WithTimeout(ctx, e.Parent.Timeout.Duration)
	defer cancel1()
	metrics, err := client.Perf.AvailableMetric(ctx1, rq.obj.ref.Reference(), rq.res.sampling)
	if err != nil && err != context.Canceled {
		log.Printf("E! [input.vsphere]: Error while getting metric metadata. Discovery will be incomplete. Error: %s", err)
	}
	return &metricQResponse{metrics: &metrics, obj: rq.obj}
}

func (e *Endpoint) getDatacenterName(ctx context.Context, client *Client, cache map[string]string, r types.ManagedObjectReference) string {
	path := make([]string, 0)
	returnVal := ""
	here := r
	for {
		if name, ok := cache[here.Reference().String()]; ok {
			// Populate cache for the entire chain of objects leading here.
			returnVal = name
			break
		}
		path = append(path, here.Reference().String())
		o := object.NewCommon(client.Client.Client, r)
		var result mo.ManagedEntity
		ctx1, cancel1 := context.WithTimeout(ctx, e.Parent.Timeout.Duration)
		defer cancel1()
		err := o.Properties(ctx1, here, []string{"parent", "name"}, &result)
		if err != nil {
			log.Printf("W! [input.vsphere]: Error while resolving parent. Assuming no parent exists. Error: %s", err)
			break
		}
		if result.Reference().Type == "Datacenter" {
			// Populate cache for the entire chain of objects leading here.
			returnVal = result.Name
			break
		}
		if result.Parent == nil {
			log.Printf("D! [input.vsphere]: No parent found for %s (ascending from %s)", here.Reference(), r.Reference())
			break
		}
		here = result.Parent.Reference()
	}
	for _, s := range path {
		cache[s] = returnVal
	}
	return returnVal
}

func (e *Endpoint) discover(ctx context.Context) error {
	e.busy.Lock()
	defer e.busy.Unlock()
	if ctx.Err() != nil {
		return ctx.Err()
	}

	metricNames, err := e.getMetricNameMap(ctx)
	if err != nil {
		return err
	}

	sw := NewStopwatch("discover", e.URL.Host)

	client, err := e.clientFactory.GetClient(ctx)
	if err != nil {
		return err
	}

	log.Printf("D! [input.vsphere]: Discover new objects for %s", e.URL.Host)

	instInfo := make(map[string]resourceInfo)
	resourceKinds := make(map[string]resourceKind)
	dcNameCache := make(map[string]string)

	// Populate resource objects, and endpoint instance info.
	for k, res := range e.resourceKinds {
		log.Printf("D! [input.vsphere] Discovering resources for %s", res.name)
		// Need to do this for all resource types even if they are not enabled
		if res.enabled || k != "vm" {
			objects, err := res.getObjects(ctx, e, client.Root)
			if err != nil {
				return err
			}

			// Fill in datacenter names where available (no need to do it for Datacenters)
			if res.name != "Datacenter" {
				for k, obj := range objects {
					if obj.parentRef != nil {
						obj.dcname = e.getDatacenterName(ctx, client, dcNameCache, *obj.parentRef)
						objects[k] = obj
					}
				}
			}

			// Set up a worker pool for processing metadata queries concurrently
			wp := NewWorkerPool(10)
			wp.Run(ctx, e.getMetadata, e.Parent.DiscoverConcurrency)

			// Fill the input channels with resources that need to be queried
			// for metadata.
			wp.Fill(ctx, func(ctx context.Context, f PushFunc) {
				for _, obj := range objects {
					f(ctx, &metricQRequest{obj: obj, res: &res})
				}
			})

			// Drain the resulting metadata and build instance infos.
			wp.Drain(ctx, func(ctx context.Context, in interface{}) bool {
				switch resp := in.(type) {
				case *metricQResponse:
					mList := make(performance.MetricList, 0)
					if res.enabled {
						for _, m := range *resp.metrics {
							if m.Instance != "" && !res.collectInstances {
								continue
							}
							if res.filters.Match(metricNames[m.CounterId]) {
								mList = append(mList, m)
							}
						}
					}
					instInfo[resp.obj.ref.Value] = resourceInfo{name: resp.obj.name, metrics: mList, parentRef: resp.obj.parentRef}
				case error:
					log.Printf("W! [input.vsphere]: Error while discovering resources: %s", resp)
					return false
				}
				return true
			})
			res.objects = objects
			resourceKinds[k] = res
		}
	}

	// Build lun2ds map
	dss := resourceKinds["datastore"]
	l2d := make(map[string]string)
	for _, ds := range dss.objects {
		url := ds.altID
		m := isolateLUN.FindStringSubmatch(url)
		if m != nil {
			l2d[m[1]] = ds.name
		}
	}

	// Atomically swap maps
	e.collectMux.Lock()
	defer e.collectMux.Unlock()

	e.instanceInfo = instInfo
	e.resourceKinds = resourceKinds
	e.lun2ds = l2d

	sw.Stop()
	SendInternalCounter("discovered_objects", e.URL.Host, int64(len(instInfo)))
	return nil
}

func getDatacenters(ctx context.Context, e *Endpoint, root *view.ContainerView) (objectMap, error) {
	var resources []mo.Datacenter
	ctx1, cancel1 := context.WithTimeout(ctx, e.Parent.Timeout.Duration)
	defer cancel1()
	err := root.Retrieve(ctx1, []string{"Datacenter"}, []string{"name", "parent"}, &resources)
	if err != nil {
		return nil, err
	}
	m := make(objectMap, len(resources))
	for _, r := range resources {
		m[r.ExtensibleManagedObject.Reference().Value] = objectRef{
			name: r.Name, ref: r.ExtensibleManagedObject.Reference(), parentRef: r.Parent, dcname: r.Name}
	}
	return m, nil
}

func getClusters(ctx context.Context, e *Endpoint, root *view.ContainerView) (objectMap, error) {
	var resources []mo.ClusterComputeResource
	ctx1, cancel1 := context.WithTimeout(ctx, e.Parent.Timeout.Duration)
	defer cancel1()
	err := root.Retrieve(ctx1, []string{"ClusterComputeResource"}, []string{"name", "parent"}, &resources)
	if err != nil {
		return nil, err
	}
	cache := make(map[string]*types.ManagedObjectReference)
	m := make(objectMap, len(resources))
	for _, r := range resources {
		// We're not interested in the immediate parent (a folder), but the data center.
		p, ok := cache[r.Parent.Value]
		if !ok {
			o := object.NewFolder(root.Client(), *r.Parent)
			var folder mo.Folder
			ctx2, cancel2 := context.WithTimeout(ctx, e.Parent.Timeout.Duration)
			defer cancel2()
			err := o.Properties(ctx2, *r.Parent, []string{"parent"}, &folder)
			if err != nil {
				log.Printf("W! [input.vsphere] Error while getting folder parent: %e", err)
				p = nil
			} else {
				pp := folder.Parent.Reference()
				p = &pp
				cache[r.Parent.Value] = p
			}
		}
		m[r.ExtensibleManagedObject.Reference().Value] = objectRef{
			name: r.Name, ref: r.ExtensibleManagedObject.Reference(), parentRef: p}
	}
	return m, nil
}

func getHosts(ctx context.Context, e *Endpoint, root *view.ContainerView) (objectMap, error) {
	var resources []mo.HostSystem
	err := root.Retrieve(ctx, []string{"HostSystem"}, []string{"name", "parent"}, &resources)
	if err != nil {
		return nil, err
	}
	m := make(objectMap)
	for _, r := range resources {
		m[r.ExtensibleManagedObject.Reference().Value] = objectRef{
			name: r.Name, ref: r.ExtensibleManagedObject.Reference(), parentRef: r.Parent}
	}
	return m, nil
}

func getVMs(ctx context.Context, e *Endpoint, root *view.ContainerView) (objectMap, error) {
	var resources []mo.VirtualMachine
<<<<<<< HEAD
	err := root.Retrieve(ctx, []string{"VirtualMachine"}, []string{"name", "runtime.host", "config.guestId", "config.uuid"}, &resources)
=======
	ctx1, cancel1 := context.WithTimeout(ctx, e.Parent.Timeout.Duration)
	defer cancel1()
	err := root.Retrieve(ctx1, []string{"VirtualMachine"}, []string{"name", "runtime.host", "config.guestId", "config.uuid"}, &resources)
>>>>>>> 6ad8c8b0
	if err != nil {
		return nil, err
	}
	m := make(objectMap)
	for _, r := range resources {
		guest := "unknown"
		uuid := ""
		// Sometimes Config is unknown and returns a nil pointer
		//
		if r.Config != nil {
			guest = cleanGuestID(r.Config.GuestId)
			uuid = r.Config.Uuid
		}
		m[r.ExtensibleManagedObject.Reference().Value] = objectRef{
			name: r.Name, ref: r.ExtensibleManagedObject.Reference(), parentRef: r.Runtime.Host, guest: guest, altID: uuid}
	}
	return m, nil
}

func getDatastores(ctx context.Context, e *Endpoint, root *view.ContainerView) (objectMap, error) {
	var resources []mo.Datastore
	ctx1, cancel1 := context.WithTimeout(ctx, e.Parent.Timeout.Duration)
	defer cancel1()
	err := root.Retrieve(ctx1, []string{"Datastore"}, []string{"name", "parent", "info"}, &resources)
	if err != nil {
		return nil, err
	}
	m := make(objectMap)
	for _, r := range resources {
		url := ""
		if r.Info != nil {
			info := r.Info.GetDatastoreInfo()
			if info != nil {
				url = info.Url
			}
		}
		m[r.ExtensibleManagedObject.Reference().Value] = objectRef{
			name: r.Name, ref: r.ExtensibleManagedObject.Reference(), parentRef: r.Parent, altID: url}
	}
	return m, nil
}

// Close shuts down an Endpoint and releases any resources associated with it.
func (e *Endpoint) Close() {
	e.clientFactory.Close()
}

// Collect runs a round of data collections as specified in the configuration.
func (e *Endpoint) Collect(ctx context.Context, acc telegraf.Accumulator) error {
	// If we never managed to do a discovery, collection will be a no-op. Therefore,
	// we need to check that a connection is available, or the collection will
	// silently fail.
	//
	if _, err := e.clientFactory.GetClient(ctx); err != nil {
		return err
	}

	e.collectMux.RLock()
	defer e.collectMux.RUnlock()

	if ctx.Err() != nil {
		return ctx.Err()
	}

	// If discovery interval is disabled (0), discover on each collection cycle
	//
	if e.Parent.ObjectDiscoveryInterval.Duration == 0 {
		err := e.discover(ctx)
		if err != nil {
			return err
		}
	}
	for k, res := range e.resourceKinds {
		if res.enabled {
			err := e.collectResource(ctx, k, acc)
			if err != nil {
				return err
			}
		}
	}

	// Purge old timestamps from the cache
	e.hwMarks.Purge()
	return nil
}

func (e *Endpoint) chunker(ctx context.Context, f PushFunc, res *resourceKind, now time.Time, latest time.Time) {
	maxMetrics := e.Parent.MaxQueryMetrics
	if maxMetrics < 1 {
		maxMetrics = 1
	}

	// Workaround for vCenter weirdness. Cluster metrics seem to count multiple times
	// when checking query size, so keep it at a low value.
	// Revisit this when we better understand the reason why vCenter counts it this way!
	if res.name == "cluster" && maxMetrics > 10 {
		maxMetrics = 10
	}
	pqs := make([]types.PerfQuerySpec, 0, e.Parent.MaxQueryObjects)
	metrics := 0
	total := 0
	nRes := 0
	for _, object := range res.objects {
		info, found := e.instanceInfo[object.ref.Value]
		if !found {
			log.Printf("E! [input.vsphere]: Internal error: Instance info not found for MOID %s", object.ref)
		}
		mr := len(info.metrics)
		for mr > 0 {
			mc := mr
			headroom := maxMetrics - metrics
			if !res.realTime && mc > headroom { // Metric query limit only applies to non-realtime metrics
				mc = headroom
			}
			fm := len(info.metrics) - mr
			pq := types.PerfQuerySpec{
				Entity:     object.ref,
				MaxSample:  1,
				MetricId:   info.metrics[fm : fm+mc],
				IntervalId: res.sampling,
				Format:     "normal",
			}

			// For non-realtime metrics, we need to look back a few samples in case
			// the vCenter is late reporting metrics.
			if !res.realTime {
				pq.MaxSample = metricLookback
			}

			// Look back 3 sampling periods
			start := latest.Add(time.Duration(-res.sampling) * time.Second * (metricLookback - 1))
			if !res.realTime {
				pq.StartTime = &start
				pq.EndTime = &now
			}
			pqs = append(pqs, pq)
			mr -= mc
			metrics += mc

			// We need to dump the current chunk of metrics for one of two reasons:
			// 1) We filled up the metric quota while processing the current resource
			// 2) We are at the last resource and have no more data to process.
			if mr > 0 || (!res.realTime && metrics >= maxMetrics) || nRes >= e.Parent.MaxQueryObjects {
				log.Printf("D! [input.vsphere]: Queueing query: %d objects, %d metrics (%d remaining) of type %s for %s. Processed objects: %d. Total objects %d",
					len(pqs), metrics, mr, res.name, e.URL.Host, total+1, len(res.objects))

				// To prevent deadlocks, don't send work items if the context has been cancelled.
				if ctx.Err() == context.Canceled {
					return
				}

				// Call push function
				f(ctx, pqs)
				pqs = make([]types.PerfQuerySpec, 0, e.Parent.MaxQueryObjects)
				metrics = 0
				nRes = 0
			}
		}
		total++
		nRes++
	}
	// There may be dangling stuff in the queue. Handle them
	//
	if len(pqs) > 0 {
		// Call push function
		log.Printf("D! [input.vsphere]: Queuing query: %d objects, %d metrics (0 remaining) of type %s for %s. Total objects %d (final chunk)",
			len(pqs), metrics, res.name, e.URL.Host, len(res.objects))
		f(ctx, pqs)
	}
}

func (e *Endpoint) collectResource(ctx context.Context, resourceType string, acc telegraf.Accumulator) error {

	// Do we have new data yet?
	res := e.resourceKinds[resourceType]
	client, err := e.clientFactory.GetClient(ctx)
	if err != nil {
		return err
	}
	now, err := client.GetServerTime(ctx)
	if err != nil {
		return err
	}
	latest, hasLatest := e.lastColls[resourceType]
	if hasLatest {
		elapsed := now.Sub(latest).Seconds() + 5.0 // Allow 5 second jitter.
		log.Printf("D! [input.vsphere]: Latest: %s, elapsed: %f, resource: %s", latest, elapsed, resourceType)
		if !res.realTime && elapsed < float64(res.sampling) {
			// No new data would be available. We're outta herE! [input.vsphere]:
			log.Printf("D! [input.vsphere]: Sampling period for %s of %d has not elapsed on %s",
				resourceType, res.sampling, e.URL.Host)
			return nil
		}
	} else {
		latest = now.Add(time.Duration(-res.sampling) * time.Second)
	}

	internalTags := map[string]string{"resourcetype": resourceType}
	sw := NewStopwatchWithTags("gather_duration", e.URL.Host, internalTags)

	log.Printf("D! [input.vsphere]: Collecting metrics for %d objects of type %s for %s",
		len(res.objects), resourceType, e.URL.Host)

	count := int64(0)

	// Set up a worker pool for collecting chunk metrics
	wp := NewWorkerPool(10)
	wp.Run(ctx, func(ctx context.Context, in interface{}) interface{} {
		chunk := in.([]types.PerfQuerySpec)
		n, err := e.collectChunk(ctx, chunk, resourceType, res, acc)
		log.Printf("D! [input.vsphere] CollectChunk for %s returned %d metrics", resourceType, n)
		if err != nil {
			return err
		}
		atomic.AddInt64(&count, int64(n))
		return nil

	}, e.Parent.CollectConcurrency)

	// Fill the input channel of the worker queue by running the chunking
	// logic implemented in chunker()
	wp.Fill(ctx, func(ctx context.Context, f PushFunc) {
		e.chunker(ctx, f, &res, now, latest)
	})

	// Drain the pool. We're getting errors back. They should all be nil
	var mux sync.Mutex
	merr := make(multiError, 0)
	wp.Drain(ctx, func(ctx context.Context, in interface{}) bool {
		if in != nil {
			mux.Lock()
			defer mux.Unlock()
			merr = append(merr, in.(error))
			return false
		}
		return true
	})
	e.lastColls[resourceType] = now // Use value captured at the beginning to avoid blind spots.

	sw.Stop()
	SendInternalCounterWithTags("gather_count", e.URL.Host, internalTags, count)
	if len(merr) > 0 {
<<<<<<< HEAD
		return err
=======
		return merr
>>>>>>> 6ad8c8b0
	}
	return nil
}

func (e *Endpoint) collectChunk(ctx context.Context, pqs []types.PerfQuerySpec, resourceType string,
	res resourceKind, acc telegraf.Accumulator) (int, error) {
	count := 0
	prefix := "vsphere" + e.Parent.Separator + resourceType

	client, err := e.clientFactory.GetClient(ctx)
	if err != nil {
		return 0, err
	}

	ctx1, cancel1 := context.WithTimeout(ctx, e.Parent.Timeout.Duration)
	defer cancel1()
	metricInfo, err := client.Perf.CounterInfoByName(ctx1)
	if err != nil {
		return count, err
	}

	ctx2, cancel2 := context.WithTimeout(ctx, e.Parent.Timeout.Duration)
	defer cancel2()
	metrics, err := client.Perf.Query(ctx2, pqs)
	if err != nil {
		return count, err
	}

	ctx3, cancel3 := context.WithTimeout(ctx, e.Parent.Timeout.Duration)
	defer cancel3()
	ems, err := client.Perf.ToMetricSeries(ctx3, metrics)
	if err != nil {
		return count, err
	}
	log.Printf("D! [input.vsphere] Query for %s returned metrics for %d objects", resourceType, len(ems))

	// Iterate through results
	for _, em := range ems {
		moid := em.Entity.Reference().Value
		instInfo, found := e.instanceInfo[moid]
		if !found {
			log.Printf("E! [input.vsphere]: MOID %s not found in cache. Skipping! (This should not happen!)", moid)
			continue
		}
		buckets := make(map[string]metricEntry)
		for _, v := range em.Value {
			name := v.Name
			t := map[string]string{
				"vcenter": e.URL.Host,
				"source":  instInfo.name,
				"moid":    moid,
			}

			// Populate tags
			objectRef, ok := res.objects[moid]
			if !ok {
				log.Printf("E! [input.vsphere]: MOID %s not found in cache. Skipping", moid)
				continue
			}
			e.populateTags(&objectRef, resourceType, &res, t, &v)

			// Now deal with the values. Iterate backwards so we start with the latest value
			tsKey := moid + "|" + name + "|" + v.Instance
			for idx := len(v.Value) - 1; idx >= 0; idx-- {
				ts := em.SampleInfo[idx].Timestamp

				// Since non-realtime metrics are queries with a lookback, we need to check the high-water mark
				// to determine if this should be included. Only samples not seen before should be included.
				if !(res.realTime || e.hwMarks.IsNew(tsKey, ts)) {
					continue
				}
				value := v.Value[idx]

				// Organize the metrics into a bucket per measurement.
				// Data SHOULD be presented to us with the same timestamp for all samples, but in case
				// they don't we use the measurement name + timestamp as the key for the bucket.
				mn, fn := e.makeMetricIdentifier(prefix, name)
				bKey := mn + " " + v.Instance + " " + strconv.FormatInt(ts.UnixNano(), 10)
				bucket, found := buckets[bKey]
				if !found {
					bucket = metricEntry{name: mn, ts: ts, fields: make(map[string]interface{}), tags: t}
					buckets[bKey] = bucket
				}
				if value < 0 {
					log.Printf("D! [input.vsphere]: Negative value for %s on %s. Indicates missing samples", name, objectRef.name)
					continue
				}

				// Percentage values must be scaled down by 100.
				info, ok := metricInfo[name]
				if !ok {
					log.Printf("E! [input.vsphere]: Could not determine unit for %s. Skipping", name)
				}
				if info.UnitInfo.GetElementDescription().Key == "percent" {
					bucket.fields[fn] = float64(value) / 100.0
				} else {
					bucket.fields[fn] = value
				}
				count++

				// Update highwater marks for non-realtime metrics.
				if !res.realTime {
					e.hwMarks.Put(tsKey, ts)
				}
			}
		}
		// We've iterated through all the metrics and collected buckets for each
		// measurement name. Now emit them!
		for _, bucket := range buckets {
			acc.AddFields(bucket.name, bucket.fields, bucket.tags, bucket.ts)
		}
	}
	return count, nil
}

func (e *Endpoint) getParent(obj resourceInfo) (resourceInfo, bool) {
	p := obj.parentRef
	if p == nil {
		log.Printf("D! [input.vsphere] No parent found for %s", obj.name)
		return resourceInfo{}, false
	}
	r, ok := e.instanceInfo[p.Value]
	return r, ok
}

func (e *Endpoint) populateTags(objectRef *objectRef, resourceType string, resource *resourceKind, t map[string]string, v *performance.MetricSeries) {
	// Map name of object.
	if resource.pKey != "" {
		t[resource.pKey] = objectRef.name
	}

	if resourceType == "vm" && objectRef.altID != "" {
		t["uuid"] = objectRef.altID
	}

	// Map parent reference
	parent, found := e.instanceInfo[objectRef.parentRef.Value]
	if found {
		t[resource.parentTag] = parent.name
		if resourceType == "vm" {
			if objectRef.guest != "" {
				t["guest"] = objectRef.guest
			}
			if c, ok := e.getParent(parent); ok {
				t["clustername"] = c.name
			}
		}
	}

	// Fill in Datacenter name
	if objectRef.dcname != "" {
		t["dcname"] = objectRef.dcname
	}

	// Determine which point tag to map to the instance
	name := v.Name
	instance := "instance-total"
	if v.Instance != "" {
		instance = v.Instance
	}
	if strings.HasPrefix(name, "cpu.") {
		t["cpu"] = instance
	} else if strings.HasPrefix(name, "datastore.") {
		t["lun"] = instance
		if ds, ok := e.lun2ds[instance]; ok {
			t["dsname"] = ds
		} else {
			t["dsname"] = instance
		}
	} else if strings.HasPrefix(name, "disk.") {
		t["disk"] = cleanDiskTag(instance)
	} else if strings.HasPrefix(name, "net.") {
		t["interface"] = instance
	} else if strings.HasPrefix(name, "storageAdapter.") {
		t["adapter"] = instance
	} else if strings.HasPrefix(name, "storagePath.") {
		t["path"] = instance
	} else if strings.HasPrefix(name, "sys.resource") {
		t["resource"] = instance
	} else if strings.HasPrefix(name, "vflashModule.") {
		t["module"] = instance
	} else if strings.HasPrefix(name, "virtualDisk.") {
		t["disk"] = instance
	} else if v.Instance != "" {
		// default
		t["instance"] = v.Instance
	}
}

func (e *Endpoint) makeMetricIdentifier(prefix, metric string) (string, string) {
	parts := strings.Split(metric, ".")
	if len(parts) == 1 {
		return prefix, parts[0]
	}
	return prefix + e.Parent.Separator + parts[0], strings.Join(parts[1:], e.Parent.Separator)
}

func cleanGuestID(id string) string {
	return strings.TrimSuffix(id, "Guest")
}

func cleanDiskTag(disk string) string {
	// Remove enclosing "<>"
	return strings.TrimSuffix(strings.TrimPrefix(disk, "<"), ">")
}<|MERGE_RESOLUTION|>--- conflicted
+++ resolved
@@ -503,13 +503,9 @@
 
 func getVMs(ctx context.Context, e *Endpoint, root *view.ContainerView) (objectMap, error) {
 	var resources []mo.VirtualMachine
-<<<<<<< HEAD
-	err := root.Retrieve(ctx, []string{"VirtualMachine"}, []string{"name", "runtime.host", "config.guestId", "config.uuid"}, &resources)
-=======
 	ctx1, cancel1 := context.WithTimeout(ctx, e.Parent.Timeout.Duration)
 	defer cancel1()
 	err := root.Retrieve(ctx1, []string{"VirtualMachine"}, []string{"name", "runtime.host", "config.guestId", "config.uuid"}, &resources)
->>>>>>> 6ad8c8b0
 	if err != nil {
 		return nil, err
 	}
@@ -752,11 +748,7 @@
 	sw.Stop()
 	SendInternalCounterWithTags("gather_count", e.URL.Host, internalTags, count)
 	if len(merr) > 0 {
-<<<<<<< HEAD
-		return err
-=======
 		return merr
->>>>>>> 6ad8c8b0
 	}
 	return nil
 }
