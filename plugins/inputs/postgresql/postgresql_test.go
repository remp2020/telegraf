--- conflicted
+++ resolved
@@ -23,11 +23,7 @@
 		},
 		WaitingFor: wait.ForAll(
 			// the database comes up twice, once right away, then again a second
-<<<<<<< HEAD
-			// time after the docker entrypoint starts configuraiton
-=======
 			// time after the docker entrypoint starts configuration
->>>>>>> d92d7073
 			wait.ForLog("database system is ready to accept connections").WithOccurrence(2),
 			wait.ForListeningPort(nat.Port(servicePort)),
 		),
