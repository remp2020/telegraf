package sqlserver

import (
	"os"
	"strconv"
	"strings"
	"testing"
	"time"

	"github.com/stretchr/testify/require"

	"github.com/influxdata/telegraf/config"
	"github.com/influxdata/telegraf/testutil"
)

func TestSqlServer_QueriesInclusionExclusion(t *testing.T) {
	cases := []map[string]interface{}{
		{
			"IncludeQuery": []string{},
			"ExcludeQuery": []string{"WaitStatsCategorized", "DatabaseIO", "ServerProperties", "MemoryClerk", "Schedulers", "VolumeSpace", "Cpu"},
			"queries":      []string{"PerformanceCounters", "SqlRequests"},
			"queriesTotal": 2,
		},
		{
			"IncludeQuery": []string{"PerformanceCounters", "SqlRequests"},
			"ExcludeQuery": []string{"SqlRequests", "WaitStatsCategorized", "DatabaseIO", "VolumeSpace", "Cpu"},
			"queries":      []string{"PerformanceCounters"},
			"queriesTotal": 1,
		},
	}

	for _, test := range cases {
		s := SQLServer{
			QueryVersion: 2,
			IncludeQuery: test["IncludeQuery"].([]string),
			ExcludeQuery: test["ExcludeQuery"].([]string),
			Log:          testutil.Logger{},
		}
		require.NoError(t, s.initQueries())
		require.Len(t, s.queries, test["queriesTotal"].(int))
		for _, query := range test["queries"].([]string) {
			require.Contains(t, s.queries, query)
		}
	}
}

func TestSqlServer_ParseMetrics(t *testing.T) {
	var acc testutil.Accumulator

	queries := make(MapQuery)
	queries["PerformanceCounters"] = Query{ScriptName: "PerformanceCounters", Script: mockPerformanceCounters, ResultByRow: true}
	queries["WaitStatsCategorized"] = Query{ScriptName: "WaitStatsCategorized", Script: mockWaitStatsCategorized, ResultByRow: false}
	queries["CPUHistory"] = Query{ScriptName: "CPUHistory", Script: mockCPUHistory, ResultByRow: false}
	queries["DatabaseIO"] = Query{ScriptName: "DatabaseIO", Script: mockDatabaseIO, ResultByRow: false}
	queries["DatabaseSize"] = Query{ScriptName: "DatabaseSize", Script: mockDatabaseSize, ResultByRow: false}
	queries["DatabaseStats"] = Query{ScriptName: "DatabaseStats", Script: mockDatabaseStats, ResultByRow: false}
	queries["DatabaseProperties"] = Query{ScriptName: "DatabaseProperties", Script: mockDatabaseProperties, ResultByRow: false}
	queries["VolumeSpace"] = Query{ScriptName: "VolumeSpace", Script: mockVolumeSpace, ResultByRow: false}
	queries["MemoryClerk"] = Query{ScriptName: "MemoryClerk", Script: mockMemoryClerk, ResultByRow: false}
	queries["PerformanceMetrics"] = Query{ScriptName: "PerformanceMetrics", Script: mockPerformanceMetrics, ResultByRow: false}

	var headers, mock, row []string
	var tags = make(map[string]string)
	var fields = make(map[string]interface{})

	for _, query := range queries {
		mock = strings.Split(query.Script, "\n")
		idx := 0

		for _, line := range mock {
			if idx == 0 { // headers in first line
				headers = strings.Split(line, ";")
			} else {
				row = strings.Split(line, ";")

				measurement := row[0]     // measurement
				tags[headers[1]] = row[1] // tag 'servername'
				tags[headers[2]] = row[2] // tag 'type'

				if query.ResultByRow {
					// set value by converting to float64
					value, err := strconv.ParseFloat(row[3], 64)
					// require
					require.NoError(t, err)

					// add value to Accumulator
					acc.AddFields(measurement,
						map[string]interface{}{"value": value},
						tags, time.Now())
					// assert
					acc.AssertContainsTaggedFields(t, measurement, map[string]interface{}{"value": value}, tags)
				} else {
					// set fields
					for i := 3; i < len(row); i++ {
						// set value by converting to float64
						value, err := strconv.ParseFloat(row[i], 64)
						// require
						require.NoError(t, err)

						fields[headers[i]] = value
					}
					// add fields to Accumulator
					acc.AddFields(measurement, fields, tags, time.Now())
					// assert
					acc.AssertContainsTaggedFields(t, measurement, fields, tags)
				}
			}
			idx++
		}
	}
}

func TestSqlServerIntegration_MultipleInstance(t *testing.T) {
	// Invoke Gather() from two separate configurations and
	//  confirm they don't interfere with each other
	t.Skip("Skipping as unable to open tcp connection with host '127.0.0.1:1433")

	testServer := "Server=127.0.0.1;Port=1433;User Id=SA;Password=ABCabc01;app name=telegraf;log=1"
	sl := config.NewSecret([]byte(testServer))
	s := &SQLServer{
		Servers:      []*config.Secret{&sl},
		ExcludeQuery: []string{"MemoryClerk"},
		Log:          testutil.Logger{},
	}
	sl2 := config.NewSecret([]byte(testServer))
	s2 := &SQLServer{
		Servers:      []*config.Secret{&sl2},
		ExcludeQuery: []string{"DatabaseSize"},
		Log:          testutil.Logger{},
	}

	var acc, acc2 testutil.Accumulator
	require.NoError(t, s.Start(&acc))
	err := s.Gather(&acc)
	require.NoError(t, err)

	require.NoError(t, s2.Start(&acc2))
	err = s2.Gather(&acc2)
	require.NoError(t, err)

	// acc includes size metrics, and excludes memory metrics
	require.False(t, acc.HasMeasurement("Memory breakdown (%)"))
	require.True(t, acc.HasMeasurement("Log size (bytes)"))

	// acc2 includes memory metrics, and excludes size metrics
	require.True(t, acc2.HasMeasurement("Memory breakdown (%)"))
	require.False(t, acc2.HasMeasurement("Log size (bytes)"))
}

func TestSqlServerIntegration_MultipleInstanceWithHealthMetric(t *testing.T) {
	// Invoke Gather() from two separate configurations and
	// confirm they don't interfere with each other.
	// This test is intentionally similar to TestSqlServer_MultipleInstanceIntegration.
	// It is separated to ensure that the health metric code does not affect other metrics
	t.Skip("Skipping as unable to open tcp connection with host '127.0.0.1:1433")

	testServer := "Server=127.0.0.1;Port=1433;User Id=SA;Password=ABCabc01;app name=telegraf;log=1"
	sl := config.NewSecret([]byte(testServer))
	s := &SQLServer{
		Servers:      []*config.Secret{&sl},
		ExcludeQuery: []string{"MemoryClerk"},
		Log:          testutil.Logger{},
	}

	sl2 := config.NewSecret([]byte(testServer))
	s2 := &SQLServer{
		Servers:      []*config.Secret{&sl2},
		ExcludeQuery: []string{"DatabaseSize"},
		HealthMetric: true,
		Log:          testutil.Logger{},
	}

	var acc, acc2 testutil.Accumulator
	require.NoError(t, s.Start(&acc))
	err := s.Gather(&acc)
	require.NoError(t, err)

	require.NoError(t, s2.Start(&acc))
	err = s2.Gather(&acc2)
	require.NoError(t, err)

	// acc includes size metrics, and excludes memory metrics and the health metric
	require.False(t, acc.HasMeasurement(healthMetricName))
	require.False(t, acc.HasMeasurement("Memory breakdown (%)"))
	require.True(t, acc.HasMeasurement("Log size (bytes)"))

	// acc2 includes memory metrics and the health metric, and excludes size metrics
	require.True(t, acc2.HasMeasurement(healthMetricName))
	require.True(t, acc2.HasMeasurement("Memory breakdown (%)"))
	require.False(t, acc2.HasMeasurement("Log size (bytes)"))

	sqlInstance, database := getConnectionIdentifiers(testServer)
	tags := map[string]string{healthMetricInstanceTag: sqlInstance, healthMetricDatabaseTag: database}
	require.True(t, acc2.HasPoint(healthMetricName, tags, healthMetricAttemptedQueries, 9))
	require.True(t, acc2.HasPoint(healthMetricName, tags, healthMetricSuccessfulQueries, 9))
}

func TestSqlServer_HealthMetric(t *testing.T) {
	fakeServer1 := "localhost\\fakeinstance1;Database=fakedb1;Password=ABCabc01;"
	fakeServer2 := "localhost\\fakeinstance2;Database=fakedb2;Password=ABCabc01;"

	fs1 := config.NewSecret([]byte(fakeServer1))
	fs2 := config.NewSecret([]byte(fakeServer2))

	s1 := &SQLServer{
		Servers:      []*config.Secret{&fs1, &fs2},
		IncludeQuery: []string{"DatabaseSize", "MemoryClerk"},
		HealthMetric: true,
		AuthMethod:   "connection_string",
		Log:          testutil.Logger{},
	}

	sl2 := config.NewSecret([]byte(fakeServer1))
	s2 := &SQLServer{
		Servers:      []*config.Secret{&sl2},
		IncludeQuery: []string{"DatabaseSize"},
		AuthMethod:   "connection_string",
		Log:          testutil.Logger{},
	}

	// acc1 should have the health metric because it is specified in the config
	var acc1 testutil.Accumulator
	require.NoError(t, s1.Start(&acc1))
	require.NoError(t, s1.Gather(&acc1))
	require.True(t, acc1.HasMeasurement(healthMetricName))

	// There will be 2 attempted queries (because we specified 2 queries in IncludeQuery)
	// Both queries should fail because the specified SQL instances do not exist
	sqlInstance1, database1 := getConnectionIdentifiers(fakeServer1)
	tags1 := map[string]string{healthMetricInstanceTag: sqlInstance1, healthMetricDatabaseTag: database1}
	require.True(t, acc1.HasPoint(healthMetricName, tags1, healthMetricAttemptedQueries, 2))
	require.True(t, acc1.HasPoint(healthMetricName, tags1, healthMetricSuccessfulQueries, 0))

	sqlInstance2, database2 := getConnectionIdentifiers(fakeServer2)
	tags2 := map[string]string{healthMetricInstanceTag: sqlInstance2, healthMetricDatabaseTag: database2}
	require.True(t, acc1.HasPoint(healthMetricName, tags2, healthMetricAttemptedQueries, 2))
	require.True(t, acc1.HasPoint(healthMetricName, tags2, healthMetricSuccessfulQueries, 0))

	// acc2 should not have the health metric because it is not specified in the config
	var acc2 testutil.Accumulator
	require.NoError(t, s2.Gather(&acc2))
	require.False(t, acc2.HasMeasurement(healthMetricName))
}

func TestSqlServer_MultipleInit(t *testing.T) {
	s := &SQLServer{Log: testutil.Logger{}}
	s2 := &SQLServer{
		ExcludeQuery: []string{"DatabaseSize"},
		Log:          testutil.Logger{},
	}

	require.NoError(t, s.initQueries())
	_, ok := s.queries["DatabaseSize"]
	require.True(t, ok)

	require.NoError(t, s.initQueries())
	_, ok = s2.queries["DatabaseSize"]
	require.False(t, ok)
	s.Stop()
	s2.Stop()
}

func TestSqlServer_ConnectionString(t *testing.T) {
	// URL format
	connectionString := "sqlserver://username:password@hostname.database.windows.net?database=databasename&connection+timeout=30"
	sqlInstance, database := getConnectionIdentifiers(connectionString)
	require.Equal(t, "hostname.database.windows.net", sqlInstance)
	require.Equal(t, "databasename", database)

	connectionString = "    sqlserver://hostname2.somethingelse.net:1433?database=databasename2"
	sqlInstance, database = getConnectionIdentifiers(connectionString)
	require.Equal(t, "hostname2.somethingelse.net", sqlInstance)
	require.Equal(t, "databasename2", database)

	connectionString = "sqlserver://hostname3:1433/SqlInstanceName3?database=databasename3"
	sqlInstance, database = getConnectionIdentifiers(connectionString)
	require.Equal(t, "hostname3\\SqlInstanceName3", sqlInstance)
	require.Equal(t, "databasename3", database)

	connectionString = " sqlserver://hostname4/SqlInstanceName4?database=databasename4&connection%20timeout=30"
	sqlInstance, database = getConnectionIdentifiers(connectionString)
	require.Equal(t, "hostname4\\SqlInstanceName4", sqlInstance)
	require.Equal(t, "databasename4", database)

	connectionString = "	sqlserver://username:password@hostname5?connection%20timeout=30"
	sqlInstance, database = getConnectionIdentifiers(connectionString)
	require.Equal(t, "hostname5", sqlInstance)
	require.Equal(t, emptyDatabaseName, database)

	// odbc format
	connectionString = "odbc:server=hostname.database.windows.net;user id=sa;database=master;Trusted_Connection=Yes;Integrated Security=true;"
	sqlInstance, database = getConnectionIdentifiers(connectionString)
	require.Equal(t, "hostname.database.windows.net", sqlInstance)
	require.Equal(t, "master", database)

	connectionString = "   odbc:server=192.168.0.1;user id=somethingelse;Integrated Security=true;Database=mydb   "
	sqlInstance, database = getConnectionIdentifiers(connectionString)
	require.Equal(t, "192.168.0.1", sqlInstance)
	require.Equal(t, "mydb", database)

	connectionString = " odbc:Server=servername\\instancename;Database=dbname;"
	sqlInstance, database = getConnectionIdentifiers(connectionString)
	require.Equal(t, "servername\\instancename", sqlInstance)
	require.Equal(t, "dbname", database)

	connectionString = "server=hostname2.database.windows.net;user id=sa;Trusted_Connection=Yes;Integrated Security=true;"
	sqlInstance, database = getConnectionIdentifiers(connectionString)
	require.Equal(t, "hostname2.database.windows.net", sqlInstance)
	require.Equal(t, emptyDatabaseName, database)

	connectionString = "invalid connection string"
	sqlInstance, database = getConnectionIdentifiers(connectionString)
	require.Equal(t, emptySQLInstance, sqlInstance)
	require.Equal(t, emptyDatabaseName, database)

	// Key/value format
	connectionString = "  server=hostname.database.windows.net;user id=sa;database=master;Trusted_Connection=Yes;Integrated Security=true"
	sqlInstance, database = getConnectionIdentifiers(connectionString)
	require.Equal(t, "hostname.database.windows.net", sqlInstance)
	require.Equal(t, "master", database)

	connectionString = " server=192.168.0.1;user id=somethingelse;Integrated Security=true;Database=mydb;"
	sqlInstance, database = getConnectionIdentifiers(connectionString)
	require.Equal(t, "192.168.0.1", sqlInstance)
	require.Equal(t, "mydb", database)

	connectionString = "Server=servername\\instancename;Database=dbname;  "
	sqlInstance, database = getConnectionIdentifiers(connectionString)
	require.Equal(t, "servername\\instancename", sqlInstance)
	require.Equal(t, "dbname", database)

	connectionString = "server=hostname2.database.windows.net;user id=sa;Trusted_Connection=Yes;Integrated Security=true  "
	sqlInstance, database = getConnectionIdentifiers(connectionString)
	require.Equal(t, "hostname2.database.windows.net", sqlInstance)
	require.Equal(t, emptyDatabaseName, database)

	connectionString = "invalid connection string"
	sqlInstance, database = getConnectionIdentifiers(connectionString)
	require.Equal(t, emptySQLInstance, sqlInstance)
	require.Equal(t, emptyDatabaseName, database)
}

func TestSqlServerIntegration_AGQueriesApplicableForDatabaseTypeSQLServer(t *testing.T) {
	// This test case checks where Availability Group (AG / HADR) queries return an output when included for processing for DatabaseType = SQLServer
	// And they should not be processed when DatabaseType = AzureSQLDB

	if testing.Short() {
		t.Skip("Skipping integration test in short mode")
	}

	if os.Getenv("AZURESQL_POOL_CONNECTION_STRING") == "" {
		t.Skip("Missing environment variable AZURESQL_POOL_CONNECTION_STRING")
	}
	testServer := os.Getenv("AZURESQL_POOL_CONNECTION_STRING")

	sl := config.NewSecret([]byte(testServer))
	s := &SQLServer{
		Servers:      []*config.Secret{&sl},
		DatabaseType: "SQLServer",
		IncludeQuery: []string{"SQLServerAvailabilityReplicaStates", "SQLServerDatabaseReplicaStates"},
		Log:          testutil.Logger{},
	}

	sl2 := config.NewSecret([]byte(testServer))
	s2 := &SQLServer{
		Servers:      []*config.Secret{&sl2},
		DatabaseType: "AzureSQLDB",
		IncludeQuery: []string{"SQLServerAvailabilityReplicaStates", "SQLServerDatabaseReplicaStates"},
		Log:          testutil.Logger{},
	}

	var acc, acc2 testutil.Accumulator
	require.NoError(t, s.Start(&acc))
	err := s.Gather(&acc)
	require.NoError(t, err)

	err = s2.Gather(&acc2)
	require.NoError(t, s2.Start(&acc))
	require.NoError(t, err)

	// acc includes size metrics, and excludes memory metrics
	require.True(t, acc.HasMeasurement("sqlserver_hadr_replica_states"))
	require.True(t, acc.HasMeasurement("sqlserver_hadr_dbreplica_states"))

	// acc2 includes memory metrics, and excludes size metrics
	require.False(t, acc2.HasMeasurement("sqlserver_hadr_replica_states"))
	require.False(t, acc2.HasMeasurement("sqlserver_hadr_dbreplica_states"))
	s.Stop()
	s2.Stop()
}

func TestSqlServerIntegration_AGQueryFieldsOutputBasedOnSQLServerVersion(t *testing.T) {
<<<<<<< HEAD
	// This test case checks where Availability Group (AG / HADR) queries return specific fields supported by corresponding SQL Server version database being connected to.
=======
	// This test case checks where Availability Group (AG / HADR) queries return specific fields
	// supported by corresponding SQL Server version database being connected to.
>>>>>>> d92d7073

	if testing.Short() {
		t.Skip("Skipping integration test in short mode")
	}

	if os.Getenv("AZURESQL_POOL_CONNECTION_STRING_2019") == "" {
		t.Skip("Missing environment variable AZURESQL_POOL_CONNECTION_STRING_2019")
	}
	if os.Getenv("AZURESQL_POOL_CONNECTION_STRING_2012") == "" {
		t.Skip("Missing environment variable AZURESQL_POOL_CONNECTION_STRING_2012")
	}
<<<<<<< HEAD

	testServer2019 := os.Getenv("AZURESQL_POOL_CONNECTION_STRING_2019")
	testServer2012 := os.Getenv("AZURESQL_POOL_CONNECTION_STRING_2012")
=======

	testServer2019 := os.Getenv("AZURESQL_POOL_CONNECTION_STRING_2019")
	testServer2012 := os.Getenv("AZURESQL_POOL_CONNECTION_STRING_2012")

	sl2019 := config.NewSecret([]byte(testServer2019))
	sl2012 := config.NewSecret([]byte(testServer2012))
>>>>>>> d92d7073

	s2019 := &SQLServer{
		Servers:      []*config.Secret{&sl2019},
		DatabaseType: "SQLServer",
		IncludeQuery: []string{"SQLServerAvailabilityReplicaStates", "SQLServerDatabaseReplicaStates"},
		Log:          testutil.Logger{},
	}
	s2012 := &SQLServer{
		Servers:      []*config.Secret{&sl2012},
		DatabaseType: "SQLServer",
		IncludeQuery: []string{"SQLServerAvailabilityReplicaStates", "SQLServerDatabaseReplicaStates"},
		Log:          testutil.Logger{},
	}

	var acc2019, acc2012 testutil.Accumulator
	require.NoError(t, s2019.Start(&acc2019))
	err := s2019.Gather(&acc2019)
	require.NoError(t, err)

	err = s2012.Gather(&acc2012)
	require.NoError(t, s2012.Start(&acc2012))
	require.NoError(t, err)

	// acc2019 includes new HADR query fields
	require.True(t, acc2019.HasField("sqlserver_hadr_replica_states", "basic_features"))
	require.True(t, acc2019.HasField("sqlserver_hadr_replica_states", "is_distributed"))
	require.True(t, acc2019.HasField("sqlserver_hadr_replica_states", "seeding_mode"))
	require.True(t, acc2019.HasTag("sqlserver_hadr_replica_states", "seeding_mode_desc"))
	require.True(t, acc2019.HasField("sqlserver_hadr_dbreplica_states", "is_primary_replica"))
	require.True(t, acc2019.HasField("sqlserver_hadr_dbreplica_states", "secondary_lag_seconds"))

	// acc2012 does not include new HADR query fields
	require.False(t, acc2012.HasField("sqlserver_hadr_replica_states", "basic_features"))
	require.False(t, acc2012.HasField("sqlserver_hadr_replica_states", "is_distributed"))
	require.False(t, acc2012.HasField("sqlserver_hadr_replica_states", "seeding_mode"))
	require.False(t, acc2012.HasTag("sqlserver_hadr_replica_states", "seeding_mode_desc"))
	require.False(t, acc2012.HasField("sqlserver_hadr_dbreplica_states", "is_primary_replica"))
	require.False(t, acc2012.HasField("sqlserver_hadr_dbreplica_states", "secondary_lag_seconds"))
	s2019.Stop()
	s2012.Stop()
}

const mockPerformanceMetrics = `measurement;servername;type;Point In Time Recovery;Available physical memory (bytes);Average pending disk IO;` +
	`Average runnable tasks;Average tasks;Buffer pool rate (bytes/sec);Connection memory per connection (bytes);Memory grant pending;` +
	`Page File Usage (%);Page lookup per batch request;Page split per batch request;Readahead per page read;Signal wait (%);` +
	`Sql compilation per batch request;Sql recompilation per batch request;Total target memory ratio
Performance metrics;WIN8-DEV;Performance metrics;0;6353158144;0;0;7;2773;415061;0;25;229371;130;10;18;188;52;14`

const mockWaitStatsCategorized = `measurement;servername;type;I/O;Latch;Lock;Network;Service broker;Memory;Buffer;CLR;XEvent;Other;Total
Wait time (ms);WIN8-DEV;Wait stats;0;0;0;0;0;0;0;0;0;0;0
Wait tasks;WIN8-DEV;Wait stats;0;0;0;0;0;0;0;0;0;1;1`

const mockCPUHistory = `measurement;servername;type;SQL process;External process;SystemIdle
CPU (%);WIN8-DEV;CPU;0;2;98`

const mockDatabaseIO = `measurement;servername;type;AdventureWorks2014;Australian;DOC.Azure;master;model;msdb;ngMon;ResumeCloud;tempdb;Total
Log writes (bytes/sec);WIN8-DEV;Database IO;0;0;0;0;0;0;0;0;159744;159744
Rows writes (bytes/sec);WIN8-DEV;Database IO;0;0;0;0;0;0;0;0;0;0
Log reads (bytes/sec);WIN8-DEV;Database IO;0;0;0;0;0;0;0;0;0;0
Rows reads (bytes/sec);WIN8-DEV;Database IO;0;0;0;0;0;0;0;0;6553;6553
Log (writes/sec);WIN8-DEV;Database IO;0;0;0;0;0;0;0;0;2;2
Rows (writes/sec);WIN8-DEV;Database IO;0;0;0;0;0;0;0;0;0;0
Log (reads/sec);WIN8-DEV;Database IO;0;0;0;0;0;0;0;0;0;0
Rows (reads/sec);WIN8-DEV;Database IO;0;0;0;0;0;0;0;0;0;0`

const mockDatabaseSize = `measurement;servername;type;AdventureWorks2014;Australian;DOC.Azure;master;model;msdb;ngMon;ResumeCloud;tempdb
Log size (bytes);WIN8-DEV;Database size;538968064;1048576;786432;2359296;4325376;30212096;1048576;786432;4194304
Rows size (bytes);WIN8-DEV;Database size;2362703872;3211264;26083328;5111808;3342336;24051712;46137344;10551296;1073741824`

const mockDatabaseProperties string = `measurement;servername;type;AdventureWorks2014;Australian;DOC.Azure;master;model;msdb;ngMon;ResumeCloud;tempdb;total
Recovery Model FULL;WIN8-DEV;Database properties;1;0;0;0;1;0;0;0;0;2
Recovery Model BULK_LOGGED;WIN8-DEV;Database properties;0;0;0;0;0;0;0;0;0;0
Recovery Model SIMPLE;WIN8-DEV;Database properties;0;1;1;1;0;1;1;1;1;7
State ONLINE;WIN8-DEV;Database properties;1;1;1;1;1;1;1;1;1;9
State RESTORING;WIN8-DEV;Database properties;0;0;0;0;0;0;0;0;0;0
State RECOVERING;WIN8-DEV;Database properties;0;0;0;0;0;0;0;0;0;0
State RECOVERY_PENDING;WIN8-DEV;Database properties;0;0;0;0;0;0;0;0;0;0
State SUSPECT;WIN8-DEV;Database properties;0;0;0;0;0;0;0;0;0;0
State EMERGENCY;WIN8-DEV;Database properties;0;0;0;0;0;0;0;0;0;0
State OFFLINE;WIN8-DEV;Database properties;0;0;0;0;0;0;0;0;0;0`

const mockMemoryClerk = `measurement;servername;type;Buffer pool;Cache (objects);Cache (sql plans);Other
Memory breakdown (%);WIN8-DEV;Memory clerk;31.30;0.30;14.00;54.50
Memory breakdown (bytes);WIN8-DEV;Memory clerk;51986432.00;409600.00;23166976.00;90365952.00`

const mockDatabaseStats = `measurement;servername;type;AdventureWorks2014;Australian;DOC.Azure;master;model;msdb;ngMon;ResumeCloud;tempdb
Log read latency (ms);WIN8-DEV;Database stats;24;20;11;15;20;46;0;0;3
Log write latency (ms);WIN8-DEV;Database stats;3;0;0;2;0;1;0;0;0
Rows read latency (ms);WIN8-DEV;Database stats;42;23;52;31;19;29;59;50;71
Rows write latency (ms);WIN8-DEV;Database stats;0;0;0;9;0;0;0;0;0
Rows (average bytes/read);WIN8-DEV;Database stats;62580;58056;59603;63015;62968;63042;58056;58919;176703
Rows (average bytes/write);WIN8-DEV;Database stats;8192;0;0;8192;8192;0;0;0;32768
Log (average bytes/read);WIN8-DEV;Database stats;69358;50322;74313;41642;19569;29857;45641;18432;143945
Log (average bytes/write);WIN8-DEV;Database stats;4096;4096;0;5324;4915;4096;4096;32768;52379`

const mockVolumeSpace = `measurement;servername;type;C:;D: (DATA);L: (LOG)
Volume total space (bytes);WIN8-DEV;OS Volume space;135338651648.00;32075874304.00;10701701120.00
Volume available space (bytes);WIN8-DEV;OS Volume space;54297817088.00;28439674880.00;10107355136.00
Volume used space (bytes);WIN8-DEV;OS Volume space;81040834560.00;3636199424.00;594345984.00
Volume used space (%);WIN8-DEV;OS Volume space;60.00;11.00;6.00`

const mockPerformanceCounters = `measurement;servername;type;value
AU cleanup batches/sec | SQLServer:Access Methods;WIN8-DEV;Performance counters;0
AU cleanups/sec | SQLServer:Access Methods;WIN8-DEV;Performance counters;0
By-reference Lob Create Count | SQLServer:Access Methods;WIN8-DEV;Performance counters;0
By-reference Lob Use Count | SQLServer:Access Methods;WIN8-DEV;Performance counters;0
Count Lob Readahead | SQLServer:Access Methods;WIN8-DEV;Performance counters;0
Count Pull In Row | SQLServer:Access Methods;WIN8-DEV;Performance counters;0
Count Push Off Row | SQLServer:Access Methods;WIN8-DEV;Performance counters;0
Deferred dropped AUs | SQLServer:Access Methods;WIN8-DEV;Performance counters;0
Deferred Dropped rowsets | SQLServer:Access Methods;WIN8-DEV;Performance counters;0
Dropped rowset cleanups/sec | SQLServer:Access Methods;WIN8-DEV;Performance counters;0
Dropped rowsets skipped/sec | SQLServer:Access Methods;WIN8-DEV;Performance counters;0
Extent Deallocations/sec | SQLServer:Access Methods;WIN8-DEV;Performance counters;0
Extents Allocated/sec | SQLServer:Access Methods;WIN8-DEV;Performance counters;2
Failed AU cleanup batches/sec | SQLServer:Access Methods;WIN8-DEV;Performance counters;0
Failed leaf page cookie | SQLServer:Access Methods;WIN8-DEV;Performance counters;0
Failed tree page cookie | SQLServer:Access Methods;WIN8-DEV;Performance counters;0
Forwarded Records/sec | SQLServer:Access Methods;WIN8-DEV;Performance counters;0
FreeSpace Page Fetches/sec | SQLServer:Access Methods;WIN8-DEV;Performance counters;0
FreeSpace Scans/sec | SQLServer:Access Methods;WIN8-DEV;Performance counters;0
Full Scans/sec | SQLServer:Access Methods;WIN8-DEV;Performance counters;0
Index Searches/sec | SQLServer:Access Methods;WIN8-DEV;Performance counters;1208
InSysXact waits/sec | SQLServer:Access Methods;WIN8-DEV;Performance counters;0
LobHandle Create Count | SQLServer:Access Methods;WIN8-DEV;Performance counters;0
LobHandle Destroy Count | SQLServer:Access Methods;WIN8-DEV;Performance counters;0
LobSS Provider Create Count | SQLServer:Access Methods;WIN8-DEV;Performance counters;0
LobSS Provider Destroy Count | SQLServer:Access Methods;WIN8-DEV;Performance counters;0
LobSS Provider Truncation Count | SQLServer:Access Methods;WIN8-DEV;Performance counters;0
Mixed page allocations/sec | SQLServer:Access Methods;WIN8-DEV;Performance counters;10
Page compression attempts/sec | SQLServer:Access Methods;WIN8-DEV;Performance counters;0
Page Deallocations/sec | SQLServer:Access Methods;WIN8-DEV;Performance counters;0
Page Splits/sec | SQLServer:Access Methods;WIN8-DEV;Performance counters;20
Pages Allocated/sec | SQLServer:Access Methods;WIN8-DEV;Performance counters;22
Pages compressed/sec | SQLServer:Access Methods;WIN8-DEV;Performance counters;0
Probe Scans/sec | SQLServer:Access Methods;WIN8-DEV;Performance counters;6
Range Scans/sec | SQLServer:Access Methods;WIN8-DEV;Performance counters;45
Scan Point Revalidations/sec | SQLServer:Access Methods;WIN8-DEV;Performance counters;0
Skipped Ghosted Records/sec | SQLServer:Access Methods;WIN8-DEV;Performance counters;0
Table Lock Escalations/sec | SQLServer:Access Methods;WIN8-DEV;Performance counters;0
Used leaf page cookie | SQLServer:Access Methods;WIN8-DEV;Performance counters;0
Used tree page cookie | SQLServer:Access Methods;WIN8-DEV;Performance counters;0
Workfiles Created/sec | SQLServer:Access Methods;WIN8-DEV;Performance counters;8
Worktables Created/sec | SQLServer:Access Methods;WIN8-DEV;Performance counters;2
Worktables From Cache Base | SQLServer:Access Methods;WIN8-DEV;Performance counters;0
Worktables From Cache Ratio | SQLServer:Access Methods;WIN8-DEV;Performance counters;1
Bytes Received from Replica/sec | _Total | SQLServer:Availability Replica;WIN8-DEV;Performance counters;0
Bytes Sent to Replica/sec | _Total | SQLServer:Availability Replica;WIN8-DEV;Performance counters;0
Bytes Sent to Transport/sec | _Total | SQLServer:Availability Replica;WIN8-DEV;Performance counters;0
Flow Control Time (ms/sec) | _Total | SQLServer:Availability Replica;WIN8-DEV;Performance counters;0
Flow Control/sec | _Total | SQLServer:Availability Replica;WIN8-DEV;Performance counters;0
Receives from Replica/sec | _Total | SQLServer:Availability Replica;WIN8-DEV;Performance counters;0
Resent Messages/sec | _Total | SQLServer:Availability Replica;WIN8-DEV;Performance counters;0
Sends to Replica/sec | _Total | SQLServer:Availability Replica;WIN8-DEV;Performance counters;0
Sends to Transport/sec | _Total | SQLServer:Availability Replica;WIN8-DEV;Performance counters;0
Batches >=000000ms & <000001ms | CPU Time:Requests | SQLServer:Batch Resp Statistics;WIN8-DEV;Performance counters;369
Batches >=000000ms & <000001ms | CPU Time:Total(ms) | SQLServer:Batch Resp Statistics;WIN8-DEV;Performance counters;0
Batches >=000000ms & <000001ms | Elapsed Time:Requests | SQLServer:Batch Resp Statistics;WIN8-DEV;Performance counters;370
Batches >=000000ms & <000001ms | Elapsed Time:Total(ms) | SQLServer:Batch Resp Statistics;WIN8-DEV;Performance counters;0
Batches >=000001ms & <000002ms | CPU Time:Requests | SQLServer:Batch Resp Statistics;WIN8-DEV;Performance counters;24
Batches >=000001ms & <000002ms | CPU Time:Total(ms) | SQLServer:Batch Resp Statistics;WIN8-DEV;Performance counters;24
Batches >=000001ms & <000002ms | Elapsed Time:Requests | SQLServer:Batch Resp Statistics;WIN8-DEV;Performance counters;16
Batches >=000001ms & <000002ms | Elapsed Time:Total(ms) | SQLServer:Batch Resp Statistics;WIN8-DEV;Performance counters;16
Batches >=000002ms & <000005ms | CPU Time:Requests | SQLServer:Batch Resp Statistics;WIN8-DEV;Performance counters;10
Batches >=000002ms & <000005ms | CPU Time:Total(ms) | SQLServer:Batch Resp Statistics;WIN8-DEV;Performance counters;30
Batches >=000002ms & <000005ms | Elapsed Time:Requests | SQLServer:Batch Resp Statistics;WIN8-DEV;Performance counters;8
Batches >=000002ms & <000005ms | Elapsed Time:Total(ms) | SQLServer:Batch Resp Statistics;WIN8-DEV;Performance counters;23
Batches >=000005ms & <000010ms | CPU Time:Requests | SQLServer:Batch Resp Statistics;WIN8-DEV;Performance counters;30
Batches >=000005ms & <000010ms | CPU Time:Total(ms) | SQLServer:Batch Resp Statistics;WIN8-DEV;Performance counters;211
Batches >=000005ms & <000010ms | Elapsed Time:Requests | SQLServer:Batch Resp Statistics;WIN8-DEV;Performance counters;21
Batches >=000005ms & <000010ms | Elapsed Time:Total(ms) | SQLServer:Batch Resp Statistics;WIN8-DEV;Performance counters;148
Batches >=000010ms & <000020ms | CPU Time:Requests | SQLServer:Batch Resp Statistics;WIN8-DEV;Performance counters;30
Batches >=000010ms & <000020ms | CPU Time:Total(ms) | SQLServer:Batch Resp Statistics;WIN8-DEV;Performance counters;432
Batches >=000010ms & <000020ms | Elapsed Time:Requests | SQLServer:Batch Resp Statistics;WIN8-DEV;Performance counters;21
Batches >=000010ms & <000020ms | Elapsed Time:Total(ms) | SQLServer:Batch Resp Statistics;WIN8-DEV;Performance counters;305
Batches >=000020ms & <000050ms | CPU Time:Requests | SQLServer:Batch Resp Statistics;WIN8-DEV;Performance counters;46
Batches >=000020ms & <000050ms | CPU Time:Total(ms) | SQLServer:Batch Resp Statistics;WIN8-DEV;Performance counters;1545
Batches >=000020ms & <000050ms | Elapsed Time:Requests | SQLServer:Batch Resp Statistics;WIN8-DEV;Performance counters;37
Batches >=000020ms & <000050ms | Elapsed Time:Total(ms) | SQLServer:Batch Resp Statistics;WIN8-DEV;Performance counters;1261
Batches >=000050ms & <000100ms | CPU Time:Requests | SQLServer:Batch Resp Statistics;WIN8-DEV;Performance counters;35
Batches >=000050ms & <000100ms | CPU Time:Total(ms) | SQLServer:Batch Resp Statistics;WIN8-DEV;Performance counters;2463
Batches >=000050ms & <000100ms | Elapsed Time:Requests | SQLServer:Batch Resp Statistics;WIN8-DEV;Performance counters;18
Batches >=000050ms & <000100ms | Elapsed Time:Total(ms) | SQLServer:Batch Resp Statistics;WIN8-DEV;Performance counters;1343
Batches >=000100ms & <000200ms | CPU Time:Requests | SQLServer:Batch Resp Statistics;WIN8-DEV;Performance counters;1
Batches >=000100ms & <000200ms | CPU Time:Total(ms) | SQLServer:Batch Resp Statistics;WIN8-DEV;Performance counters;161
Batches >=000100ms & <000200ms | Elapsed Time:Requests | SQLServer:Batch Resp Statistics;WIN8-DEV;Performance counters;3
Batches >=000100ms & <000200ms | Elapsed Time:Total(ms) | SQLServer:Batch Resp Statistics;WIN8-DEV;Performance counters;373
Batches >=000200ms & <000500ms | CPU Time:Requests | SQLServer:Batch Resp Statistics;WIN8-DEV;Performance counters;0
Batches >=000200ms & <000500ms | CPU Time:Total(ms) | SQLServer:Batch Resp Statistics;WIN8-DEV;Performance counters;0
Batches >=000200ms & <000500ms | Elapsed Time:Requests | SQLServer:Batch Resp Statistics;WIN8-DEV;Performance counters;1
Batches >=000200ms & <000500ms | Elapsed Time:Total(ms) | SQLServer:Batch Resp Statistics;WIN8-DEV;Performance counters;255
Batches >=000500ms & <001000ms | CPU Time:Requests | SQLServer:Batch Resp Statistics;WIN8-DEV;Performance counters;0
Batches >=000500ms & <001000ms | CPU Time:Total(ms) | SQLServer:Batch Resp Statistics;WIN8-DEV;Performance counters;0
Batches >=000500ms & <001000ms | Elapsed Time:Requests | SQLServer:Batch Resp Statistics;WIN8-DEV;Performance counters;2
Batches >=000500ms & <001000ms | Elapsed Time:Total(ms) | SQLServer:Batch Resp Statistics;WIN8-DEV;Performance counters;1291
Batches >=001000ms & <002000ms | CPU Time:Requests | SQLServer:Batch Resp Statistics;WIN8-DEV;Performance counters;0
Batches >=001000ms & <002000ms | CPU Time:Total(ms) | SQLServer:Batch Resp Statistics;WIN8-DEV;Performance counters;0
Batches >=001000ms & <002000ms | Elapsed Time:Requests | SQLServer:Batch Resp Statistics;WIN8-DEV;Performance counters;19
Batches >=001000ms & <002000ms | Elapsed Time:Total(ms) | SQLServer:Batch Resp Statistics;WIN8-DEV;Performance counters;21560
Batches >=002000ms & <005000ms | CPU Time:Requests | SQLServer:Batch Resp Statistics;WIN8-DEV;Performance counters;0
Batches >=002000ms & <005000ms | CPU Time:Total(ms) | SQLServer:Batch Resp Statistics;WIN8-DEV;Performance counters;0
Batches >=002000ms & <005000ms | Elapsed Time:Requests | SQLServer:Batch Resp Statistics;WIN8-DEV;Performance counters;1
Batches >=002000ms & <005000ms | Elapsed Time:Total(ms) | SQLServer:Batch Resp Statistics;WIN8-DEV;Performance counters;2257
Batches >=005000ms & <010000ms | CPU Time:Requests | SQLServer:Batch Resp Statistics;WIN8-DEV;Performance counters;0
Batches >=005000ms & <010000ms | CPU Time:Total(ms) | SQLServer:Batch Resp Statistics;WIN8-DEV;Performance counters;0
Batches >=005000ms & <010000ms | Elapsed Time:Requests | SQLServer:Batch Resp Statistics;WIN8-DEV;Performance counters;19
Batches >=005000ms & <010000ms | Elapsed Time:Total(ms) | SQLServer:Batch Resp Statistics;WIN8-DEV;Performance counters;97479
Batches >=010000ms & <020000ms | CPU Time:Requests | SQLServer:Batch Resp Statistics;WIN8-DEV;Performance counters;0
Batches >=010000ms & <020000ms | CPU Time:Total(ms) | SQLServer:Batch Resp Statistics;WIN8-DEV;Performance counters;0
Batches >=010000ms & <020000ms | Elapsed Time:Requests | SQLServer:Batch Resp Statistics;WIN8-DEV;Performance counters;0
Batches >=010000ms & <020000ms | Elapsed Time:Total(ms) | SQLServer:Batch Resp Statistics;WIN8-DEV;Performance counters;0
Batches >=020000ms & <050000ms | CPU Time:Requests | SQLServer:Batch Resp Statistics;WIN8-DEV;Performance counters;0
Batches >=020000ms & <050000ms | CPU Time:Total(ms) | SQLServer:Batch Resp Statistics;WIN8-DEV;Performance counters;0
Batches >=020000ms & <050000ms | Elapsed Time:Requests | SQLServer:Batch Resp Statistics;WIN8-DEV;Performance counters;0
Batches >=020000ms & <050000ms | Elapsed Time:Total(ms) | SQLServer:Batch Resp Statistics;WIN8-DEV;Performance counters;0
Batches >=050000ms & <100000ms | CPU Time:Requests | SQLServer:Batch Resp Statistics;WIN8-DEV;Performance counters;0
Batches >=050000ms & <100000ms | CPU Time:Total(ms) | SQLServer:Batch Resp Statistics;WIN8-DEV;Performance counters;0
Batches >=050000ms & <100000ms | Elapsed Time:Requests | SQLServer:Batch Resp Statistics;WIN8-DEV;Performance counters;0
Batches >=050000ms & <100000ms | Elapsed Time:Total(ms) | SQLServer:Batch Resp Statistics;WIN8-DEV;Performance counters;0
Batches >=100000ms | CPU Time:Requests | SQLServer:Batch Resp Statistics;WIN8-DEV;Performance counters;0
Batches >=100000ms | CPU Time:Total(ms) | SQLServer:Batch Resp Statistics;WIN8-DEV;Performance counters;0
Batches >=100000ms | Elapsed Time:Requests | SQLServer:Batch Resp Statistics;WIN8-DEV;Performance counters;0
Batches >=100000ms | Elapsed Time:Total(ms) | SQLServer:Batch Resp Statistics;WIN8-DEV;Performance counters;0
Stored Procedures Invoked/sec | _Total | SQLServer:Broker Activation;WIN8-DEV;Performance counters;0
Task Limit Reached | _Total | SQLServer:Broker Activation;WIN8-DEV;Performance counters;3
Task Limit Reached/sec | _Total | SQLServer:Broker Activation;WIN8-DEV;Performance counters;0
Tasks Aborted/sec | _Total | SQLServer:Broker Activation;WIN8-DEV;Performance counters;0
Tasks Running | _Total | SQLServer:Broker Activation;WIN8-DEV;Performance counters;0
Tasks Started/sec | _Total | SQLServer:Broker Activation;WIN8-DEV;Performance counters;0
Activation Errors Total | SQLServer:Broker Statistics;WIN8-DEV;Performance counters;0
Broker Transaction Rollbacks | SQLServer:Broker Statistics;WIN8-DEV;Performance counters;0
Corrupted Messages Total | SQLServer:Broker Statistics;WIN8-DEV;Performance counters;0
Dequeued TransmissionQ Msgs/sec | SQLServer:Broker Statistics;WIN8-DEV;Performance counters;0
Dialog Timer Event Count | SQLServer:Broker Statistics;WIN8-DEV;Performance counters;0
Dropped Messages Total | SQLServer:Broker Statistics;WIN8-DEV;Performance counters;0
Enqueued Local Messages Total | SQLServer:Broker Statistics;WIN8-DEV;Performance counters;0
Enqueued Local Messages/sec | SQLServer:Broker Statistics;WIN8-DEV;Performance counters;0
Enqueued Messages Total | SQLServer:Broker Statistics;WIN8-DEV;Performance counters;0
Enqueued Messages/sec | SQLServer:Broker Statistics;WIN8-DEV;Performance counters;0
Enqueued P1 Messages/sec | SQLServer:Broker Statistics;WIN8-DEV;Performance counters;0
Enqueued P10 Messages/sec | SQLServer:Broker Statistics;WIN8-DEV;Performance counters;0
Enqueued P2 Messages/sec | SQLServer:Broker Statistics;WIN8-DEV;Performance counters;0
Enqueued P3 Messages/sec | SQLServer:Broker Statistics;WIN8-DEV;Performance counters;0
Enqueued P4 Messages/sec | SQLServer:Broker Statistics;WIN8-DEV;Performance counters;0
Enqueued P5 Messages/sec | SQLServer:Broker Statistics;WIN8-DEV;Performance counters;0
Enqueued P6 Messages/sec | SQLServer:Broker Statistics;WIN8-DEV;Performance counters;0
Enqueued P7 Messages/sec | SQLServer:Broker Statistics;WIN8-DEV;Performance counters;0
Enqueued P8 Messages/sec | SQLServer:Broker Statistics;WIN8-DEV;Performance counters;0
Enqueued P9 Messages/sec | SQLServer:Broker Statistics;WIN8-DEV;Performance counters;0
Enqueued TransmissionQ Msgs/sec | SQLServer:Broker Statistics;WIN8-DEV;Performance counters;0
Enqueued Transport Msg Frag Tot | SQLServer:Broker Statistics;WIN8-DEV;Performance counters;0
Enqueued Transport Msg Frags/sec | SQLServer:Broker Statistics;WIN8-DEV;Performance counters;0
Enqueued Transport Msgs Total | SQLServer:Broker Statistics;WIN8-DEV;Performance counters;0
Enqueued Transport Msgs/sec | SQLServer:Broker Statistics;WIN8-DEV;Performance counters;0
Forwarded Messages Total | SQLServer:Broker Statistics;WIN8-DEV;Performance counters;0
Forwarded Messages/sec | SQLServer:Broker Statistics;WIN8-DEV;Performance counters;0
Forwarded Msg Byte Total | SQLServer:Broker Statistics;WIN8-DEV;Performance counters;0
Forwarded Msg Bytes/sec | SQLServer:Broker Statistics;WIN8-DEV;Performance counters;0
Forwarded Msg Discarded Total | SQLServer:Broker Statistics;WIN8-DEV;Performance counters;0
Forwarded Msgs Discarded/sec | SQLServer:Broker Statistics;WIN8-DEV;Performance counters;0
Forwarded Pending Msg Bytes | SQLServer:Broker Statistics;WIN8-DEV;Performance counters;0
Forwarded Pending Msg Count | SQLServer:Broker Statistics;WIN8-DEV;Performance counters;0
SQL RECEIVE Total | SQLServer:Broker Statistics;WIN8-DEV;Performance counters;0
SQL RECEIVEs/sec | SQLServer:Broker Statistics;WIN8-DEV;Performance counters;0
SQL SEND Total | SQLServer:Broker Statistics;WIN8-DEV;Performance counters;0
SQL SENDs/sec | SQLServer:Broker Statistics;WIN8-DEV;Performance counters;0
Avg. Length of Batched Writes | SQLServer:Broker TO Statistics;WIN8-DEV;Performance counters;0
Avg. Length of Batched Writes BS | SQLServer:Broker TO Statistics;WIN8-DEV;Performance counters;1
Avg. Time Between Batches (ms) | SQLServer:Broker TO Statistics;WIN8-DEV;Performance counters;2062
Avg. Time Between Batches Base | SQLServer:Broker TO Statistics;WIN8-DEV;Performance counters;1
Avg. Time to Write Batch (ms) | SQLServer:Broker TO Statistics;WIN8-DEV;Performance counters;0
Avg. Time to Write Batch Base | SQLServer:Broker TO Statistics;WIN8-DEV;Performance counters;1
Transmission Obj Gets/Sec | SQLServer:Broker TO Statistics;WIN8-DEV;Performance counters;0
Transmission Obj Set Dirty/Sec | SQLServer:Broker TO Statistics;WIN8-DEV;Performance counters;0
Transmission Obj Writes/Sec | SQLServer:Broker TO Statistics;WIN8-DEV;Performance counters;0
Current Bytes for Recv I/O | SQLServer:Broker/DBM Transport;WIN8-DEV;Performance counters;0
Current Bytes for Send I/O | SQLServer:Broker/DBM Transport;WIN8-DEV;Performance counters;0
Current Msg Frags for Send I/O | SQLServer:Broker/DBM Transport;WIN8-DEV;Performance counters;0
Message Fragment P1 Sends/sec | SQLServer:Broker/DBM Transport;WIN8-DEV;Performance counters;0
Message Fragment P10 Sends/sec | SQLServer:Broker/DBM Transport;WIN8-DEV;Performance counters;0
Message Fragment P2 Sends/sec | SQLServer:Broker/DBM Transport;WIN8-DEV;Performance counters;0
Message Fragment P3 Sends/sec | SQLServer:Broker/DBM Transport;WIN8-DEV;Performance counters;0
Message Fragment P4 Sends/sec | SQLServer:Broker/DBM Transport;WIN8-DEV;Performance counters;0
Message Fragment P5 Sends/sec | SQLServer:Broker/DBM Transport;WIN8-DEV;Performance counters;0
Message Fragment P6 Sends/sec | SQLServer:Broker/DBM Transport;WIN8-DEV;Performance counters;0
Message Fragment P7 Sends/sec | SQLServer:Broker/DBM Transport;WIN8-DEV;Performance counters;0
Message Fragment P8 Sends/sec | SQLServer:Broker/DBM Transport;WIN8-DEV;Performance counters;0
Message Fragment P9 Sends/sec | SQLServer:Broker/DBM Transport;WIN8-DEV;Performance counters;0
Message Fragment Receives/sec | SQLServer:Broker/DBM Transport;WIN8-DEV;Performance counters;0
Message Fragment Sends/sec | SQLServer:Broker/DBM Transport;WIN8-DEV;Performance counters;0
Msg Fragment Recv Size Avg | SQLServer:Broker/DBM Transport;WIN8-DEV;Performance counters;0
Msg Fragment Recv Size Avg Base | SQLServer:Broker/DBM Transport;WIN8-DEV;Performance counters;0
Msg Fragment Send Size Avg | SQLServer:Broker/DBM Transport;WIN8-DEV;Performance counters;0
Msg Fragment Send Size Avg Base | SQLServer:Broker/DBM Transport;WIN8-DEV;Performance counters;0
Open Connection Count | SQLServer:Broker/DBM Transport;WIN8-DEV;Performance counters;0
Pending Bytes for Recv I/O | SQLServer:Broker/DBM Transport;WIN8-DEV;Performance counters;0
Pending Bytes for Send I/O | SQLServer:Broker/DBM Transport;WIN8-DEV;Performance counters;0
Pending Msg Frags for Recv I/O | SQLServer:Broker/DBM Transport;WIN8-DEV;Performance counters;0
Pending Msg Frags for Send I/O | SQLServer:Broker/DBM Transport;WIN8-DEV;Performance counters;0
Receive I/O bytes/sec | SQLServer:Broker/DBM Transport;WIN8-DEV;Performance counters;0
Receive I/O Len Avg | SQLServer:Broker/DBM Transport;WIN8-DEV;Performance counters;0
Receive I/O Len Avg Base | SQLServer:Broker/DBM Transport;WIN8-DEV;Performance counters;0
Receive I/Os/sec | SQLServer:Broker/DBM Transport;WIN8-DEV;Performance counters;0
Recv I/O Buffer Copies bytes/sec | SQLServer:Broker/DBM Transport;WIN8-DEV;Performance counters;0
Recv I/O Buffer Copies Count | SQLServer:Broker/DBM Transport;WIN8-DEV;Performance counters;0
Send I/O bytes/sec | SQLServer:Broker/DBM Transport;WIN8-DEV;Performance counters;0
Send I/O Len Avg | SQLServer:Broker/DBM Transport;WIN8-DEV;Performance counters;0
Send I/O Len Avg Base | SQLServer:Broker/DBM Transport;WIN8-DEV;Performance counters;0
Send I/Os/sec | SQLServer:Broker/DBM Transport;WIN8-DEV;Performance counters;0
Background writer pages/sec | SQLServer:Buffer Manager;WIN8-DEV;Performance counters;0
Buffer cache hit ratio | SQLServer:Buffer Manager;WIN8-DEV;Performance counters;1
Buffer cache hit ratio base | SQLServer:Buffer Manager;WIN8-DEV;Performance counters;2448
Checkpoint pages/sec | SQLServer:Buffer Manager;WIN8-DEV;Performance counters;0
Database pages | SQLServer:Buffer Manager;WIN8-DEV;Performance counters;6676
Extension allocated pages | SQLServer:Buffer Manager;WIN8-DEV;Performance counters;0
Extension free pages | SQLServer:Buffer Manager;WIN8-DEV;Performance counters;0
Extension in use as percentage | SQLServer:Buffer Manager;WIN8-DEV;Performance counters;0
Extension outstanding IO counter | SQLServer:Buffer Manager;WIN8-DEV;Performance counters;0
Extension page evictions/sec | SQLServer:Buffer Manager;WIN8-DEV;Performance counters;0
Extension page reads/sec | SQLServer:Buffer Manager;WIN8-DEV;Performance counters;0
Extension page unreferenced time | SQLServer:Buffer Manager;WIN8-DEV;Performance counters;0
Extension page writes/sec | SQLServer:Buffer Manager;WIN8-DEV;Performance counters;0
Free list stalls/sec | SQLServer:Buffer Manager;WIN8-DEV;Performance counters;0
Integral Controller Slope | SQLServer:Buffer Manager;WIN8-DEV;Performance counters;10
Lazy writes/sec | SQLServer:Buffer Manager;WIN8-DEV;Performance counters;0
Page life expectancy | SQLServer:Buffer Manager;WIN8-DEV;Performance counters;29730
Page lookups/sec | SQLServer:Buffer Manager;WIN8-DEV;Performance counters;2534
Page reads/sec | SQLServer:Buffer Manager;WIN8-DEV;Performance counters;0
Page writes/sec | SQLServer:Buffer Manager;WIN8-DEV;Performance counters;0
Readahead pages/sec | SQLServer:Buffer Manager;WIN8-DEV;Performance counters;0
Readahead time/sec | SQLServer:Buffer Manager;WIN8-DEV;Performance counters;0
Target pages | SQLServer:Buffer Manager;WIN8-DEV;Performance counters;16367616
Database pages | 000 | SQLServer:Buffer Node;WIN8-DEV;Performance counters;6676
Local node page lookups/sec | 000 | SQLServer:Buffer Node;WIN8-DEV;Performance counters;0
Page life expectancy | 000 | SQLServer:Buffer Node;WIN8-DEV;Performance counters;29730
Remote node page lookups/sec | 000 | SQLServer:Buffer Node;WIN8-DEV;Performance counters;0
Cache Entries Count | _Total | SQLServer:Catalog Metadata;WIN8-DEV;Performance counters;2428
Cache Entries Count | mssqlsystemresource | SQLServer:Catalog Metadata;WIN8-DEV;Performance counters;2204
Cache Entries Pinned Count | _Total | SQLServer:Catalog Metadata;WIN8-DEV;Performance counters;0
Cache Entries Pinned Count | mssqlsystemresource | SQLServer:Catalog Metadata;WIN8-DEV;Performance counters;0
Cache Hit Ratio | _Total | SQLServer:Catalog Metadata;WIN8-DEV;Performance counters;1
Cache Hit Ratio | mssqlsystemresource | SQLServer:Catalog Metadata;WIN8-DEV;Performance counters;1
Cache Hit Ratio Base | _Total | SQLServer:Catalog Metadata;WIN8-DEV;Performance counters;71
Cache Hit Ratio Base | mssqlsystemresource | SQLServer:Catalog Metadata;WIN8-DEV;Performance counters;30
CLR Execution | SQLServer:CLR;WIN8-DEV;Performance counters;327033
Active cursors | _Total | SQLServer:Cursor Manager by Type;WIN8-DEV;Performance counters;0
Active cursors | API Cursor | SQLServer:Cursor Manager by Type;WIN8-DEV;Performance counters;0
Active cursors | TSQL Global Cursor | SQLServer:Cursor Manager by Type;WIN8-DEV;Performance counters;0
Active cursors | TSQL Local Cursor | SQLServer:Cursor Manager by Type;WIN8-DEV;Performance counters;0
Cache Hit Ratio | _Total | SQLServer:Cursor Manager by Type;WIN8-DEV;Performance counters;0
Cache Hit Ratio | API Cursor | SQLServer:Cursor Manager by Type;WIN8-DEV;Performance counters;0
Cache Hit Ratio | TSQL Global Cursor | SQLServer:Cursor Manager by Type;WIN8-DEV;Performance counters;0
Cache Hit Ratio | TSQL Local Cursor | SQLServer:Cursor Manager by Type;WIN8-DEV;Performance counters;0
Cache Hit Ratio Base | _Total | SQLServer:Cursor Manager by Type;WIN8-DEV;Performance counters;0
Cache Hit Ratio Base | API Cursor | SQLServer:Cursor Manager by Type;WIN8-DEV;Performance counters;0
Cache Hit Ratio Base | TSQL Global Cursor | SQLServer:Cursor Manager by Type;WIN8-DEV;Performance counters;0
Cache Hit Ratio Base | TSQL Local Cursor | SQLServer:Cursor Manager by Type;WIN8-DEV;Performance counters;0
Cached Cursor Counts | _Total | SQLServer:Cursor Manager by Type;WIN8-DEV;Performance counters;0
Cached Cursor Counts | API Cursor | SQLServer:Cursor Manager by Type;WIN8-DEV;Performance counters;0
Cached Cursor Counts | TSQL Global Cursor | SQLServer:Cursor Manager by Type;WIN8-DEV;Performance counters;0
Cached Cursor Counts | TSQL Local Cursor | SQLServer:Cursor Manager by Type;WIN8-DEV;Performance counters;0
Cursor Cache Use Counts/sec | _Total | SQLServer:Cursor Manager by Type;WIN8-DEV;Performance counters;0
Cursor Cache Use Counts/sec | API Cursor | SQLServer:Cursor Manager by Type;WIN8-DEV;Performance counters;0
Cursor Cache Use Counts/sec | TSQL Global Cursor | SQLServer:Cursor Manager by Type;WIN8-DEV;Performance counters;0
Cursor Cache Use Counts/sec | TSQL Local Cursor | SQLServer:Cursor Manager by Type;WIN8-DEV;Performance counters;0
Cursor memory usage | _Total | SQLServer:Cursor Manager by Type;WIN8-DEV;Performance counters;0
Cursor memory usage | API Cursor | SQLServer:Cursor Manager by Type;WIN8-DEV;Performance counters;0
Cursor memory usage | TSQL Global Cursor | SQLServer:Cursor Manager by Type;WIN8-DEV;Performance counters;0
Cursor memory usage | TSQL Local Cursor | SQLServer:Cursor Manager by Type;WIN8-DEV;Performance counters;0
Cursor Requests/sec | _Total | SQLServer:Cursor Manager by Type;WIN8-DEV;Performance counters;0
Cursor Requests/sec | API Cursor | SQLServer:Cursor Manager by Type;WIN8-DEV;Performance counters;0
Cursor Requests/sec | TSQL Global Cursor | SQLServer:Cursor Manager by Type;WIN8-DEV;Performance counters;0
Cursor Requests/sec | TSQL Local Cursor | SQLServer:Cursor Manager by Type;WIN8-DEV;Performance counters;0
Cursor worktable usage | _Total | SQLServer:Cursor Manager by Type;WIN8-DEV;Performance counters;0
Cursor worktable usage | API Cursor | SQLServer:Cursor Manager by Type;WIN8-DEV;Performance counters;0
Cursor worktable usage | TSQL Global Cursor | SQLServer:Cursor Manager by Type;WIN8-DEV;Performance counters;0
Cursor worktable usage | TSQL Local Cursor | SQLServer:Cursor Manager by Type;WIN8-DEV;Performance counters;0
Number of active cursor plans | _Total | SQLServer:Cursor Manager by Type;WIN8-DEV;Performance counters;0
Number of active cursor plans | API Cursor | SQLServer:Cursor Manager by Type;WIN8-DEV;Performance counters;0
Number of active cursor plans | TSQL Global Cursor | SQLServer:Cursor Manager by Type;WIN8-DEV;Performance counters;0
Number of active cursor plans | TSQL Local Cursor | SQLServer:Cursor Manager by Type;WIN8-DEV;Performance counters;0
Async population count | SQLServer:Cursor Manager Total;WIN8-DEV;Performance counters;0
Cursor conversion rate | SQLServer:Cursor Manager Total;WIN8-DEV;Performance counters;0
Cursor flushes | SQLServer:Cursor Manager Total;WIN8-DEV;Performance counters;0
File Bytes Received/sec | _Total | SQLServer:Database Replica;WIN8-DEV;Performance counters;0
Log Bytes Received/sec | _Total | SQLServer:Database Replica;WIN8-DEV;Performance counters;0
Log remaining for undo | _Total | SQLServer:Database Replica;WIN8-DEV;Performance counters;0
Log Send Queue | _Total | SQLServer:Database Replica;WIN8-DEV;Performance counters;0
Mirrored Write Transactions/sec | _Total | SQLServer:Database Replica;WIN8-DEV;Performance counters;0
Recovery Queue | _Total | SQLServer:Database Replica;WIN8-DEV;Performance counters;0
Redo blocked/sec | _Total | SQLServer:Database Replica;WIN8-DEV;Performance counters;0
Redo Bytes Remaining | _Total | SQLServer:Database Replica;WIN8-DEV;Performance counters;0
Redone Bytes/sec | _Total | SQLServer:Database Replica;WIN8-DEV;Performance counters;0
Total Log requiring undo | _Total | SQLServer:Database Replica;WIN8-DEV;Performance counters;0
Transaction Delay | _Total | SQLServer:Database Replica;WIN8-DEV;Performance counters;0
Active Transactions | _Total | SQLServer:Databases;WIN8-DEV;Performance counters;0
Active Transactions | mssqlsystemresource | SQLServer:Databases;WIN8-DEV;Performance counters;0
Backup/Restore Throughput/sec | _Total | SQLServer:Databases;WIN8-DEV;Performance counters;0
Backup/Restore Throughput/sec | mssqlsystemresource | SQLServer:Databases;WIN8-DEV;Performance counters;0
Bulk Copy Rows/sec | _Total | SQLServer:Databases;WIN8-DEV;Performance counters;0
Bulk Copy Rows/sec | mssqlsystemresource | SQLServer:Databases;WIN8-DEV;Performance counters;0
Bulk Copy Throughput/sec | _Total | SQLServer:Databases;WIN8-DEV;Performance counters;0
Bulk Copy Throughput/sec | mssqlsystemresource | SQLServer:Databases;WIN8-DEV;Performance counters;0
Commit table entries | _Total | SQLServer:Databases;WIN8-DEV;Performance counters;0
Commit table entries | mssqlsystemresource | SQLServer:Databases;WIN8-DEV;Performance counters;0
Data File(s) Size (KB) | _Total | SQLServer:Databases;WIN8-DEV;Performance counters;3512576
Data File(s) Size (KB) | mssqlsystemresource | SQLServer:Databases;WIN8-DEV;Performance counters;40960
DBCC Logical Scan Bytes/sec | _Total | SQLServer:Databases;WIN8-DEV;Performance counters;0
DBCC Logical Scan Bytes/sec | mssqlsystemresource | SQLServer:Databases;WIN8-DEV;Performance counters;0
Group Commit Time/sec | _Total | SQLServer:Databases;WIN8-DEV;Performance counters;0
Group Commit Time/sec | mssqlsystemresource | SQLServer:Databases;WIN8-DEV;Performance counters;0
Log Bytes Flushed/sec | _Total | SQLServer:Databases;WIN8-DEV;Performance counters;307200
Log Bytes Flushed/sec | mssqlsystemresource | SQLServer:Databases;WIN8-DEV;Performance counters;0
Log Cache Hit Ratio | _Total | SQLServer:Databases;WIN8-DEV;Performance counters;0
Log Cache Hit Ratio | mssqlsystemresource | SQLServer:Databases;WIN8-DEV;Performance counters;0
Log Cache Hit Ratio Base | _Total | SQLServer:Databases;WIN8-DEV;Performance counters;0
Log Cache Hit Ratio Base | mssqlsystemresource | SQLServer:Databases;WIN8-DEV;Performance counters;0
Log Cache Reads/sec | _Total | SQLServer:Databases;WIN8-DEV;Performance counters;0
Log Cache Reads/sec | mssqlsystemresource | SQLServer:Databases;WIN8-DEV;Performance counters;0
Log File(s) Size (KB) | _Total | SQLServer:Databases;WIN8-DEV;Performance counters;570992
Log File(s) Size (KB) | mssqlsystemresource | SQLServer:Databases;WIN8-DEV;Performance counters;1016
Log File(s) Used Size (KB) | _Total | SQLServer:Databases;WIN8-DEV;Performance counters;315480
Log File(s) Used Size (KB) | mssqlsystemresource | SQLServer:Databases;WIN8-DEV;Performance counters;634
Log Flush Wait Time | _Total | SQLServer:Databases;WIN8-DEV;Performance counters;0
Log Flush Wait Time | mssqlsystemresource | SQLServer:Databases;WIN8-DEV;Performance counters;0
Log Flush Waits/sec | _Total | SQLServer:Databases;WIN8-DEV;Performance counters;0
Log Flush Waits/sec | mssqlsystemresource | SQLServer:Databases;WIN8-DEV;Performance counters;0
Log Flush Write Time (ms) | _Total | SQLServer:Databases;WIN8-DEV;Performance counters;1
Log Flush Write Time (ms) | mssqlsystemresource | SQLServer:Databases;WIN8-DEV;Performance counters;0
Log Flushes/sec | _Total | SQLServer:Databases;WIN8-DEV;Performance counters;5
Log Flushes/sec | mssqlsystemresource | SQLServer:Databases;WIN8-DEV;Performance counters;0
Log Growths | _Total | SQLServer:Databases;WIN8-DEV;Performance counters;0
Log Growths | mssqlsystemresource | SQLServer:Databases;WIN8-DEV;Performance counters;0
Log Pool Cache Misses/sec | _Total | SQLServer:Databases;WIN8-DEV;Performance counters;0
Log Pool Cache Misses/sec | mssqlsystemresource | SQLServer:Databases;WIN8-DEV;Performance counters;0
Log Pool Disk Reads/sec | _Total | SQLServer:Databases;WIN8-DEV;Performance counters;0
Log Pool Disk Reads/sec | mssqlsystemresource | SQLServer:Databases;WIN8-DEV;Performance counters;0
Log Pool Requests/sec | _Total | SQLServer:Databases;WIN8-DEV;Performance counters;0
Log Pool Requests/sec | mssqlsystemresource | SQLServer:Databases;WIN8-DEV;Performance counters;0
Log Shrinks | _Total | SQLServer:Databases;WIN8-DEV;Performance counters;0
Log Shrinks | mssqlsystemresource | SQLServer:Databases;WIN8-DEV;Performance counters;0
Log Truncations | _Total | SQLServer:Databases;WIN8-DEV;Performance counters;5
Log Truncations | mssqlsystemresource | SQLServer:Databases;WIN8-DEV;Performance counters;0
Percent Log Used | _Total | SQLServer:Databases;WIN8-DEV;Performance counters;55
Percent Log Used | mssqlsystemresource | SQLServer:Databases;WIN8-DEV;Performance counters;62
Repl. Pending Xacts | _Total | SQLServer:Databases;WIN8-DEV;Performance counters;0
Repl. Pending Xacts | mssqlsystemresource | SQLServer:Databases;WIN8-DEV;Performance counters;0
Repl. Trans. Rate | _Total | SQLServer:Databases;WIN8-DEV;Performance counters;0
Repl. Trans. Rate | mssqlsystemresource | SQLServer:Databases;WIN8-DEV;Performance counters;0
Shrink Data Movement Bytes/sec | _Total | SQLServer:Databases;WIN8-DEV;Performance counters;0
Shrink Data Movement Bytes/sec | mssqlsystemresource | SQLServer:Databases;WIN8-DEV;Performance counters;0
Tracked transactions/sec | _Total | SQLServer:Databases;WIN8-DEV;Performance counters;0
Tracked transactions/sec | mssqlsystemresource | SQLServer:Databases;WIN8-DEV;Performance counters;0
Transactions/sec | _Total | SQLServer:Databases;WIN8-DEV;Performance counters;6
Transactions/sec | mssqlsystemresource | SQLServer:Databases;WIN8-DEV;Performance counters;0
Write Transactions/sec | _Total | SQLServer:Databases;WIN8-DEV;Performance counters;3
Write Transactions/sec | mssqlsystemresource | SQLServer:Databases;WIN8-DEV;Performance counters;0
XTP Memory Used (KB) | _Total | SQLServer:Databases;WIN8-DEV;Performance counters;0
XTP Memory Used (KB) | mssqlsystemresource | SQLServer:Databases;WIN8-DEV;Performance counters;0
Usage | '#' and '##' as the name of temporary tables and stored procedures | SQLServer:Deprecated Features;WIN8-DEV;Performance counters;0
Usage | '::' function calling syntax | SQLServer:Deprecated Features;WIN8-DEV;Performance counters;0
Usage | '@' and names that start with '@@' as Transact-SQL identifiers | SQLServer:Deprecated Features;WIN8-DEV;Performance counters;0
Usage | ADDING TAPE DEVICE | SQLServer:Deprecated Features;WIN8-DEV;Performance counters;0
Usage | ALL Permission | SQLServer:Deprecated Features;WIN8-DEV;Performance counters;0
Usage | ALTER DATABASE WITH TORN_PAGE_DETECTION | SQLServer:Deprecated Features;WIN8-DEV;Performance counters;0
Usage | ALTER LOGIN WITH SET CREDENTIAL | SQLServer:Deprecated Features;WIN8-DEV;Performance counters;0
Usage | asymmetric_keys | SQLServer:Deprecated Features;WIN8-DEV;Performance counters;0
Usage | asymmetric_keys.attested_by | SQLServer:Deprecated Features;WIN8-DEV;Performance counters;0
Usage | Azeri_Cyrillic_90 | SQLServer:Deprecated Features;WIN8-DEV;Performance counters;0
Usage | Azeri_Latin_90 | SQLServer:Deprecated Features;WIN8-DEV;Performance counters;0
Usage | BACKUP DATABASE or LOG TO TAPE | SQLServer:Deprecated Features;WIN8-DEV;Performance counters;0
Usage | certificates | SQLServer:Deprecated Features;WIN8-DEV;Performance counters;0
Usage | certificates.attested_by | SQLServer:Deprecated Features;WIN8-DEV;Performance counters;0
Usage | Create/alter SOAP endpoint | SQLServer:Deprecated Features;WIN8-DEV;Performance counters;0
Usage | CREATE_DROP_DEFAULT | SQLServer:Deprecated Features;WIN8-DEV;Performance counters;0
Usage | CREATE_DROP_RULE | SQLServer:Deprecated Features;WIN8-DEV;Performance counters;0
Usage | Data types: text ntext or image | SQLServer:Deprecated Features;WIN8-DEV;Performance counters;0
Usage | Database compatibility level 100 | SQLServer:Deprecated Features;WIN8-DEV;Performance counters;0
Usage | Database compatibility level 110 | SQLServer:Deprecated Features;WIN8-DEV;Performance counters;4
Usage | Database compatibility level 90 | SQLServer:Deprecated Features;WIN8-DEV;Performance counters;0
Usage | Database Mirroring | SQLServer:Deprecated Features;WIN8-DEV;Performance counters;0
Usage | DATABASEPROPERTY | SQLServer:Deprecated Features;WIN8-DEV;Performance counters;0
Usage | DATABASEPROPERTYEX('IsFullTextEnabled') | SQLServer:Deprecated Features;WIN8-DEV;Performance counters;0
Usage | DBCC [UN]PINTABLE | SQLServer:Deprecated Features;WIN8-DEV;Performance counters;0
Usage | DBCC DBREINDEX | SQLServer:Deprecated Features;WIN8-DEV;Performance counters;0
Usage | DBCC INDEXDEFRAG | SQLServer:Deprecated Features;WIN8-DEV;Performance counters;0
Usage | DBCC SHOWCONTIG | SQLServer:Deprecated Features;WIN8-DEV;Performance counters;0
Usage | DBCC_EXTENTINFO | SQLServer:Deprecated Features;WIN8-DEV;Performance counters;0
Usage | DBCC_IND | SQLServer:Deprecated Features;WIN8-DEV;Performance counters;0
Usage | DEFAULT keyword as a default value | SQLServer:Deprecated Features;WIN8-DEV;Performance counters;0
Usage | Deprecated Attested Option | SQLServer:Deprecated Features;WIN8-DEV;Performance counters;0
Usage | Deprecated encryption algorithm | SQLServer:Deprecated Features;WIN8-DEV;Performance counters;0
Usage | DESX algorithm | SQLServer:Deprecated Features;WIN8-DEV;Performance counters;0
Usage | dm_fts_active_catalogs | SQLServer:Deprecated Features;WIN8-DEV;Performance counters;0
Usage | dm_fts_active_catalogs.is_paused | SQLServer:Deprecated Features;WIN8-DEV;Performance counters;0
Usage | dm_fts_active_catalogs.previous_status | SQLServer:Deprecated Features;WIN8-DEV;Performance counters;0
Usage | dm_fts_active_catalogs.previous_status_description | SQLServer:Deprecated Features;WIN8-DEV;Performance counters;0
Usage | dm_fts_active_catalogs.row_count_in_thousands | SQLServer:Deprecated Features;WIN8-DEV;Performance counters;0
Usage | dm_fts_active_catalogs.status | SQLServer:Deprecated Features;WIN8-DEV;Performance counters;0
Usage | dm_fts_active_catalogs.status_description | SQLServer:Deprecated Features;WIN8-DEV;Performance counters;0
Usage | dm_fts_active_catalogs.worker_count | SQLServer:Deprecated Features;WIN8-DEV;Performance counters;0
Usage | dm_fts_memory_buffers | SQLServer:Deprecated Features;WIN8-DEV;Performance counters;0
Usage | dm_fts_memory_buffers.row_count | SQLServer:Deprecated Features;WIN8-DEV;Performance counters;0
Usage | DROP INDEX with two-part name | SQLServer:Deprecated Features;WIN8-DEV;Performance counters;0
Usage | endpoint_webmethods | SQLServer:Deprecated Features;WIN8-DEV;Performance counters;0
Usage | EXTPROP_LEVEL0TYPE | SQLServer:Deprecated Features;WIN8-DEV;Performance counters;0
Usage | EXTPROP_LEVEL0USER | SQLServer:Deprecated Features;WIN8-DEV;Performance counters;0
Usage | FILE_ID | SQLServer:Deprecated Features;WIN8-DEV;Performance counters;0
Usage | fn_get_sql | SQLServer:Deprecated Features;WIN8-DEV;Performance counters;0
Usage | fn_servershareddrives | SQLServer:Deprecated Features;WIN8-DEV;Performance counters;0
Usage | fn_trace_geteventinfo | SQLServer:Deprecated Features;WIN8-DEV;Performance counters;0
Usage | fn_trace_getfilterinfo | SQLServer:Deprecated Features;WIN8-DEV;Performance counters;0
Usage | fn_trace_getinfo | SQLServer:Deprecated Features;WIN8-DEV;Performance counters;0
Usage | fn_trace_gettable | SQLServer:Deprecated Features;WIN8-DEV;Performance counters;0
Usage | fn_virtualservernodes | SQLServer:Deprecated Features;WIN8-DEV;Performance counters;0
Usage | fulltext_catalogs | SQLServer:Deprecated Features;WIN8-DEV;Performance counters;0
Usage | fulltext_catalogs.data_space_id | SQLServer:Deprecated Features;WIN8-DEV;Performance counters;0
Usage | fulltext_catalogs.file_id | SQLServer:Deprecated Features;WIN8-DEV;Performance counters;0
Usage | fulltext_catalogs.path | SQLServer:Deprecated Features;WIN8-DEV;Performance counters;0
Usage | FULLTEXTCATALOGPROPERTY('LogSize') | SQLServer:Deprecated Features;WIN8-DEV;Performance counters;0
Usage | FULLTEXTCATALOGPROPERTY('PopulateStatus') | SQLServer:Deprecated Features;WIN8-DEV;Performance counters;0
Usage | FULLTEXTSERVICEPROPERTY('ConnectTimeout') | SQLServer:Deprecated Features;WIN8-DEV;Performance counters;0
Usage | FULLTEXTSERVICEPROPERTY('DataTimeout') | SQLServer:Deprecated Features;WIN8-DEV;Performance counters;0
Usage | FULLTEXTSERVICEPROPERTY('ResourceUsage') | SQLServer:Deprecated Features;WIN8-DEV;Performance counters;0
Usage | GROUP BY ALL | SQLServer:Deprecated Features;WIN8-DEV;Performance counters;0
Usage | Hindi | SQLServer:Deprecated Features;WIN8-DEV;Performance counters;0
Usage | IDENTITYCOL | SQLServer:Deprecated Features;WIN8-DEV;Performance counters;0
Usage | IN PATH | SQLServer:Deprecated Features;WIN8-DEV;Performance counters;0
Usage | Index view select list without COUNT_BIG(*) | SQLServer:Deprecated Features;WIN8-DEV;Performance counters;0
Usage | INDEX_OPTION | SQLServer:Deprecated Features;WIN8-DEV;Performance counters;0
Usage | INDEXKEY_PROPERTY | SQLServer:Deprecated Features;WIN8-DEV;Performance counters;0
Usage | Indirect TVF hints | SQLServer:Deprecated Features;WIN8-DEV;Performance counters;0
Usage | INSERT NULL into TIMESTAMP columns | SQLServer:Deprecated Features;WIN8-DEV;Performance counters;0
Usage | INSERT_HINTS | SQLServer:Deprecated Features;WIN8-DEV;Performance counters;0
Usage | Korean_Wansung_Unicode | SQLServer:Deprecated Features;WIN8-DEV;Performance counters;0
Usage | Lithuanian_Classic | SQLServer:Deprecated Features;WIN8-DEV;Performance counters;0
Usage | Macedonian | SQLServer:Deprecated Features;WIN8-DEV;Performance counters;0
Usage | MODIFY FILEGROUP READONLY | SQLServer:Deprecated Features;WIN8-DEV;Performance counters;0
Usage | MODIFY FILEGROUP READWRITE | SQLServer:Deprecated Features;WIN8-DEV;Performance counters;0
Usage | More than two-part column name | SQLServer:Deprecated Features;WIN8-DEV;Performance counters;0
Usage | Multiple table hints without comma | SQLServer:Deprecated Features;WIN8-DEV;Performance counters;0
Usage | NOLOCK or READUNCOMMITTED in UPDATE or DELETE | SQLServer:Deprecated Features;WIN8-DEV;Performance counters;0
Usage | Numbered stored procedures | SQLServer:Deprecated Features;WIN8-DEV;Performance counters;0
Usage | numbered_procedure_parameters | SQLServer:Deprecated Features;WIN8-DEV;Performance counters;0
Usage | numbered_procedures | SQLServer:Deprecated Features;WIN8-DEV;Performance counters;0
Usage | objidupdate | SQLServer:Deprecated Features;WIN8-DEV;Performance counters;0
Usage | Old NEAR Syntax | SQLServer:Deprecated Features;WIN8-DEV;Performance counters;0
Usage | OLEDB for ad hoc connections | SQLServer:Deprecated Features;WIN8-DEV;Performance counters;0
Usage | PERMISSIONS | SQLServer:Deprecated Features;WIN8-DEV;Performance counters;0
Usage | READTEXT | SQLServer:Deprecated Features;WIN8-DEV;Performance counters;0
Usage | REMSERVER | SQLServer:Deprecated Features;WIN8-DEV;Performance counters;0
Usage | RESTORE DATABASE or LOG WITH MEDIAPASSWORD | SQLServer:Deprecated Features;WIN8-DEV;Performance counters;0
Usage | RESTORE DATABASE or LOG WITH PASSWORD | SQLServer:Deprecated Features;WIN8-DEV;Performance counters;0
Usage | Returning results from trigger | SQLServer:Deprecated Features;WIN8-DEV;Performance counters;0
Usage | ROWGUIDCOL | SQLServer:Deprecated Features;WIN8-DEV;Performance counters;0
Usage | SET ANSI_NULLS OFF | SQLServer:Deprecated Features;WIN8-DEV;Performance counters;0
Usage | SET ANSI_PADDING OFF | SQLServer:Deprecated Features;WIN8-DEV;Performance counters;0
Usage | SET CONCAT_NULL_YIELDS_NULL OFF | SQLServer:Deprecated Features;WIN8-DEV;Performance counters;0
Usage | SET ERRLVL | SQLServer:Deprecated Features;WIN8-DEV;Performance counters;0
Usage | SET FMTONLY ON | SQLServer:Deprecated Features;WIN8-DEV;Performance counters;0
Usage | SET OFFSETS | SQLServer:Deprecated Features;WIN8-DEV;Performance counters;0
Usage | SET REMOTE_PROC_TRANSACTIONS | SQLServer:Deprecated Features;WIN8-DEV;Performance counters;0
Usage | SET ROWCOUNT | SQLServer:Deprecated Features;WIN8-DEV;Performance counters;0
Usage | SETUSER | SQLServer:Deprecated Features;WIN8-DEV;Performance counters;0
Usage | soap_endpoints | SQLServer:Deprecated Features;WIN8-DEV;Performance counters;0
Usage | sp_addapprole | SQLServer:Deprecated Features;WIN8-DEV;Performance counters;0
Usage | sp_addextendedproc | SQLServer:Deprecated Features;WIN8-DEV;Performance counters;0
Usage | sp_addlogin | SQLServer:Deprecated Features;WIN8-DEV;Performance counters;0
Usage | sp_addremotelogin | SQLServer:Deprecated Features;WIN8-DEV;Performance counters;0
Usage | sp_addrole | SQLServer:Deprecated Features;WIN8-DEV;Performance counters;0
Usage | sp_addrolemember | SQLServer:Deprecated Features;WIN8-DEV;Performance counters;0
Usage | sp_addserver | SQLServer:Deprecated Features;WIN8-DEV;Performance counters;0
Usage | sp_addsrvrolemember | SQLServer:Deprecated Features;WIN8-DEV;Performance counters;0
Usage | sp_addtype | SQLServer:Deprecated Features;WIN8-DEV;Performance counters;0
Usage | sp_adduser | SQLServer:Deprecated Features;WIN8-DEV;Performance counters;0
Usage | sp_approlepassword | SQLServer:Deprecated Features;WIN8-DEV;Performance counters;0
Usage | sp_attach_db | SQLServer:Deprecated Features;WIN8-DEV;Performance counters;0
Usage | sp_attach_single_file_db | SQLServer:Deprecated Features;WIN8-DEV;Performance counters;0
Usage | sp_bindefault | SQLServer:Deprecated Features;WIN8-DEV;Performance counters;0
Usage | sp_bindrule | SQLServer:Deprecated Features;WIN8-DEV;Performance counters;0
Usage | sp_bindsession | SQLServer:Deprecated Features;WIN8-DEV;Performance counters;0
Usage | sp_certify_removable | SQLServer:Deprecated Features;WIN8-DEV;Performance counters;0
Usage | sp_change_users_login | SQLServer:Deprecated Features;WIN8-DEV;Performance counters;0
Usage | sp_changedbowner | SQLServer:Deprecated Features;WIN8-DEV;Performance counters;0
Usage | sp_changeobjectowner | SQLServer:Deprecated Features;WIN8-DEV;Performance counters;0
Usage | sp_configure 'affinity mask' | SQLServer:Deprecated Features;WIN8-DEV;Performance counters;0
Usage | sp_configure 'affinity64 mask' | SQLServer:Deprecated Features;WIN8-DEV;Performance counters;0
Usage | sp_configure 'allow updates' | SQLServer:Deprecated Features;WIN8-DEV;Performance counters;0
Usage | sp_configure 'c2 audit mode' | SQLServer:Deprecated Features;WIN8-DEV;Performance counters;0
Usage | sp_configure 'default trace enabled' | SQLServer:Deprecated Features;WIN8-DEV;Performance counters;0
Usage | sp_configure 'disallow results from triggers' | SQLServer:Deprecated Features;WIN8-DEV;Performance counters;0
Usage | sp_configure 'ft crawl bandwidth (max)' | SQLServer:Deprecated Features;WIN8-DEV;Performance counters;0
Usage | sp_configure 'ft crawl bandwidth (min)' | SQLServer:Deprecated Features;WIN8-DEV;Performance counters;0
Usage | sp_configure 'ft notify bandwidth (max)' | SQLServer:Deprecated Features;WIN8-DEV;Performance counters;0
Usage | sp_configure 'ft notify bandwidth (min)' | SQLServer:Deprecated Features;WIN8-DEV;Performance counters;0
Usage | sp_configure 'locks' | SQLServer:Deprecated Features;WIN8-DEV;Performance counters;0
Usage | sp_configure 'open objects' | SQLServer:Deprecated Features;WIN8-DEV;Performance counters;0
Usage | sp_configure 'priority boost' | SQLServer:Deprecated Features;WIN8-DEV;Performance counters;0
Usage | sp_configure 'remote proc trans' | SQLServer:Deprecated Features;WIN8-DEV;Performance counters;0
Usage | sp_configure 'set working set size' | SQLServer:Deprecated Features;WIN8-DEV;Performance counters;0
Usage | sp_control_dbmasterkey_password | SQLServer:Deprecated Features;WIN8-DEV;Performance counters;0
Usage | sp_create_removable | SQLServer:Deprecated Features;WIN8-DEV;Performance counters;0
Usage | sp_db_increased_partitions | SQLServer:Deprecated Features;WIN8-DEV;Performance counters;0
Usage | sp_db_selective_xml_index | SQLServer:Deprecated Features;WIN8-DEV;Performance counters;0
Usage | sp_db_vardecimal_storage_format | SQLServer:Deprecated Features;WIN8-DEV;Performance counters;0
Usage | sp_dbcmptlevel | SQLServer:Deprecated Features;WIN8-DEV;Performance counters;0
Usage | sp_dbfixedrolepermission | SQLServer:Deprecated Features;WIN8-DEV;Performance counters;0
Usage | sp_dbremove | SQLServer:Deprecated Features;WIN8-DEV;Performance counters;0
Usage | sp_defaultdb | SQLServer:Deprecated Features;WIN8-DEV;Performance counters;0
Usage | sp_defaultlanguage | SQLServer:Deprecated Features;WIN8-DEV;Performance counters;0
Usage | sp_denylogin | SQLServer:Deprecated Features;WIN8-DEV;Performance counters;0
Usage | sp_depends | SQLServer:Deprecated Features;WIN8-DEV;Performance counters;0
Usage | sp_detach_db @keepfulltextindexfile | SQLServer:Deprecated Features;WIN8-DEV;Performance counters;0
Usage | sp_dropapprole | SQLServer:Deprecated Features;WIN8-DEV;Performance counters;0
Usage | sp_dropextendedproc | SQLServer:Deprecated Features;WIN8-DEV;Performance counters;0
Usage | sp_droplogin | SQLServer:Deprecated Features;WIN8-DEV;Performance counters;0
Usage | sp_dropremotelogin | SQLServer:Deprecated Features;WIN8-DEV;Performance counters;0
Usage | sp_droprole | SQLServer:Deprecated Features;WIN8-DEV;Performance counters;0
Usage | sp_droprolemember | SQLServer:Deprecated Features;WIN8-DEV;Performance counters;0
Usage | sp_dropsrvrolemember | SQLServer:Deprecated Features;WIN8-DEV;Performance counters;0
Usage | sp_droptype | SQLServer:Deprecated Features;WIN8-DEV;Performance counters;0
Usage | sp_dropuser | SQLServer:Deprecated Features;WIN8-DEV;Performance counters;0
Usage | sp_estimated_rowsize_reduction_for_vardecimal | SQLServer:Deprecated Features;WIN8-DEV;Performance counters;0
Usage | sp_fulltext_catalog | SQLServer:Deprecated Features;WIN8-DEV;Performance counters;0
Usage | sp_fulltext_column | SQLServer:Deprecated Features;WIN8-DEV;Performance counters;0
Usage | sp_fulltext_database | SQLServer:Deprecated Features;WIN8-DEV;Performance counters;0
Usage | sp_fulltext_service @action=clean_up | SQLServer:Deprecated Features;WIN8-DEV;Performance counters;0
Usage | sp_fulltext_service @action=connect_timeout | SQLServer:Deprecated Features;WIN8-DEV;Performance counters;0
Usage | sp_fulltext_service @action=data_timeout | SQLServer:Deprecated Features;WIN8-DEV;Performance counters;0
Usage | sp_fulltext_service @action=resource_usage | SQLServer:Deprecated Features;WIN8-DEV;Performance counters;0
Usage | sp_fulltext_table | SQLServer:Deprecated Features;WIN8-DEV;Performance counters;0
Usage | sp_getbindtoken | SQLServer:Deprecated Features;WIN8-DEV;Performance counters;0
Usage | sp_grantdbaccess | SQLServer:Deprecated Features;WIN8-DEV;Performance counters;0
Usage | sp_grantlogin | SQLServer:Deprecated Features;WIN8-DEV;Performance counters;0
Usage | sp_help_fulltext_catalog_components | SQLServer:Deprecated Features;WIN8-DEV;Performance counters;0
Usage | sp_help_fulltext_catalogs | SQLServer:Deprecated Features;WIN8-DEV;Performance counters;0
Usage | sp_help_fulltext_catalogs_cursor | SQLServer:Deprecated Features;WIN8-DEV;Performance counters;0
Usage | sp_help_fulltext_columns | SQLServer:Deprecated Features;WIN8-DEV;Performance counters;0
Usage | sp_help_fulltext_columns_cursor | SQLServer:Deprecated Features;WIN8-DEV;Performance counters;0
Usage | sp_help_fulltext_tables | SQLServer:Deprecated Features;WIN8-DEV;Performance counters;0
Usage | sp_help_fulltext_tables_cursor | SQLServer:Deprecated Features;WIN8-DEV;Performance counters;0
Usage | sp_helpdevice | SQLServer:Deprecated Features;WIN8-DEV;Performance counters;0
Usage | sp_helpextendedproc | SQLServer:Deprecated Features;WIN8-DEV;Performance counters;0
Usage | sp_helpremotelogin | SQLServer:Deprecated Features;WIN8-DEV;Performance counters;0
Usage | sp_indexoption | SQLServer:Deprecated Features;WIN8-DEV;Performance counters;0
Usage | sp_lock | SQLServer:Deprecated Features;WIN8-DEV;Performance counters;0
Usage | sp_password | SQLServer:Deprecated Features;WIN8-DEV;Performance counters;0
Usage | sp_remoteoption | SQLServer:Deprecated Features;WIN8-DEV;Performance counters;0
Usage | sp_renamedb | SQLServer:Deprecated Features;WIN8-DEV;Performance counters;0
Usage | sp_resetstatus | SQLServer:Deprecated Features;WIN8-DEV;Performance counters;0
Usage | sp_revokedbaccess | SQLServer:Deprecated Features;WIN8-DEV;Performance counters;0
Usage | sp_revokelogin | SQLServer:Deprecated Features;WIN8-DEV;Performance counters;0
Usage | sp_srvrolepermission | SQLServer:Deprecated Features;WIN8-DEV;Performance counters;0
Usage | sp_trace_create | SQLServer:Deprecated Features;WIN8-DEV;Performance counters;0
Usage | sp_trace_getdata | SQLServer:Deprecated Features;WIN8-DEV;Performance counters;0
Usage | sp_trace_setevent | SQLServer:Deprecated Features;WIN8-DEV;Performance counters;0
Usage | sp_trace_setfilter | SQLServer:Deprecated Features;WIN8-DEV;Performance counters;0
Usage | sp_trace_setstatus | SQLServer:Deprecated Features;WIN8-DEV;Performance counters;0
Usage | sp_unbindefault | SQLServer:Deprecated Features;WIN8-DEV;Performance counters;0
Usage | sp_unbindrule | SQLServer:Deprecated Features;WIN8-DEV;Performance counters;0
Usage | SQL_AltDiction_CP1253_CS_AS | SQLServer:Deprecated Features;WIN8-DEV;Performance counters;0
Usage | sql_dependencies | SQLServer:Deprecated Features;WIN8-DEV;Performance counters;0
Usage | String literals as column aliases | SQLServer:Deprecated Features;WIN8-DEV;Performance counters;0
Usage | sysaltfiles | SQLServer:Deprecated Features;WIN8-DEV;Performance counters;0
Usage | syscacheobjects | SQLServer:Deprecated Features;WIN8-DEV;Performance counters;0
Usage | syscolumns | SQLServer:Deprecated Features;WIN8-DEV;Performance counters;0
Usage | syscomments | SQLServer:Deprecated Features;WIN8-DEV;Performance counters;0
Usage | sysconfigures | SQLServer:Deprecated Features;WIN8-DEV;Performance counters;0
Usage | sysconstraints | SQLServer:Deprecated Features;WIN8-DEV;Performance counters;0
Usage | syscurconfigs | SQLServer:Deprecated Features;WIN8-DEV;Performance counters;0
Usage | sysdatabases | SQLServer:Deprecated Features;WIN8-DEV;Performance counters;0
Usage | sysdepends | SQLServer:Deprecated Features;WIN8-DEV;Performance counters;0
Usage | sysdevices | SQLServer:Deprecated Features;WIN8-DEV;Performance counters;0
Usage | sysfilegroups | SQLServer:Deprecated Features;WIN8-DEV;Performance counters;0
Usage | sysfiles | SQLServer:Deprecated Features;WIN8-DEV;Performance counters;0
Usage | sysforeignkeys | SQLServer:Deprecated Features;WIN8-DEV;Performance counters;0
Usage | sysfulltextcatalogs | SQLServer:Deprecated Features;WIN8-DEV;Performance counters;0
Usage | sysindexes | SQLServer:Deprecated Features;WIN8-DEV;Performance counters;0
Usage | sysindexkeys | SQLServer:Deprecated Features;WIN8-DEV;Performance counters;0
Usage | syslockinfo | SQLServer:Deprecated Features;WIN8-DEV;Performance counters;0
Usage | syslogins | SQLServer:Deprecated Features;WIN8-DEV;Performance counters;0
Usage | sysmembers | SQLServer:Deprecated Features;WIN8-DEV;Performance counters;0
Usage | sysmessages | SQLServer:Deprecated Features;WIN8-DEV;Performance counters;0
Usage | sysobjects | SQLServer:Deprecated Features;WIN8-DEV;Performance counters;0
Usage | sysoledbusers | SQLServer:Deprecated Features;WIN8-DEV;Performance counters;0
Usage | sysopentapes | SQLServer:Deprecated Features;WIN8-DEV;Performance counters;0
Usage | sysperfinfo | SQLServer:Deprecated Features;WIN8-DEV;Performance counters;0
Usage | syspermissions | SQLServer:Deprecated Features;WIN8-DEV;Performance counters;0
Usage | sysprocesses | SQLServer:Deprecated Features;WIN8-DEV;Performance counters;0
Usage | sysprotects | SQLServer:Deprecated Features;WIN8-DEV;Performance counters;0
Usage | sysreferences | SQLServer:Deprecated Features;WIN8-DEV;Performance counters;0
Usage | sysremotelogins | SQLServer:Deprecated Features;WIN8-DEV;Performance counters;0
Usage | sysservers | SQLServer:Deprecated Features;WIN8-DEV;Performance counters;0
Usage | systypes | SQLServer:Deprecated Features;WIN8-DEV;Performance counters;0
Usage | sysusers | SQLServer:Deprecated Features;WIN8-DEV;Performance counters;0
Usage | Table hint without WITH | SQLServer:Deprecated Features;WIN8-DEV;Performance counters;0
Usage | Text in row table option | SQLServer:Deprecated Features;WIN8-DEV;Performance counters;0
Usage | TEXTPTR | SQLServer:Deprecated Features;WIN8-DEV;Performance counters;0
Usage | TEXTVALID | SQLServer:Deprecated Features;WIN8-DEV;Performance counters;0
Usage | TIMESTAMP | SQLServer:Deprecated Features;WIN8-DEV;Performance counters;0
Usage | UPDATETEXT or WRITETEXT | SQLServer:Deprecated Features;WIN8-DEV;Performance counters;0
Usage | USER_ID | SQLServer:Deprecated Features;WIN8-DEV;Performance counters;0
Usage | Using OLEDB for linked servers | SQLServer:Deprecated Features;WIN8-DEV;Performance counters;0
Usage | Vardecimal storage format | SQLServer:Deprecated Features;WIN8-DEV;Performance counters;0
Usage | XMLDATA | SQLServer:Deprecated Features;WIN8-DEV;Performance counters;0
Usage | XP_API | SQLServer:Deprecated Features;WIN8-DEV;Performance counters;3
Usage | xp_grantlogin | SQLServer:Deprecated Features;WIN8-DEV;Performance counters;0
Usage | xp_loginconfig | SQLServer:Deprecated Features;WIN8-DEV;Performance counters;0
Usage | xp_revokelogin | SQLServer:Deprecated Features;WIN8-DEV;Performance counters;0
Distributed Query | Average execution time (ms) | SQLServer:Exec Statistics;WIN8-DEV;Performance counters;0
Distributed Query | Cumulative execution time (ms) per second | SQLServer:Exec Statistics;WIN8-DEV;Performance counters;0
Distributed Query | Execs in progress | SQLServer:Exec Statistics;WIN8-DEV;Performance counters;0
Distributed Query | Execs started per second | SQLServer:Exec Statistics;WIN8-DEV;Performance counters;0
DTC calls | Average execution time (ms) | SQLServer:Exec Statistics;WIN8-DEV;Performance counters;0
DTC calls | Cumulative execution time (ms) per second | SQLServer:Exec Statistics;WIN8-DEV;Performance counters;0
DTC calls | Execs in progress | SQLServer:Exec Statistics;WIN8-DEV;Performance counters;0
DTC calls | Execs started per second | SQLServer:Exec Statistics;WIN8-DEV;Performance counters;0
Extended Procedures | Average execution time (ms) | SQLServer:Exec Statistics;WIN8-DEV;Performance counters;0
Extended Procedures | Cumulative execution time (ms) per second | SQLServer:Exec Statistics;WIN8-DEV;Performance counters;0
Extended Procedures | Execs in progress | SQLServer:Exec Statistics;WIN8-DEV;Performance counters;0
Extended Procedures | Execs started per second | SQLServer:Exec Statistics;WIN8-DEV;Performance counters;0
OLEDB calls | Average execution time (ms) | SQLServer:Exec Statistics;WIN8-DEV;Performance counters;0
OLEDB calls | Cumulative execution time (ms) per second | SQLServer:Exec Statistics;WIN8-DEV;Performance counters;0
OLEDB calls | Execs in progress | SQLServer:Exec Statistics;WIN8-DEV;Performance counters;0
OLEDB calls | Execs started per second | SQLServer:Exec Statistics;WIN8-DEV;Performance counters;0
Avg time delete FileTable item | SQLServer:FileTable;WIN8-DEV;Performance counters;0
Avg time FileTable enumeration | SQLServer:FileTable;WIN8-DEV;Performance counters;0
Avg time FileTable handle kill | SQLServer:FileTable;WIN8-DEV;Performance counters;0
Avg time move FileTable item | SQLServer:FileTable;WIN8-DEV;Performance counters;0
Avg time per file I/O request | SQLServer:FileTable;WIN8-DEV;Performance counters;0
Avg time per file I/O response | SQLServer:FileTable;WIN8-DEV;Performance counters;0
Avg time rename FileTable item | SQLServer:FileTable;WIN8-DEV;Performance counters;0
Avg time to get FileTable item | SQLServer:FileTable;WIN8-DEV;Performance counters;0
Avg time update FileTable item | SQLServer:FileTable;WIN8-DEV;Performance counters;0
FileTable db operations/sec | SQLServer:FileTable;WIN8-DEV;Performance counters;0
FileTable enumeration reqs/sec | SQLServer:FileTable;WIN8-DEV;Performance counters;0
FileTable file I/O requests/sec | SQLServer:FileTable;WIN8-DEV;Performance counters;0
FileTable file I/O response/sec | SQLServer:FileTable;WIN8-DEV;Performance counters;0
FileTable item delete reqs/sec | SQLServer:FileTable;WIN8-DEV;Performance counters;0
FileTable item get requests/sec | SQLServer:FileTable;WIN8-DEV;Performance counters;0
FileTable item move reqs/sec | SQLServer:FileTable;WIN8-DEV;Performance counters;0
FileTable item rename reqs/sec | SQLServer:FileTable;WIN8-DEV;Performance counters;0
FileTable item update reqs/sec | SQLServer:FileTable;WIN8-DEV;Performance counters;0
FileTable kill handle ops/sec | SQLServer:FileTable;WIN8-DEV;Performance counters;0
FileTable table operations/sec | SQLServer:FileTable;WIN8-DEV;Performance counters;0
Time delete FileTable item BASE | SQLServer:FileTable;WIN8-DEV;Performance counters;0
Time FileTable enumeration BASE | SQLServer:FileTable;WIN8-DEV;Performance counters;0
Time FileTable handle kill BASE | SQLServer:FileTable;WIN8-DEV;Performance counters;0
Time move FileTable item BASE | SQLServer:FileTable;WIN8-DEV;Performance counters;0
Time per file I/O request BASE | SQLServer:FileTable;WIN8-DEV;Performance counters;0
Time per file I/O response BASE | SQLServer:FileTable;WIN8-DEV;Performance counters;0
Time rename FileTable item BASE | SQLServer:FileTable;WIN8-DEV;Performance counters;0
Time to get FileTable item BASE | SQLServer:FileTable;WIN8-DEV;Performance counters;0
Time update FileTable item BASE | SQLServer:FileTable;WIN8-DEV;Performance counters;0
Active Temp Tables | SQLServer:General Statistics;WIN8-DEV;Performance counters;2
Connection Reset/sec | SQLServer:General Statistics;WIN8-DEV;Performance counters;0
Event Notifications Delayed Drop | SQLServer:General Statistics;WIN8-DEV;Performance counters;0
HTTP Authenticated Requests | SQLServer:General Statistics;WIN8-DEV;Performance counters;0
Logical Connections | SQLServer:General Statistics;WIN8-DEV;Performance counters;2
Logins/sec | SQLServer:General Statistics;WIN8-DEV;Performance counters;0
Logouts/sec | SQLServer:General Statistics;WIN8-DEV;Performance counters;0
Mars Deadlocks | SQLServer:General Statistics;WIN8-DEV;Performance counters;0
Non-atomic yield rate | SQLServer:General Statistics;WIN8-DEV;Performance counters;0
Processes blocked | SQLServer:General Statistics;WIN8-DEV;Performance counters;0
SOAP Empty Requests | SQLServer:General Statistics;WIN8-DEV;Performance counters;0
SOAP Method Invocations | SQLServer:General Statistics;WIN8-DEV;Performance counters;0
SOAP Session Initiate Requests | SQLServer:General Statistics;WIN8-DEV;Performance counters;0
SOAP Session Terminate Requests | SQLServer:General Statistics;WIN8-DEV;Performance counters;0
SOAP SQL Requests | SQLServer:General Statistics;WIN8-DEV;Performance counters;0
SOAP WSDL Requests | SQLServer:General Statistics;WIN8-DEV;Performance counters;0
SQL Trace IO Provider Lock Waits | SQLServer:General Statistics;WIN8-DEV;Performance counters;0
Temp Tables Creation Rate | SQLServer:General Statistics;WIN8-DEV;Performance counters;1
Temp Tables For Destruction | SQLServer:General Statistics;WIN8-DEV;Performance counters;0
Tempdb recovery unit id | SQLServer:General Statistics;WIN8-DEV;Performance counters;0
Tempdb rowset id | SQLServer:General Statistics;WIN8-DEV;Performance counters;0
Trace Event Notification Queue | SQLServer:General Statistics;WIN8-DEV;Performance counters;0
Transactions | SQLServer:General Statistics;WIN8-DEV;Performance counters;1
User Connections | SQLServer:General Statistics;WIN8-DEV;Performance counters;2
Avg. Bytes/Read | _Total | SQLServer:HTTP Storage;WIN8-DEV;Performance counters;0
Avg. Bytes/Read BASE | _Total | SQLServer:HTTP Storage;WIN8-DEV;Performance counters;0
Avg. Bytes/Transfer | _Total | SQLServer:HTTP Storage;WIN8-DEV;Performance counters;0
Avg. Bytes/Transfer BASE | _Total | SQLServer:HTTP Storage;WIN8-DEV;Performance counters;0
Avg. Bytes/Write | _Total | SQLServer:HTTP Storage;WIN8-DEV;Performance counters;0
Avg. Bytes/Write BASE | _Total | SQLServer:HTTP Storage;WIN8-DEV;Performance counters;0
Avg. microsec/Read | _Total | SQLServer:HTTP Storage;WIN8-DEV;Performance counters;0
Avg. microsec/Read BASE | _Total | SQLServer:HTTP Storage;WIN8-DEV;Performance counters;0
Avg. microsec/Transfer | _Total | SQLServer:HTTP Storage;WIN8-DEV;Performance counters;0
Avg. microsec/Transfer BASE | _Total | SQLServer:HTTP Storage;WIN8-DEV;Performance counters;0
Avg. microsec/Write | _Total | SQLServer:HTTP Storage;WIN8-DEV;Performance counters;0
Avg. microsec/Write BASE | _Total | SQLServer:HTTP Storage;WIN8-DEV;Performance counters;0
HTTP Storage IO retry/sec | _Total | SQLServer:HTTP Storage;WIN8-DEV;Performance counters;0
Outstanding HTTP Storage IO | _Total | SQLServer:HTTP Storage;WIN8-DEV;Performance counters;0
Read Bytes/Sec | _Total | SQLServer:HTTP Storage;WIN8-DEV;Performance counters;0
Reads/Sec | _Total | SQLServer:HTTP Storage;WIN8-DEV;Performance counters;0
Total Bytes/Sec | _Total | SQLServer:HTTP Storage;WIN8-DEV;Performance counters;0
Transfers/Sec | _Total | SQLServer:HTTP Storage;WIN8-DEV;Performance counters;0
Write Bytes/Sec | _Total | SQLServer:HTTP Storage;WIN8-DEV;Performance counters;0
Writes/Sec | _Total | SQLServer:HTTP Storage;WIN8-DEV;Performance counters;0
Average Latch Wait Time (ms) | SQLServer:Latches;WIN8-DEV;Performance counters;0
Average Latch Wait Time Base | SQLServer:Latches;WIN8-DEV;Performance counters;0
Latch Waits/sec | SQLServer:Latches;WIN8-DEV;Performance counters;0
Number of SuperLatches | SQLServer:Latches;WIN8-DEV;Performance counters;0
SuperLatch Demotions/sec | SQLServer:Latches;WIN8-DEV;Performance counters;0
SuperLatch Promotions/sec | SQLServer:Latches;WIN8-DEV;Performance counters;0
Total Latch Wait Time (ms) | SQLServer:Latches;WIN8-DEV;Performance counters;0
Average Wait Time (ms) | _Total | SQLServer:Locks;WIN8-DEV;Performance counters;0
Average Wait Time (ms) | AllocUnit | SQLServer:Locks;WIN8-DEV;Performance counters;0
Average Wait Time (ms) | Application | SQLServer:Locks;WIN8-DEV;Performance counters;0
Average Wait Time (ms) | Database | SQLServer:Locks;WIN8-DEV;Performance counters;0
Average Wait Time (ms) | Extent | SQLServer:Locks;WIN8-DEV;Performance counters;0
Average Wait Time (ms) | File | SQLServer:Locks;WIN8-DEV;Performance counters;0
Average Wait Time (ms) | HoBT | SQLServer:Locks;WIN8-DEV;Performance counters;0
Average Wait Time (ms) | Key | SQLServer:Locks;WIN8-DEV;Performance counters;0
Average Wait Time (ms) | Metadata | SQLServer:Locks;WIN8-DEV;Performance counters;0
Average Wait Time (ms) | Object | SQLServer:Locks;WIN8-DEV;Performance counters;0
Average Wait Time (ms) | OIB | SQLServer:Locks;WIN8-DEV;Performance counters;0
Average Wait Time (ms) | Page | SQLServer:Locks;WIN8-DEV;Performance counters;0
Average Wait Time (ms) | RID | SQLServer:Locks;WIN8-DEV;Performance counters;0
Average Wait Time (ms) | RowGroup | SQLServer:Locks;WIN8-DEV;Performance counters;0
Average Wait Time Base | _Total | SQLServer:Locks;WIN8-DEV;Performance counters;0
Average Wait Time Base | AllocUnit | SQLServer:Locks;WIN8-DEV;Performance counters;0
Average Wait Time Base | Application | SQLServer:Locks;WIN8-DEV;Performance counters;0
Average Wait Time Base | Database | SQLServer:Locks;WIN8-DEV;Performance counters;0
Average Wait Time Base | Extent | SQLServer:Locks;WIN8-DEV;Performance counters;0
Average Wait Time Base | File | SQLServer:Locks;WIN8-DEV;Performance counters;0
Average Wait Time Base | HoBT | SQLServer:Locks;WIN8-DEV;Performance counters;0
Average Wait Time Base | Key | SQLServer:Locks;WIN8-DEV;Performance counters;0
Average Wait Time Base | Metadata | SQLServer:Locks;WIN8-DEV;Performance counters;0
Average Wait Time Base | Object | SQLServer:Locks;WIN8-DEV;Performance counters;0
Average Wait Time Base | OIB | SQLServer:Locks;WIN8-DEV;Performance counters;0
Average Wait Time Base | Page | SQLServer:Locks;WIN8-DEV;Performance counters;0
Average Wait Time Base | RID | SQLServer:Locks;WIN8-DEV;Performance counters;0
Average Wait Time Base | RowGroup | SQLServer:Locks;WIN8-DEV;Performance counters;0
Lock Requests/sec | _Total | SQLServer:Locks;WIN8-DEV;Performance counters;381
Lock Requests/sec | AllocUnit | SQLServer:Locks;WIN8-DEV;Performance counters;0
Lock Requests/sec | Application | SQLServer:Locks;WIN8-DEV;Performance counters;0
Lock Requests/sec | Database | SQLServer:Locks;WIN8-DEV;Performance counters;27
Lock Requests/sec | Extent | SQLServer:Locks;WIN8-DEV;Performance counters;23
Lock Requests/sec | File | SQLServer:Locks;WIN8-DEV;Performance counters;0
Lock Requests/sec | HoBT | SQLServer:Locks;WIN8-DEV;Performance counters;1
Lock Requests/sec | Key | SQLServer:Locks;WIN8-DEV;Performance counters;133
Lock Requests/sec | Metadata | SQLServer:Locks;WIN8-DEV;Performance counters;71
Lock Requests/sec | Object | SQLServer:Locks;WIN8-DEV;Performance counters;93
Lock Requests/sec | OIB | SQLServer:Locks;WIN8-DEV;Performance counters;0
Lock Requests/sec | Page | SQLServer:Locks;WIN8-DEV;Performance counters;25
Lock Requests/sec | RID | SQLServer:Locks;WIN8-DEV;Performance counters;8
Lock Requests/sec | RowGroup | SQLServer:Locks;WIN8-DEV;Performance counters;0
Lock Timeouts (timeout > 0)/sec | _Total | SQLServer:Locks;WIN8-DEV;Performance counters;0
Lock Timeouts (timeout > 0)/sec | AllocUnit | SQLServer:Locks;WIN8-DEV;Performance counters;0
Lock Timeouts (timeout > 0)/sec | Application | SQLServer:Locks;WIN8-DEV;Performance counters;0
Lock Timeouts (timeout > 0)/sec | Database | SQLServer:Locks;WIN8-DEV;Performance counters;0
Lock Timeouts (timeout > 0)/sec | Extent | SQLServer:Locks;WIN8-DEV;Performance counters;0
Lock Timeouts (timeout > 0)/sec | File | SQLServer:Locks;WIN8-DEV;Performance counters;0
Lock Timeouts (timeout > 0)/sec | HoBT | SQLServer:Locks;WIN8-DEV;Performance counters;0
Lock Timeouts (timeout > 0)/sec | Key | SQLServer:Locks;WIN8-DEV;Performance counters;0
Lock Timeouts (timeout > 0)/sec | Metadata | SQLServer:Locks;WIN8-DEV;Performance counters;0
Lock Timeouts (timeout > 0)/sec | Object | SQLServer:Locks;WIN8-DEV;Performance counters;0
Lock Timeouts (timeout > 0)/sec | OIB | SQLServer:Locks;WIN8-DEV;Performance counters;0
Lock Timeouts (timeout > 0)/sec | Page | SQLServer:Locks;WIN8-DEV;Performance counters;0
Lock Timeouts (timeout > 0)/sec | RID | SQLServer:Locks;WIN8-DEV;Performance counters;0
Lock Timeouts (timeout > 0)/sec | RowGroup | SQLServer:Locks;WIN8-DEV;Performance counters;0
Lock Timeouts/sec | _Total | SQLServer:Locks;WIN8-DEV;Performance counters;0
Lock Timeouts/sec | AllocUnit | SQLServer:Locks;WIN8-DEV;Performance counters;0
Lock Timeouts/sec | Application | SQLServer:Locks;WIN8-DEV;Performance counters;0
Lock Timeouts/sec | Database | SQLServer:Locks;WIN8-DEV;Performance counters;0
Lock Timeouts/sec | Extent | SQLServer:Locks;WIN8-DEV;Performance counters;0
Lock Timeouts/sec | File | SQLServer:Locks;WIN8-DEV;Performance counters;0
Lock Timeouts/sec | HoBT | SQLServer:Locks;WIN8-DEV;Performance counters;0
Lock Timeouts/sec | Key | SQLServer:Locks;WIN8-DEV;Performance counters;0
Lock Timeouts/sec | Metadata | SQLServer:Locks;WIN8-DEV;Performance counters;0
Lock Timeouts/sec | Object | SQLServer:Locks;WIN8-DEV;Performance counters;0
Lock Timeouts/sec | OIB | SQLServer:Locks;WIN8-DEV;Performance counters;0
Lock Timeouts/sec | Page | SQLServer:Locks;WIN8-DEV;Performance counters;0
Lock Timeouts/sec | RID | SQLServer:Locks;WIN8-DEV;Performance counters;0
Lock Timeouts/sec | RowGroup | SQLServer:Locks;WIN8-DEV;Performance counters;0
Lock Wait Time (ms) | _Total | SQLServer:Locks;WIN8-DEV;Performance counters;0
Lock Wait Time (ms) | AllocUnit | SQLServer:Locks;WIN8-DEV;Performance counters;0
Lock Wait Time (ms) | Application | SQLServer:Locks;WIN8-DEV;Performance counters;0
Lock Wait Time (ms) | Database | SQLServer:Locks;WIN8-DEV;Performance counters;0
Lock Wait Time (ms) | Extent | SQLServer:Locks;WIN8-DEV;Performance counters;0
Lock Wait Time (ms) | File | SQLServer:Locks;WIN8-DEV;Performance counters;0
Lock Wait Time (ms) | HoBT | SQLServer:Locks;WIN8-DEV;Performance counters;0
Lock Wait Time (ms) | Key | SQLServer:Locks;WIN8-DEV;Performance counters;0
Lock Wait Time (ms) | Metadata | SQLServer:Locks;WIN8-DEV;Performance counters;0
Lock Wait Time (ms) | Object | SQLServer:Locks;WIN8-DEV;Performance counters;0
Lock Wait Time (ms) | OIB | SQLServer:Locks;WIN8-DEV;Performance counters;0
Lock Wait Time (ms) | Page | SQLServer:Locks;WIN8-DEV;Performance counters;0
Lock Wait Time (ms) | RID | SQLServer:Locks;WIN8-DEV;Performance counters;0
Lock Wait Time (ms) | RowGroup | SQLServer:Locks;WIN8-DEV;Performance counters;0
Lock Waits/sec | _Total | SQLServer:Locks;WIN8-DEV;Performance counters;0
Lock Waits/sec | AllocUnit | SQLServer:Locks;WIN8-DEV;Performance counters;0
Lock Waits/sec | Application | SQLServer:Locks;WIN8-DEV;Performance counters;0
Lock Waits/sec | Database | SQLServer:Locks;WIN8-DEV;Performance counters;0
Lock Waits/sec | Extent | SQLServer:Locks;WIN8-DEV;Performance counters;0
Lock Waits/sec | File | SQLServer:Locks;WIN8-DEV;Performance counters;0
Lock Waits/sec | HoBT | SQLServer:Locks;WIN8-DEV;Performance counters;0
Lock Waits/sec | Key | SQLServer:Locks;WIN8-DEV;Performance counters;0
Lock Waits/sec | Metadata | SQLServer:Locks;WIN8-DEV;Performance counters;0
Lock Waits/sec | Object | SQLServer:Locks;WIN8-DEV;Performance counters;0
Lock Waits/sec | OIB | SQLServer:Locks;WIN8-DEV;Performance counters;0
Lock Waits/sec | Page | SQLServer:Locks;WIN8-DEV;Performance counters;0
Lock Waits/sec | RID | SQLServer:Locks;WIN8-DEV;Performance counters;0
Lock Waits/sec | RowGroup | SQLServer:Locks;WIN8-DEV;Performance counters;0
Number of Deadlocks/sec | _Total | SQLServer:Locks;WIN8-DEV;Performance counters;0
Number of Deadlocks/sec | AllocUnit | SQLServer:Locks;WIN8-DEV;Performance counters;0
Number of Deadlocks/sec | Application | SQLServer:Locks;WIN8-DEV;Performance counters;0
Number of Deadlocks/sec | Database | SQLServer:Locks;WIN8-DEV;Performance counters;0
Number of Deadlocks/sec | Extent | SQLServer:Locks;WIN8-DEV;Performance counters;0
Number of Deadlocks/sec | File | SQLServer:Locks;WIN8-DEV;Performance counters;0
Number of Deadlocks/sec | HoBT | SQLServer:Locks;WIN8-DEV;Performance counters;0
Number of Deadlocks/sec | Key | SQLServer:Locks;WIN8-DEV;Performance counters;0
Number of Deadlocks/sec | Metadata | SQLServer:Locks;WIN8-DEV;Performance counters;0
Number of Deadlocks/sec | Object | SQLServer:Locks;WIN8-DEV;Performance counters;0
Number of Deadlocks/sec | OIB | SQLServer:Locks;WIN8-DEV;Performance counters;0
Number of Deadlocks/sec | Page | SQLServer:Locks;WIN8-DEV;Performance counters;0
Number of Deadlocks/sec | RID | SQLServer:Locks;WIN8-DEV;Performance counters;0
Number of Deadlocks/sec | RowGroup | SQLServer:Locks;WIN8-DEV;Performance counters;0
Internal benefit | Buffer Pool | SQLServer:Memory Broker Clerks;WIN8-DEV;Performance counters;0
Internal benefit | Column store object pool | SQLServer:Memory Broker Clerks;WIN8-DEV;Performance counters;0
Memory broker clerk size | Buffer Pool | SQLServer:Memory Broker Clerks;WIN8-DEV;Performance counters;6676
Memory broker clerk size | Column store object pool | SQLServer:Memory Broker Clerks;WIN8-DEV;Performance counters;4
Periodic evictions (pages) | Buffer Pool | SQLServer:Memory Broker Clerks;WIN8-DEV;Performance counters;0
Periodic evictions (pages) | Column store object pool | SQLServer:Memory Broker Clerks;WIN8-DEV;Performance counters;0
Pressure evictions (pages/sec) | Buffer Pool | SQLServer:Memory Broker Clerks;WIN8-DEV;Performance counters;0
Pressure evictions (pages/sec) | Column store object pool | SQLServer:Memory Broker Clerks;WIN8-DEV;Performance counters;0
Simulation benefit | Buffer Pool | SQLServer:Memory Broker Clerks;WIN8-DEV;Performance counters;0
Simulation benefit | Column store object pool | SQLServer:Memory Broker Clerks;WIN8-DEV;Performance counters;0
Simulation size | Buffer Pool | SQLServer:Memory Broker Clerks;WIN8-DEV;Performance counters;0
Simulation size | Column store object pool | SQLServer:Memory Broker Clerks;WIN8-DEV;Performance counters;0
Connection Memory (KB) | SQLServer:Memory Manager;WIN8-DEV;Performance counters;1192
Database Cache Memory (KB) | SQLServer:Memory Manager;WIN8-DEV;Performance counters;53408
External benefit of memory | SQLServer:Memory Manager;WIN8-DEV;Performance counters;0
Free Memory (KB) | SQLServer:Memory Manager;WIN8-DEV;Performance counters;6552
Granted Workspace Memory (KB) | SQLServer:Memory Manager;WIN8-DEV;Performance counters;0
Lock Blocks | SQLServer:Memory Manager;WIN8-DEV;Performance counters;0
Lock Blocks Allocated | SQLServer:Memory Manager;WIN8-DEV;Performance counters;3050
Lock Memory (KB) | SQLServer:Memory Manager;WIN8-DEV;Performance counters;768
Lock Owner Blocks | SQLServer:Memory Manager;WIN8-DEV;Performance counters;0
Lock Owner Blocks Allocated | SQLServer:Memory Manager;WIN8-DEV;Performance counters;5550
Log Pool Memory (KB) | SQLServer:Memory Manager;WIN8-DEV;Performance counters;1296
Maximum Workspace Memory (KB) | SQLServer:Memory Manager;WIN8-DEV;Performance counters;1154160
Memory Grants Outstanding | SQLServer:Memory Manager;WIN8-DEV;Performance counters;0
Memory Grants Pending | SQLServer:Memory Manager;WIN8-DEV;Performance counters;0
Optimizer Memory (KB) | SQLServer:Memory Manager;WIN8-DEV;Performance counters;984
Reserved Server Memory (KB) | SQLServer:Memory Manager;WIN8-DEV;Performance counters;0
SQL Cache Memory (KB) | SQLServer:Memory Manager;WIN8-DEV;Performance counters;2088
Stolen Server Memory (KB) | SQLServer:Memory Manager;WIN8-DEV;Performance counters;173608
Target Server Memory (KB) | SQLServer:Memory Manager;WIN8-DEV;Performance counters;1536000
Total Server Memory (KB) | SQLServer:Memory Manager;WIN8-DEV;Performance counters;233568
Database Node Memory (KB) | 000 | SQLServer:Memory Node;WIN8-DEV;Performance counters;53408
Foreign Node Memory (KB) | 000 | SQLServer:Memory Node;WIN8-DEV;Performance counters;0
Free Node Memory (KB) | 000 | SQLServer:Memory Node;WIN8-DEV;Performance counters;6552
Stolen Node Memory (KB) | 000 | SQLServer:Memory Node;WIN8-DEV;Performance counters;173592
Target Node Memory (KB) | 000 | SQLServer:Memory Node;WIN8-DEV;Performance counters;1535976
Total Node Memory (KB) | 000 | SQLServer:Memory Node;WIN8-DEV;Performance counters;233552
Cache Hit Ratio | _Total | SQLServer:Plan Cache;WIN8-DEV;Performance counters;1
Cache Hit Ratio | Bound Trees | SQLServer:Plan Cache;WIN8-DEV;Performance counters;1
Cache Hit Ratio | Extended Stored Procedures | SQLServer:Plan Cache;WIN8-DEV;Performance counters;1
Cache Hit Ratio | Object Plans | SQLServer:Plan Cache;WIN8-DEV;Performance counters;0
Cache Hit Ratio | SQL Plans | SQLServer:Plan Cache;WIN8-DEV;Performance counters;1
Cache Hit Ratio | Temporary Tables & Table Variables | SQLServer:Plan Cache;WIN8-DEV;Performance counters;0
Cache Hit Ratio Base | _Total | SQLServer:Plan Cache;WIN8-DEV;Performance counters;6
Cache Hit Ratio Base | Bound Trees | SQLServer:Plan Cache;WIN8-DEV;Performance counters;6
Cache Hit Ratio Base | Extended Stored Procedures | SQLServer:Plan Cache;WIN8-DEV;Performance counters;0
Cache Hit Ratio Base | Object Plans | SQLServer:Plan Cache;WIN8-DEV;Performance counters;0
Cache Hit Ratio Base | SQL Plans | SQLServer:Plan Cache;WIN8-DEV;Performance counters;0
Cache Hit Ratio Base | Temporary Tables & Table Variables | SQLServer:Plan Cache;WIN8-DEV;Performance counters;0
Cache Object Counts | _Total | SQLServer:Plan Cache;WIN8-DEV;Performance counters;230
Cache Object Counts | Bound Trees | SQLServer:Plan Cache;WIN8-DEV;Performance counters;90
Cache Object Counts | Extended Stored Procedures | SQLServer:Plan Cache;WIN8-DEV;Performance counters;4
Cache Object Counts | Object Plans | SQLServer:Plan Cache;WIN8-DEV;Performance counters;2
Cache Object Counts | SQL Plans | SQLServer:Plan Cache;WIN8-DEV;Performance counters;134
Cache Object Counts | Temporary Tables & Table Variables | SQLServer:Plan Cache;WIN8-DEV;Performance counters;0
Cache Objects in use | _Total | SQLServer:Plan Cache;WIN8-DEV;Performance counters;1
Cache Objects in use | Bound Trees | SQLServer:Plan Cache;WIN8-DEV;Performance counters;0
Cache Objects in use | Extended Stored Procedures | SQLServer:Plan Cache;WIN8-DEV;Performance counters;0
Cache Objects in use | Object Plans | SQLServer:Plan Cache;WIN8-DEV;Performance counters;0
Cache Objects in use | SQL Plans | SQLServer:Plan Cache;WIN8-DEV;Performance counters;1
Cache Objects in use | Temporary Tables & Table Variables | SQLServer:Plan Cache;WIN8-DEV;Performance counters;0
Cache Pages | _Total | SQLServer:Plan Cache;WIN8-DEV;Performance counters;5759
Cache Pages | Bound Trees | SQLServer:Plan Cache;WIN8-DEV;Performance counters;1055
Cache Pages | Extended Stored Procedures | SQLServer:Plan Cache;WIN8-DEV;Performance counters;6
Cache Pages | Object Plans | SQLServer:Plan Cache;WIN8-DEV;Performance counters;50
Cache Pages | SQL Plans | SQLServer:Plan Cache;WIN8-DEV;Performance counters;4646
Cache Pages | Temporary Tables & Table Variables | SQLServer:Plan Cache;WIN8-DEV;Performance counters;2
Active memory grant amount (KB) | default | SQLServer:Resource Pool Stats;WIN8-DEV;Performance counters;0
Active memory grant amount (KB) | internal | SQLServer:Resource Pool Stats;WIN8-DEV;Performance counters;0
Active memory grants count | default | SQLServer:Resource Pool Stats;WIN8-DEV;Performance counters;0
Active memory grants count | internal | SQLServer:Resource Pool Stats;WIN8-DEV;Performance counters;0
Avg Disk Read IO (ms) | default | SQLServer:Resource Pool Stats;WIN8-DEV;Performance counters;0
Avg Disk Read IO (ms) | internal | SQLServer:Resource Pool Stats;WIN8-DEV;Performance counters;0
Avg Disk Read IO (ms) Base | default | SQLServer:Resource Pool Stats;WIN8-DEV;Performance counters;0
Avg Disk Read IO (ms) Base | internal | SQLServer:Resource Pool Stats;WIN8-DEV;Performance counters;0
Avg Disk Write IO (ms) | default | SQLServer:Resource Pool Stats;WIN8-DEV;Performance counters;0
Avg Disk Write IO (ms) | internal | SQLServer:Resource Pool Stats;WIN8-DEV;Performance counters;0
Avg Disk Write IO (ms) Base | default | SQLServer:Resource Pool Stats;WIN8-DEV;Performance counters;0
Avg Disk Write IO (ms) Base | internal | SQLServer:Resource Pool Stats;WIN8-DEV;Performance counters;0
Cache memory target (KB) | default | SQLServer:Resource Pool Stats;WIN8-DEV;Performance counters;1231200
Cache memory target (KB) | internal | SQLServer:Resource Pool Stats;WIN8-DEV;Performance counters;1231200
Compile memory target (KB) | default | SQLServer:Resource Pool Stats;WIN8-DEV;Performance counters;1231200
Compile memory target (KB) | internal | SQLServer:Resource Pool Stats;WIN8-DEV;Performance counters;1231200
CPU control effect % | default | SQLServer:Resource Pool Stats;WIN8-DEV;Performance counters;7
CPU control effect % | internal | SQLServer:Resource Pool Stats;WIN8-DEV;Performance counters;0
CPU usage % | default | SQLServer:Resource Pool Stats;WIN8-DEV;Performance counters;0
CPU usage % | internal | SQLServer:Resource Pool Stats;WIN8-DEV;Performance counters;0
CPU usage % base | default | SQLServer:Resource Pool Stats;WIN8-DEV;Performance counters;0
CPU usage % base | internal | SQLServer:Resource Pool Stats;WIN8-DEV;Performance counters;0
CPU usage target % | default | SQLServer:Resource Pool Stats;WIN8-DEV;Performance counters;7
CPU usage target % | internal | SQLServer:Resource Pool Stats;WIN8-DEV;Performance counters;0
Disk Read Bytes/sec | default | SQLServer:Resource Pool Stats;WIN8-DEV;Performance counters;0
Disk Read Bytes/sec | internal | SQLServer:Resource Pool Stats;WIN8-DEV;Performance counters;0
Disk Read IO Throttled/sec | default | SQLServer:Resource Pool Stats;WIN8-DEV;Performance counters;0
Disk Read IO Throttled/sec | internal | SQLServer:Resource Pool Stats;WIN8-DEV;Performance counters;0
Disk Read IO/sec | default | SQLServer:Resource Pool Stats;WIN8-DEV;Performance counters;0
Disk Read IO/sec | internal | SQLServer:Resource Pool Stats;WIN8-DEV;Performance counters;0
Disk Write Bytes/sec | default | SQLServer:Resource Pool Stats;WIN8-DEV;Performance counters;0
Disk Write Bytes/sec | internal | SQLServer:Resource Pool Stats;WIN8-DEV;Performance counters;0
Disk Write IO Throttled/sec | default | SQLServer:Resource Pool Stats;WIN8-DEV;Performance counters;0
Disk Write IO Throttled/sec | internal | SQLServer:Resource Pool Stats;WIN8-DEV;Performance counters;0
Disk Write IO/sec | default | SQLServer:Resource Pool Stats;WIN8-DEV;Performance counters;0
Disk Write IO/sec | internal | SQLServer:Resource Pool Stats;WIN8-DEV;Performance counters;0
Max memory (KB) | default | SQLServer:Resource Pool Stats;WIN8-DEV;Performance counters;1459200
Max memory (KB) | internal | SQLServer:Resource Pool Stats;WIN8-DEV;Performance counters;1459200
Memory grant timeouts/sec | default | SQLServer:Resource Pool Stats;WIN8-DEV;Performance counters;0
Memory grant timeouts/sec | internal | SQLServer:Resource Pool Stats;WIN8-DEV;Performance counters;0
Memory grants/sec | default | SQLServer:Resource Pool Stats;WIN8-DEV;Performance counters;1
Memory grants/sec | internal | SQLServer:Resource Pool Stats;WIN8-DEV;Performance counters;0
Pending memory grants count | default | SQLServer:Resource Pool Stats;WIN8-DEV;Performance counters;0
Pending memory grants count | internal | SQLServer:Resource Pool Stats;WIN8-DEV;Performance counters;0
Query exec memory target (KB) | default | SQLServer:Resource Pool Stats;WIN8-DEV;Performance counters;1154160
Query exec memory target (KB) | internal | SQLServer:Resource Pool Stats;WIN8-DEV;Performance counters;1154160
Target memory (KB) | default | SQLServer:Resource Pool Stats;WIN8-DEV;Performance counters;1459200
Target memory (KB) | internal | SQLServer:Resource Pool Stats;WIN8-DEV;Performance counters;1459200
Used memory (KB) | default | SQLServer:Resource Pool Stats;WIN8-DEV;Performance counters;52624
Used memory (KB) | internal | SQLServer:Resource Pool Stats;WIN8-DEV;Performance counters;120976
Errors/sec | _Total | SQLServer:SQL Errors;WIN8-DEV;Performance counters;0
Errors/sec | DB Offline Errors | SQLServer:SQL Errors;WIN8-DEV;Performance counters;0
Errors/sec | Info Errors | SQLServer:SQL Errors;WIN8-DEV;Performance counters;0
Errors/sec | Kill Connection Errors | SQLServer:SQL Errors;WIN8-DEV;Performance counters;0
Errors/sec | User Errors | SQLServer:SQL Errors;WIN8-DEV;Performance counters;0
Auto-Param Attempts/sec | SQLServer:SQL Statistics;WIN8-DEV;Performance counters;0
Batch Requests/sec | SQLServer:SQL Statistics;WIN8-DEV;Performance counters;0
Failed Auto-Params/sec | SQLServer:SQL Statistics;WIN8-DEV;Performance counters;0
Forced Parameterizations/sec | SQLServer:SQL Statistics;WIN8-DEV;Performance counters;0
Guided plan executions/sec | SQLServer:SQL Statistics;WIN8-DEV;Performance counters;0
Misguided plan executions/sec | SQLServer:SQL Statistics;WIN8-DEV;Performance counters;0
Safe Auto-Params/sec | SQLServer:SQL Statistics;WIN8-DEV;Performance counters;0
SQL Attention rate | SQLServer:SQL Statistics;WIN8-DEV;Performance counters;0
SQL Compilations/sec | SQLServer:SQL Statistics;WIN8-DEV;Performance counters;1
SQL Re-Compilations/sec | SQLServer:SQL Statistics;WIN8-DEV;Performance counters;1
Unsafe Auto-Params/sec | SQLServer:SQL Statistics;WIN8-DEV;Performance counters;0
Free Space in tempdb (KB) | SQLServer:Transactions;WIN8-DEV;Performance counters;1045504
Longest Transaction Running Time | SQLServer:Transactions;WIN8-DEV;Performance counters;0
NonSnapshot Version Transactions | SQLServer:Transactions;WIN8-DEV;Performance counters;0
Snapshot Transactions | SQLServer:Transactions;WIN8-DEV;Performance counters;0
Transactions | SQLServer:Transactions;WIN8-DEV;Performance counters;14
Update conflict ratio | SQLServer:Transactions;WIN8-DEV;Performance counters;0
Update conflict ratio base | SQLServer:Transactions;WIN8-DEV;Performance counters;0
Update Snapshot Transactions | SQLServer:Transactions;WIN8-DEV;Performance counters;0
Version Cleanup rate (KB/s) | SQLServer:Transactions;WIN8-DEV;Performance counters;0
Version Generation rate (KB/s) | SQLServer:Transactions;WIN8-DEV;Performance counters;0
Version Store Size (KB) | SQLServer:Transactions;WIN8-DEV;Performance counters;0
Version Store unit count | SQLServer:Transactions;WIN8-DEV;Performance counters;2
Version Store unit creation | SQLServer:Transactions;WIN8-DEV;Performance counters;2
Version Store unit truncation | SQLServer:Transactions;WIN8-DEV;Performance counters;0
Query | User counter 1 | SQLServer:User Settable;WIN8-DEV;Performance counters;0
Query | User counter 10 | SQLServer:User Settable;WIN8-DEV;Performance counters;0
Query | User counter 2 | SQLServer:User Settable;WIN8-DEV;Performance counters;0
Query | User counter 3 | SQLServer:User Settable;WIN8-DEV;Performance counters;0
Query | User counter 4 | SQLServer:User Settable;WIN8-DEV;Performance counters;0
Query | User counter 5 | SQLServer:User Settable;WIN8-DEV;Performance counters;0
Query | User counter 6 | SQLServer:User Settable;WIN8-DEV;Performance counters;0
Query | User counter 7 | SQLServer:User Settable;WIN8-DEV;Performance counters;0
Query | User counter 8 | SQLServer:User Settable;WIN8-DEV;Performance counters;0
Query | User counter 9 | SQLServer:User Settable;WIN8-DEV;Performance counters;0
Lock waits | Average wait time (ms) | SQLServer:Wait Statistics;WIN8-DEV;Performance counters;0
Lock waits | Cumulative wait time (ms) per second | SQLServer:Wait Statistics;WIN8-DEV;Performance counters;0
Lock waits | Waits in progress | SQLServer:Wait Statistics;WIN8-DEV;Performance counters;0
Lock waits | Waits started per second | SQLServer:Wait Statistics;WIN8-DEV;Performance counters;0
Log buffer waits | Average wait time (ms) | SQLServer:Wait Statistics;WIN8-DEV;Performance counters;0
Log buffer waits | Cumulative wait time (ms) per second | SQLServer:Wait Statistics;WIN8-DEV;Performance counters;0
Log buffer waits | Waits in progress | SQLServer:Wait Statistics;WIN8-DEV;Performance counters;0
Log buffer waits | Waits started per second | SQLServer:Wait Statistics;WIN8-DEV;Performance counters;0
Log write waits | Average wait time (ms) | SQLServer:Wait Statistics;WIN8-DEV;Performance counters;0
Log write waits | Cumulative wait time (ms) per second | SQLServer:Wait Statistics;WIN8-DEV;Performance counters;0
Log write waits | Waits in progress | SQLServer:Wait Statistics;WIN8-DEV;Performance counters;0
Log write waits | Waits started per second | SQLServer:Wait Statistics;WIN8-DEV;Performance counters;0
Memory grant queue waits | Average wait time (ms) | SQLServer:Wait Statistics;WIN8-DEV;Performance counters;0
Memory grant queue waits | Cumulative wait time (ms) per second | SQLServer:Wait Statistics;WIN8-DEV;Performance counters;0
Memory grant queue waits | Waits in progress | SQLServer:Wait Statistics;WIN8-DEV;Performance counters;0
Memory grant queue waits | Waits started per second | SQLServer:Wait Statistics;WIN8-DEV;Performance counters;0
Network IO waits | Average wait time (ms) | SQLServer:Wait Statistics;WIN8-DEV;Performance counters;0
Network IO waits | Cumulative wait time (ms) per second | SQLServer:Wait Statistics;WIN8-DEV;Performance counters;0
Network IO waits | Waits in progress | SQLServer:Wait Statistics;WIN8-DEV;Performance counters;0
Network IO waits | Waits started per second | SQLServer:Wait Statistics;WIN8-DEV;Performance counters;0
Non-Page latch waits | Average wait time (ms) | SQLServer:Wait Statistics;WIN8-DEV;Performance counters;0
Non-Page latch waits | Cumulative wait time (ms) per second | SQLServer:Wait Statistics;WIN8-DEV;Performance counters;0
Non-Page latch waits | Waits in progress | SQLServer:Wait Statistics;WIN8-DEV;Performance counters;0
Non-Page latch waits | Waits started per second | SQLServer:Wait Statistics;WIN8-DEV;Performance counters;0
Page IO latch waits | Average wait time (ms) | SQLServer:Wait Statistics;WIN8-DEV;Performance counters;0
Page IO latch waits | Cumulative wait time (ms) per second | SQLServer:Wait Statistics;WIN8-DEV;Performance counters;0
Page IO latch waits | Waits in progress | SQLServer:Wait Statistics;WIN8-DEV;Performance counters;0
Page IO latch waits | Waits started per second | SQLServer:Wait Statistics;WIN8-DEV;Performance counters;0
Page latch waits | Average wait time (ms) | SQLServer:Wait Statistics;WIN8-DEV;Performance counters;0
Page latch waits | Cumulative wait time (ms) per second | SQLServer:Wait Statistics;WIN8-DEV;Performance counters;0
Page latch waits | Waits in progress | SQLServer:Wait Statistics;WIN8-DEV;Performance counters;0
Page latch waits | Waits started per second | SQLServer:Wait Statistics;WIN8-DEV;Performance counters;0
Thread-safe memory objects waits | Average wait time (ms) | SQLServer:Wait Statistics;WIN8-DEV;Performance counters;0
Thread-safe memory objects waits | Cumulative wait time (ms) per second | SQLServer:Wait Statistics;WIN8-DEV;Performance counters;0
Thread-safe memory objects waits | Waits in progress | SQLServer:Wait Statistics;WIN8-DEV;Performance counters;0
Thread-safe memory objects waits | Waits started per second | SQLServer:Wait Statistics;WIN8-DEV;Performance counters;0
Transaction ownership waits | Average wait time (ms) | SQLServer:Wait Statistics;WIN8-DEV;Performance counters;0
Transaction ownership waits | Cumulative wait time (ms) per second | SQLServer:Wait Statistics;WIN8-DEV;Performance counters;0
Transaction ownership waits | Waits in progress | SQLServer:Wait Statistics;WIN8-DEV;Performance counters;0
Transaction ownership waits | Waits started per second | SQLServer:Wait Statistics;WIN8-DEV;Performance counters;0
Wait for the worker | Average wait time (ms) | SQLServer:Wait Statistics;WIN8-DEV;Performance counters;0
Wait for the worker | Cumulative wait time (ms) per second | SQLServer:Wait Statistics;WIN8-DEV;Performance counters;0
Wait for the worker | Waits in progress | SQLServer:Wait Statistics;WIN8-DEV;Performance counters;0
Wait for the worker | Waits started per second | SQLServer:Wait Statistics;WIN8-DEV;Performance counters;0
Workspace synchronization waits | Average wait time (ms) | SQLServer:Wait Statistics;WIN8-DEV;Performance counters;0
Workspace synchronization waits | Cumulative wait time (ms) per second | SQLServer:Wait Statistics;WIN8-DEV;Performance counters;0
Workspace synchronization waits | Waits in progress | SQLServer:Wait Statistics;WIN8-DEV;Performance counters;0
Workspace synchronization waits | Waits started per second | SQLServer:Wait Statistics;WIN8-DEV;Performance counters;0
Active parallel threads | default | SQLServer:Workload Group Stats;WIN8-DEV;Performance counters;0
Active parallel threads | internal | SQLServer:Workload Group Stats;WIN8-DEV;Performance counters;0
Active requests | default | SQLServer:Workload Group Stats;WIN8-DEV;Performance counters;1
Active requests | internal | SQLServer:Workload Group Stats;WIN8-DEV;Performance counters;0
Blocked tasks | default | SQLServer:Workload Group Stats;WIN8-DEV;Performance counters;0
Blocked tasks | internal | SQLServer:Workload Group Stats;WIN8-DEV;Performance counters;0
CPU usage % | default | SQLServer:Workload Group Stats;WIN8-DEV;Performance counters;0
CPU usage % | internal | SQLServer:Workload Group Stats;WIN8-DEV;Performance counters;0
CPU usage % base | default | SQLServer:Workload Group Stats;WIN8-DEV;Performance counters;0
CPU usage % base | internal | SQLServer:Workload Group Stats;WIN8-DEV;Performance counters;0
Max request cpu time (ms) | default | SQLServer:Workload Group Stats;WIN8-DEV;Performance counters;161
Max request cpu time (ms) | internal | SQLServer:Workload Group Stats;WIN8-DEV;Performance counters;0
Max request memory grant (KB) | default | SQLServer:Workload Group Stats;WIN8-DEV;Performance counters;9816
Max request memory grant (KB) | internal | SQLServer:Workload Group Stats;WIN8-DEV;Performance counters;0
Query optimizations/sec | default | SQLServer:Workload Group Stats;WIN8-DEV;Performance counters;1
Query optimizations/sec | internal | SQLServer:Workload Group Stats;WIN8-DEV;Performance counters;0
Queued requests | default | SQLServer:Workload Group Stats;WIN8-DEV;Performance counters;0
Queued requests | internal | SQLServer:Workload Group Stats;WIN8-DEV;Performance counters;0
Reduced memory grants/sec | default | SQLServer:Workload Group Stats;WIN8-DEV;Performance counters;0
Reduced memory grants/sec | internal | SQLServer:Workload Group Stats;WIN8-DEV;Performance counters;0
Requests completed/sec | default | SQLServer:Workload Group Stats;WIN8-DEV;Performance counters;0
Requests completed/sec | internal | SQLServer:Workload Group Stats;WIN8-DEV;Performance counters;0
Suboptimal plans/sec | default | SQLServer:Workload Group Stats;WIN8-DEV;Performance counters;0
Suboptimal plans/sec | internal | SQLServer:Workload Group Stats;WIN8-DEV;Performance counters;0
Cursor deletes/sec | MSSQLSERVER | XTP Cursors;WIN8-DEV;Performance counters;0
Cursor inserts/sec | MSSQLSERVER | XTP Cursors;WIN8-DEV;Performance counters;0
Cursor scans started/sec | MSSQLSERVER | XTP Cursors;WIN8-DEV;Performance counters;0
Cursor unique violations/sec | MSSQLSERVER | XTP Cursors;WIN8-DEV;Performance counters;0
Cursor updates/sec | MSSQLSERVER | XTP Cursors;WIN8-DEV;Performance counters;0
Cursor write conflicts/sec | MSSQLSERVER | XTP Cursors;WIN8-DEV;Performance counters;0
Dusty corner scan retries/sec (user-issued) | MSSQLSERVER | XTP Cursors;WIN8-DEV;Performance counters;0
Expired rows removed/sec | MSSQLSERVER | XTP Cursors;WIN8-DEV;Performance counters;0
Expired rows touched/sec | MSSQLSERVER | XTP Cursors;WIN8-DEV;Performance counters;0
Rows returned/sec | MSSQLSERVER | XTP Cursors;WIN8-DEV;Performance counters;0
Rows touched/sec | MSSQLSERVER | XTP Cursors;WIN8-DEV;Performance counters;0
Tentatively-deleted rows touched/sec | MSSQLSERVER | XTP Cursors;WIN8-DEV;Performance counters;0
Dusty corner scan retries/sec (GC-issued) | MSSQLSERVER | XTP Garbage Collection;WIN8-DEV;Performance counters;0
Main GC work items/sec | MSSQLSERVER | XTP Garbage Collection;WIN8-DEV;Performance counters;0
Parallel GC work item/sec | MSSQLSERVER | XTP Garbage Collection;WIN8-DEV;Performance counters;0
Rows processed/sec | MSSQLSERVER | XTP Garbage Collection;WIN8-DEV;Performance counters;0
Rows processed/sec (first in bucket and removed) | MSSQLSERVER | XTP Garbage Collection;WIN8-DEV;Performance counters;0
Rows processed/sec (first in bucket) | MSSQLSERVER | XTP Garbage Collection;WIN8-DEV;Performance counters;0
Rows processed/sec (marked for unlink) | MSSQLSERVER | XTP Garbage Collection;WIN8-DEV;Performance counters;0
Rows processed/sec (no sweep needed) | MSSQLSERVER | XTP Garbage Collection;WIN8-DEV;Performance counters;0
Sweep expired rows removed/sec | MSSQLSERVER | XTP Garbage Collection;WIN8-DEV;Performance counters;0
Sweep expired rows touched/sec | MSSQLSERVER | XTP Garbage Collection;WIN8-DEV;Performance counters;0
Sweep expiring rows touched/sec | MSSQLSERVER | XTP Garbage Collection;WIN8-DEV;Performance counters;0
Sweep rows touched/sec | MSSQLSERVER | XTP Garbage Collection;WIN8-DEV;Performance counters;0
Sweep scans started/sec | MSSQLSERVER | XTP Garbage Collection;WIN8-DEV;Performance counters;0
Dusty corner scan retries/sec (Phantom-issued) | MSSQLSERVER | XTP Phantom Processor;WIN8-DEV;Performance counters;0
Phantom expired rows removed/sec | MSSQLSERVER | XTP Phantom Processor;WIN8-DEV;Performance counters;0
Phantom expired rows touched/sec | MSSQLSERVER | XTP Phantom Processor;WIN8-DEV;Performance counters;0
Phantom expiring rows touched/sec | MSSQLSERVER | XTP Phantom Processor;WIN8-DEV;Performance counters;0
Phantom rows touched/sec | MSSQLSERVER | XTP Phantom Processor;WIN8-DEV;Performance counters;0
Phantom scans started/sec | MSSQLSERVER | XTP Phantom Processor;WIN8-DEV;Performance counters;0
Checkpoints Closed | MSSQLSERVER | XTP Storage;WIN8-DEV;Performance counters;0
Checkpoints Completed | MSSQLSERVER | XTP Storage;WIN8-DEV;Performance counters;0
Core Merges Completed | MSSQLSERVER | XTP Storage;WIN8-DEV;Performance counters;0
Merge Policy Evaluations | MSSQLSERVER | XTP Storage;WIN8-DEV;Performance counters;0
Merge Requests Outstanding | MSSQLSERVER | XTP Storage;WIN8-DEV;Performance counters;0
Merges Abandoned | MSSQLSERVER | XTP Storage;WIN8-DEV;Performance counters;0
Merges Installed | MSSQLSERVER | XTP Storage;WIN8-DEV;Performance counters;0
Total Files Merged | MSSQLSERVER | XTP Storage;WIN8-DEV;Performance counters;0
Log bytes written/sec | MSSQLSERVER | XTP Transaction Log;WIN8-DEV;Performance counters;0
Log records written/sec | MSSQLSERVER | XTP Transaction Log;WIN8-DEV;Performance counters;0
Cascading aborts/sec | MSSQLSERVER | XTP Transactions;WIN8-DEV;Performance counters;0
Commit dependencies taken/sec | MSSQLSERVER | XTP Transactions;WIN8-DEV;Performance counters;0
Read-only transactions prepared/sec | MSSQLSERVER | XTP Transactions;WIN8-DEV;Performance counters;0
Save point refreshes/sec | MSSQLSERVER | XTP Transactions;WIN8-DEV;Performance counters;0
Save point rollbacks/sec | MSSQLSERVER | XTP Transactions;WIN8-DEV;Performance counters;0
Save points created/sec | MSSQLSERVER | XTP Transactions;WIN8-DEV;Performance counters;0
Transaction validation failures/sec | MSSQLSERVER | XTP Transactions;WIN8-DEV;Performance counters;0
Transactions aborted by user/sec | MSSQLSERVER | XTP Transactions;WIN8-DEV;Performance counters;0
Transactions aborted/sec | MSSQLSERVER | XTP Transactions;WIN8-DEV;Performance counters;0
Transactions created/sec | MSSQLSERVER | XTP Transactions;WIN8-DEV;Performance counters;0`<|MERGE_RESOLUTION|>--- conflicted
+++ resolved
@@ -390,12 +390,8 @@
 }
 
 func TestSqlServerIntegration_AGQueryFieldsOutputBasedOnSQLServerVersion(t *testing.T) {
-<<<<<<< HEAD
-	// This test case checks where Availability Group (AG / HADR) queries return specific fields supported by corresponding SQL Server version database being connected to.
-=======
 	// This test case checks where Availability Group (AG / HADR) queries return specific fields
 	// supported by corresponding SQL Server version database being connected to.
->>>>>>> d92d7073
 
 	if testing.Short() {
 		t.Skip("Skipping integration test in short mode")
@@ -407,18 +403,12 @@
 	if os.Getenv("AZURESQL_POOL_CONNECTION_STRING_2012") == "" {
 		t.Skip("Missing environment variable AZURESQL_POOL_CONNECTION_STRING_2012")
 	}
-<<<<<<< HEAD
 
 	testServer2019 := os.Getenv("AZURESQL_POOL_CONNECTION_STRING_2019")
 	testServer2012 := os.Getenv("AZURESQL_POOL_CONNECTION_STRING_2012")
-=======
-
-	testServer2019 := os.Getenv("AZURESQL_POOL_CONNECTION_STRING_2019")
-	testServer2012 := os.Getenv("AZURESQL_POOL_CONNECTION_STRING_2012")
 
 	sl2019 := config.NewSecret([]byte(testServer2019))
 	sl2012 := config.NewSecret([]byte(testServer2012))
->>>>>>> d92d7073
 
 	s2019 := &SQLServer{
 		Servers:      []*config.Secret{&sl2019},
