package sqlserver

import (
	"database/sql"
	"sync"
	"time"

	"github.com/influxdata/telegraf"
	"github.com/influxdata/telegraf/plugins/inputs"

	// go-mssqldb initialization
	_ "github.com/denisenkom/go-mssqldb"
)

// SQLServer struct
type SQLServer struct {
	Servers      []string `toml:"servers"`
	QueryVersion int      `toml:"query_version"`
	AzureDB      bool     `toml:"azuredb"`
	ExcludeQuery []string `toml:"exclude_query"`
}

// Query struct
type Query struct {
	Script         string
	ResultByRow    bool
	OrderedColumns []string
}

// MapQuery type
type MapQuery map[string]Query

var queries MapQuery

// Initialized flag
var isInitialized = false

var defaultServer = "Server=.;app name=telegraf;log=1;"

var sampleConfig = `
  ## Specify instances to monitor with a list of connection strings.
  ## All connection parameters are optional.
  ## By default, the host is localhost, listening on default port, TCP 1433.
  ##   for Windows, the user is the currently running AD user (SSO).
  ##   See https://github.com/denisenkom/go-mssqldb for detailed connection
  ##   parameters.
  # servers = [
  #  "Server=192.168.1.10;Port=1433;User Id=<user>;Password=<pw>;app name=telegraf;log=1;",
  # ]

  ## Optional parameter, setting this to 2 will use a new version
  ## of the collection queries that break compatibility with the original
  ## dashboards.
  query_version = 2

  ## If you are using AzureDB, setting this to true will gather resource utilization metrics
  # azuredb = false

  ## If you would like to exclude some of the metrics queries, list them here
  ## Possible choices:
  ## - PerformanceCounters
  ## - WaitStatsCategorized
  ## - DatabaseIO
  ## - DatabaseProperties
  ## - CPUHistory
  ## - DatabaseSize
  ## - DatabaseStats
  ## - MemoryClerk
  ## - VolumeSpace
  ## - PerformanceMetrics
  # exclude_query = [ 'DatabaseIO' ]
`

// SampleConfig return the sample configuration
func (s *SQLServer) SampleConfig() string {
	return sampleConfig
}

// Description return plugin description
func (s *SQLServer) Description() string {
	return "Read metrics from Microsoft SQL Server"
}

type scanner interface {
	Scan(dest ...interface{}) error
}

func initQueries(s *SQLServer) {
	queries = make(MapQuery)

	// If this is an AzureDB instance, grab some extra metrics
	if s.AzureDB {
		queries["AzureDB"] = Query{Script: sqlAzureDB, ResultByRow: true}
	}

	// Decide if we want to run version 1 or version 2 queries
	if s.QueryVersion == 2 {
		queries["PerformanceCounters"] = Query{Script: sqlPerformanceCountersV2, ResultByRow: true}
		queries["WaitStatsCategorized"] = Query{Script: sqlWaitStatsCategorizedV2, ResultByRow: false}
		queries["DatabaseIO"] = Query{Script: sqlDatabaseIOV2, ResultByRow: false}
		queries["ServerProperties"] = Query{Script: sqlServerPropertiesV2, ResultByRow: false}
		queries["MemoryClerk"] = Query{Script: sqlMemoryClerkV2, ResultByRow: false}
	} else {
		queries["PerformanceCounters"] = Query{Script: sqlPerformanceCounters, ResultByRow: true}
		queries["WaitStatsCategorized"] = Query{Script: sqlWaitStatsCategorized, ResultByRow: false}
		queries["CPUHistory"] = Query{Script: sqlCPUHistory, ResultByRow: false}
		queries["DatabaseIO"] = Query{Script: sqlDatabaseIO, ResultByRow: false}
		queries["DatabaseSize"] = Query{Script: sqlDatabaseSize, ResultByRow: false}
		queries["DatabaseStats"] = Query{Script: sqlDatabaseStats, ResultByRow: false}
		queries["DatabaseProperties"] = Query{Script: sqlDatabaseProperties, ResultByRow: false}
		queries["MemoryClerk"] = Query{Script: sqlMemoryClerk, ResultByRow: false}
		queries["VolumeSpace"] = Query{Script: sqlVolumeSpace, ResultByRow: false}
		queries["PerformanceMetrics"] = Query{Script: sqlPerformanceMetrics, ResultByRow: false}
	}

	for _, query := range s.ExcludeQuery {
		delete(queries, query)
	}

	// Set a flag so we know that queries have already been initialized
	isInitialized = true
}

// Gather collect data from SQL Server
func (s *SQLServer) Gather(acc telegraf.Accumulator) error {
	if !isInitialized {
		initQueries(s)
	}

	if len(s.Servers) == 0 {
		s.Servers = append(s.Servers, defaultServer)
	}

	var wg sync.WaitGroup

	for _, serv := range s.Servers {
		for _, query := range queries {
			wg.Add(1)
			go func(serv string, query Query) {
				defer wg.Done()
				acc.AddError(s.gatherServer(serv, query, acc))
			}(serv, query)
		}
	}

	wg.Wait()
	return nil
}

func (s *SQLServer) gatherServer(server string, query Query, acc telegraf.Accumulator) error {
	// deferred opening
	conn, err := sql.Open("mssql", server)
	if err != nil {
		return err
	}
	// verify that a connection can be made before making a query
	err = conn.Ping()
	if err != nil {
		// Handle error
		return err
	}
	defer conn.Close()

	// execute query
	rows, err := conn.Query(query.Script)
	if err != nil {
		return err
	}
	defer rows.Close()

	// grab the column information from the result
	query.OrderedColumns, err = rows.Columns()
	if err != nil {
		return err
	}

	for rows.Next() {
		err = s.accRow(query, acc, rows)
		if err != nil {
			return err
		}
	}
	return rows.Err()
}

func (s *SQLServer) accRow(query Query, acc telegraf.Accumulator, row scanner) error {
	var columnVars []interface{}
	var fields = make(map[string]interface{})

	// store the column name with its *interface{}
	columnMap := make(map[string]*interface{})
	for _, column := range query.OrderedColumns {
		columnMap[column] = new(interface{})
	}
	// populate the array of interface{} with the pointers in the right order
	for i := 0; i < len(columnMap); i++ {
		columnVars = append(columnVars, columnMap[query.OrderedColumns[i]])
	}
	// deconstruct array of variables and send to Scan
	err := row.Scan(columnVars...)
	if err != nil {
		return err
	}

	// measurement: identified by the header
	// tags: all other fields of type string
	tags := map[string]string{}
	var measurement string
	for header, val := range columnMap {
		if str, ok := (*val).(string); ok {
			if header == "measurement" {
				measurement = str
			} else {
				tags[header] = str
			}
		}
	}

	if query.ResultByRow {
		// add measurement to Accumulator
		acc.AddFields(measurement,
			map[string]interface{}{"value": *columnMap["value"]},
			tags, time.Now())
	} else {
		// values
		for header, val := range columnMap {
			if _, ok := (*val).(string); !ok {
				fields[header] = (*val)
			}
		}
		// add fields to Accumulator
		acc.AddFields(measurement, fields, tags, time.Now())
	}
	return nil
}

func init() {
	inputs.Add("sqlserver", func() telegraf.Input {
		return &SQLServer{}
	})
}

// Queries - V2
// Thanks Bob Ward (http://aka.ms/bobwardms)
// and the folks at Stack Overflow (https://github.com/opserver/Opserver/blob/9c89c7e9936b58ad237b30e6f4cc6cd59c406889/Opserver.Core/Data/SQL/SQLInstance.Memory.cs)
// for putting most of the memory clerk definitions online!
const sqlMemoryClerkV2 = `DECLARE @SQL NVARCHAR(MAX) = 'SELECT
"sqlserver_memory_clerks" As [measurement],
REPLACE(@@SERVERNAME,"\",":") AS [sql_instance],
ISNULL(clerk_names.name,mc.type) AS clerk_type,
SUM({pages_kb}) AS size_kb
FROM
sys.dm_os_memory_clerks AS mc WITH (NOLOCK)
LEFT OUTER JOIN ( VALUES
("CACHESTORE_BROKERDSH","Service Broker Dialog Security Header Cache"),
("CACHESTORE_BROKERKEK","Service Broker Key Exchange Key Cache"),
("CACHESTORE_BROKERREADONLY","Service Broker (Read-Only)"),
("CACHESTORE_BROKERRSB","Service Broker Null Remote Service Binding Cache"),
("CACHESTORE_BROKERTBLACS","Broker dormant rowsets"),
("CACHESTORE_BROKERTO","Service Broker Transmission Object Cache"),
("CACHESTORE_BROKERUSERCERTLOOKUP","Service Broker user certificates lookup result cache"),
("CACHESTORE_CLRPROC","CLR Procedure Cache"),
("CACHESTORE_CLRUDTINFO","CLR UDT Info"),
("CACHESTORE_COLUMNSTOREOBJECTPOOL","Column Store Object Pool"),
("CACHESTORE_CONVPRI","Conversation Priority Cache"),
("CACHESTORE_EVENTS","Event Notification Cache"),
("CACHESTORE_FULLTEXTSTOPLIST","Full Text Stoplist Cache"),
("CACHESTORE_NOTIF","Notification Store"),
("CACHESTORE_OBJCP","Object Plans"),
("CACHESTORE_PHDR","Bound Trees"),
("CACHESTORE_SEARCHPROPERTYLIST","Search Property List Cache"),
("CACHESTORE_SEHOBTCOLUMNATTRIBUTE","SE Shared Column Metadata Cache"),
("CACHESTORE_SQLCP","SQL Plans"),
("CACHESTORE_STACKFRAMES","SOS_StackFramesStore"),
("CACHESTORE_SYSTEMROWSET","System Rowset Store"),
("CACHESTORE_TEMPTABLES","Temporary Tables & Table Variables"),
("CACHESTORE_VIEWDEFINITIONS","View Definition Cache"),
("CACHESTORE_XML_SELECTIVE_DG","XML DB Cache (Selective)"),
("CACHESTORE_XMLDBATTRIBUTE","XML DB Cache (Attribute)"),
("CACHESTORE_XMLDBELEMENT","XML DB Cache (Element)"),
("CACHESTORE_XMLDBTYPE","XML DB Cache (Type)"),
("CACHESTORE_XPROC","Extended Stored Procedures"),
("MEMORYCLERK_FILETABLE","Memory Clerk (File Table)"),
("MEMORYCLERK_FSCHUNKER","Memory Clerk (FS Chunker)"),
("MEMORYCLERK_FULLTEXT","Full Text"),
("MEMORYCLERK_FULLTEXT_SHMEM","Full-text IG"),
("MEMORYCLERK_HADR","HADR"),
("MEMORYCLERK_HOST","Host"),
("MEMORYCLERK_LANGSVC","Language Service"),
("MEMORYCLERK_LWC","Light Weight Cache"),
("MEMORYCLERK_QSRANGEPREFETCH","QS Range Prefetch"),
("MEMORYCLERK_SERIALIZATION","Serialization"),
("MEMORYCLERK_SNI","SNI"),
("MEMORYCLERK_SOSMEMMANAGER","SOS Memory Manager"),
("MEMORYCLERK_SOSNODE","SOS Node"),
("MEMORYCLERK_SOSOS","SOS Memory Clerk"),
("MEMORYCLERK_SQLBUFFERPOOL","Buffer Pool"),
("MEMORYCLERK_SQLCLR","CLR"),
("MEMORYCLERK_SQLCLRASSEMBLY","CLR Assembly"),
("MEMORYCLERK_SQLCONNECTIONPOOL","Connection Pool"),
("MEMORYCLERK_SQLGENERAL","General"),
("MEMORYCLERK_SQLHTTP","HTTP"),
("MEMORYCLERK_SQLLOGPOOL","Log Pool"),
("MEMORYCLERK_SQLOPTIMIZER","SQL Optimizer"),
("MEMORYCLERK_SQLQERESERVATIONS","SQL Reservations"),
("MEMORYCLERK_SQLQUERYCOMPILE","SQL Query Compile"),
("MEMORYCLERK_SQLQUERYEXEC","SQL Query Exec"),
("MEMORYCLERK_SQLQUERYPLAN","SQL Query Plan"),
("MEMORYCLERK_SQLSERVICEBROKER","SQL Service Broker"),
("MEMORYCLERK_SQLSERVICEBROKERTRANSPORT","Unified Communication Stack"),
("MEMORYCLERK_SQLSOAP","SQL SOAP"),
("MEMORYCLERK_SQLSOAPSESSIONSTORE","SQL SOAP (Session Store)"),
("MEMORYCLERK_SQLSTORENG","SQL Storage Engine"),
("MEMORYCLERK_SQLUTILITIES","SQL Utilities"),
("MEMORYCLERK_SQLXML","SQL XML"),
("MEMORYCLERK_SQLXP","SQL XP"),
("MEMORYCLERK_TRACE_EVTNOTIF","Trace Event Notification"),
("MEMORYCLERK_XE","XE Engine"),
("MEMORYCLERK_XE_BUFFER","XE Buffer"),
("MEMORYCLERK_XTP","In-Memory OLTP"),
("OBJECTSTORE_LBSS","Lbss Cache (Object Store)"),
("OBJECTSTORE_LOCK_MANAGER","Lock Manager (Object Store)"),
("OBJECTSTORE_SECAUDIT_EVENT_BUFFER","Audit Event Buffer (Object Store)"),
("OBJECTSTORE_SERVICE_BROKER","Service Broker (Object Store)"),
("OBJECTSTORE_SNI_PACKET","SNI Packet (Object Store)"),
("OBJECTSTORE_XACT_CACHE","Transactions Cache (Object Store)"),
("USERSTORE_DBMETADATA","DB Metadata (User Store)"),
("USERSTORE_OBJPERM","Object Permissions (User Store)"),
("USERSTORE_SCHEMAMGR","Schema Manager (User Store)"),
("USERSTORE_SXC","SXC (User Store)"),
("USERSTORE_TOKENPERM","Token Permissions (User Store)"),
("USERSTORE_QDSSTMT","QDS Statement Buffer (Pre-persist)"),
("CACHESTORE_QDSRUNTIMESTATS","QDS Runtime Stats (Pre-persist)"),
("CACHESTORE_QDSCONTEXTSETTINGS","QDS Unique Context Settings"),
("MEMORYCLERK_QUERYDISKSTORE","QDS General"),
("MEMORYCLERK_QUERYDISKSTORE_HASHMAP","QDS Query/Plan Hash Table")
) AS clerk_names(system_name,name)
ON mc.type = clerk_names.system_name
GROUP BY ISNULL(clerk_names.name,mc.type)
HAVING SUM({pages_kb}) >= 1024
OPTION( RECOMPILE );'

IF CAST(LEFT(CAST(SERVERPROPERTY('productversion') as varchar), 2) AS INT) > 10 -- SQL Server 2008 Compat
    SET @SQL = REPLACE(REPLACE(@SQL,'{pages_kb}','mc.pages_kb'),'"','''')
ELSE
    SET @SQL = REPLACE(REPLACE(@SQL,'{pages_kb}','mc.single_pages_kb + mc.multi_pages_kb'),'"','''')

EXEC(@SQL)
`

const sqlDatabaseIOV2 = `IF SERVERPROPERTY('EngineEdition') = 5
BEGIN
SELECT
'sqlserver_database_io' As [measurement],
REPLACE(@@SERVERNAME,'\',':') AS [sql_instance],
DB_NAME([vfs].[database_id]) [database_name],
vfs.io_stall_read_ms AS read_latency_ms,
vfs.num_of_reads AS reads,
vfs.num_of_bytes_read AS read_bytes,
vfs.io_stall_write_ms AS write_latency_ms,
vfs.num_of_writes AS writes,
vfs.num_of_bytes_written AS write_bytes,
b.name as logical_filename,
b.physical_name as physical_filename,
CASE WHEN vfs.file_id = 2 THEN 'LOG' ELSE 'DATA' END AS file_type
FROM
[sys].[dm_io_virtual_file_stats](NULL,NULL) AS vfs
inner join sys.database_files b on  b.file_id = vfs.file_id
END
ELSE
BEGIN
SELECT
'sqlserver_database_io' As [measurement],
REPLACE(@@SERVERNAME,'\',':') AS [sql_instance],
DB_NAME([vfs].[database_id]) [database_name],
vfs.io_stall_read_ms AS read_latency_ms,
vfs.num_of_reads AS reads,
vfs.num_of_bytes_read AS read_bytes,
vfs.io_stall_write_ms AS write_latency_ms,
vfs.num_of_writes AS writes,
vfs.num_of_bytes_written AS write_bytes,
b.name as logical_filename,
b.physical_name as physical_filename,
CASE WHEN vfs.file_id = 2 THEN 'LOG' ELSE 'DATA' END AS file_type
FROM
[sys].[dm_io_virtual_file_stats](NULL,NULL) AS vfs
inner join sys.master_files b on b.database_id = vfs.database_id and b.file_id = vfs.file_id
END
`

const sqlServerPropertiesV2 = `DECLARE @sys_info TABLE (
	cpu_count INT,
	server_memory BIGINT,
	sku NVARCHAR(64),
	engine_edition SMALLINT,
	hardware_type VARCHAR(16),
	total_storage_mb BIGINT,
	available_storage_mb BIGINT,
	uptime INT
)

IF OBJECT_ID('master.sys.dm_os_sys_info') IS NOT NULL
BEGIN
<<<<<<< HEAD

=======
>>>>>>> 6ad8c8b0
	IF SERVERPROPERTY('EngineEdition') = 8  -- Managed Instance
		INSERT INTO @sys_info ( cpu_count, server_memory, sku, engine_edition, hardware_type, total_storage_mb, available_storage_mb, uptime )
		SELECT 	TOP(1)
				virtual_core_count AS cpu_count,
				(SELECT process_memory_limit_mb FROM sys.dm_os_job_object) AS server_memory,
				sku,
				cast(SERVERPROPERTY('EngineEdition') as smallint) AS engine_edition,
				hardware_generation AS hardware_type,
				reserved_storage_mb AS total_storage_mb,
				(reserved_storage_mb - storage_space_used_mb) AS available_storage_mb,
				(select DATEDIFF(MINUTE,sqlserver_start_time,GETDATE()) from sys.dm_os_sys_info) as uptime
		FROM	sys.server_resource_stats
		ORDER BY start_time DESC

	ELSE
	BEGIN
<<<<<<< HEAD
		DECLARE @total_disk_size_mb BIGINT,
				@available_space_mb BIGINT

		SELECT	@total_disk_size_mb = sum(total_disk_size_mb),
				@available_space_mb = sum(free_disk_space_mb)
		FROM	(
					SELECT	distinct logical_volume_name AS LogicalName,
							total_bytes/(1024*1024)as total_disk_size_mb,
							available_bytes /(1024*1024) free_disk_space_mb
					FROM	sys.master_files AS f
							CROSS APPLY sys.dm_os_volume_stats(f.database_id, f.file_id)
				) as osVolumes

=======
>>>>>>> 6ad8c8b0
		INSERT INTO @sys_info ( cpu_count, server_memory, sku, engine_edition, hardware_type, total_storage_mb, available_storage_mb, uptime )
		SELECT	cpu_count,
				(SELECT total_physical_memory_kb FROM sys.dm_os_sys_memory) AS server_memory,
				CAST(SERVERPROPERTY('Edition') AS NVARCHAR(64)) as sku,
				CAST(SERVERPROPERTY('EngineEdition') as smallint) as engine_edition,
				CASE virtual_machine_type_desc
					WHEN 'NONE' THEN 'PHYSICAL Machine'
					ELSE virtual_machine_type_desc
				END AS hardware_type,
				NULL,
				NULL,
				 DATEDIFF(MINUTE,sqlserver_start_time,GETDATE())
		FROM	sys.dm_os_sys_info
	END
END
<<<<<<< HEAD

=======
>>>>>>> 6ad8c8b0
SELECT	'sqlserver_server_properties' AS [measurement],
		REPLACE(@@SERVERNAME,'\',':') AS [sql_instance],
		s.cpu_count,
		s.server_memory,
		s.sku,
		s.engine_edition,
		s.hardware_type,
		s.total_storage_mb,
		s.available_storage_mb,
		s.uptime,
		SERVERPROPERTY('ProductVersion') AS sql_version,
		db_online,
		db_restoring,
		db_recovering,
		db_recoveryPending,
		db_suspect,
		db_offline
FROM	(
			SELECT	SUM( CASE WHEN state = 0 THEN 1 ELSE 0 END ) AS db_online,
					SUM( CASE WHEN state = 1 THEN 1 ELSE 0 END ) AS db_restoring,
					SUM( CASE WHEN state = 2 THEN 1 ELSE 0 END ) AS db_recovering,
					SUM( CASE WHEN state = 3 THEN 1 ELSE 0 END ) AS db_recoveryPending,
					SUM( CASE WHEN state = 4 THEN 1 ELSE 0 END ) AS db_suspect,
					SUM( CASE WHEN state = 6 or state = 10 THEN 1 ELSE 0 END ) AS db_offline
			FROM	sys.databases
		) AS dbs
		CROSS APPLY (
			SELECT	cpu_count, server_memory, sku, engine_edition, hardware_type, total_storage_mb, available_storage_mb, uptime
			FROM	@sys_info
		) AS s
OPTION( RECOMPILE )
`

const sqlPerformanceCountersV2 string = `
DECLARE @PCounters TABLE
(
	object_name nvarchar(128),
	counter_name nvarchar(128),
	instance_name nvarchar(128),
	cntr_value bigint,
	cntr_type INT,
	Primary Key(object_name, counter_name, instance_name)
);
INSERT	INTO @PCounters
SELECT	DISTINCT
		RTrim(spi.object_name) object_name,
		RTrim(spi.counter_name) counter_name,
		RTrim(spi.instance_name) instance_name,
		CAST(spi.cntr_value AS BIGINT) AS cntr_value,
		spi.cntr_type
FROM	sys.dm_os_performance_counters AS spi
WHERE	(
			counter_name IN (
				'SQL Compilations/sec',
				'SQL Re-Compilations/sec',
				'User Connections',
				'Batch Requests/sec',
				'Logouts/sec',
				'Logins/sec',
				'Processes blocked',
				'Latch Waits/sec',
				'Full Scans/sec',
				'Index Searches/sec',
				'Page Splits/sec',
				'Page Lookups/sec',
				'Page Reads/sec',
				'Page Writes/sec',
				'Readahead Pages/sec',
				'Lazy Writes/sec',
				'Checkpoint Pages/sec',
				'Page life expectancy',
				'Log File(s) Size (KB)',
				'Log File(s) Used Size (KB)',
				'Data File(s) Size (KB)',
				'Transactions/sec',
				'Write Transactions/sec',
				'Active Temp Tables',
				'Temp Tables Creation Rate',
				'Temp Tables For Destruction',
				'Free Space in tempdb (KB)',
				'Version Store Size (KB)',
				'Memory Grants Pending',
				'Memory Grants Outstanding',
				'Free list stalls/sec',
				'Buffer cache hit ratio',
				'Buffer cache hit ratio base',
				'Backup/Restore Throughput/sec',
				'Total Server Memory (KB)',
				'Target Server Memory (KB)',
				'Log Flushes/sec',
				'Log Flush Wait Time',
				'Memory broker clerk size',
				'Log Bytes Flushed/sec',
				'Bytes Sent to Replica/sec',
				'Log Send Queue',
				'Bytes Sent to Transport/sec',
				'Sends to Replica/sec',
				'Bytes Sent to Transport/sec',
				'Sends to Transport/sec',
				'Bytes Received from Replica/sec',
				'Receives from Replica/sec',
				'Flow Control Time (ms/sec)',
				'Flow Control/sec',
				'Resent Messages/sec',
				'Redone Bytes/sec',
				'XTP Memory Used (KB)',
				'Transaction Delay',
				'Log Bytes Received/sec',
				'Log Apply Pending Queue',
				'Redone Bytes/sec',
				'Recovery Queue',
				'Log Apply Ready Queue',
				'CPU usage %',
				'CPU usage % base',
				'Queued requests',
				'Requests completed/sec',
				'Blocked tasks',
				'Active memory grant amount (KB)',
				'Disk Read Bytes/sec',
				'Disk Read IO Throttled/sec',
				'Disk Read IO/sec',
				'Disk Write Bytes/sec',
				'Disk Write IO Throttled/sec',
				'Disk Write IO/sec',
				'Used memory (KB)',
				'Forwarded Records/sec',
				'Background Writer pages/sec',
				'Percent Log Used'
			)
		) OR (
			object_name LIKE '%User Settable%'
			OR object_name LIKE '%SQL Errors%'
		) OR (
			instance_name IN ('_Total')
			AND counter_name IN (
				'Lock Timeouts/sec',
				'Number of Deadlocks/sec',
				'Lock Waits/sec',
				'Latch Waits/sec'
			)
		)

DECLARE @SQL NVARCHAR(MAX)
SET  @SQL = REPLACE('
SELECT
"SQLServer:Workload Group Stats" AS object,
counter,
instance,
CAST(vs.value AS BIGINT) AS value,
1
FROM
(
    SELECT
    rgwg.name AS instance,
    rgwg.total_request_count AS "Request Count",
    rgwg.total_queued_request_count AS "Queued Request Count",
    rgwg.total_cpu_limit_violation_count AS "CPU Limit Violation Count",
    rgwg.total_cpu_usage_ms AS "CPU Usage (time)",
    ' + CASE WHEN SERVERPROPERTY('ProductMajorVersion') > 10 THEN 'rgwg.total_cpu_usage_preemptive_ms AS "Premptive CPU Usage (time)",' ELSE '' END + '
    rgwg.total_lock_wait_count AS "Lock Wait Count",
    rgwg.total_lock_wait_time_ms AS "Lock Wait Time",
    rgwg.total_reduced_memgrant_count AS "Reduced Memory Grant Count"
    FROM sys.dm_resource_governor_workload_groups AS rgwg
    INNER JOIN sys.dm_resource_governor_resource_pools AS rgrp
    ON rgwg.pool_id = rgrp.pool_id
) AS rg
UNPIVOT (
    value FOR counter IN ( [Request Count], [Queued Request Count], [CPU Limit Violation Count], [CPU Usage (time)], ' + CASE WHEN SERVERPROPERTY('ProductMajorVersion') > 10 THEN '[Premptive CPU Usage (time)], ' ELSE '' END + '[Lock Wait Count], [Lock Wait Time], [Reduced Memory Grant Count] )
) AS vs'
,'"','''')

INSERT INTO @PCounters
EXEC( @SQL )

SELECT	'sqlserver_performance' AS [measurement],
		REPLACE(@@SERVERNAME,'\',':') AS [sql_instance],
		pc.object_name AS [object],
		pc.counter_name AS [counter],
		CASE pc.instance_name WHEN '_Total' THEN 'Total' ELSE ISNULL(pc.instance_name,'') END AS [instance],
		CAST(CASE WHEN pc.cntr_type = 537003264 AND pc1.cntr_value > 0 THEN (pc.cntr_value * 1.0) / (pc1.cntr_value * 1.0) * 100 ELSE pc.cntr_value END AS float(10)) AS [value]
FROM	@PCounters AS pc
		LEFT OUTER JOIN @PCounters AS pc1
			ON (
				pc.counter_name = REPLACE(pc1.counter_name,' base','')
				OR pc.counter_name = REPLACE(pc1.counter_name,' base',' (ms)')
			)
			AND pc.object_name = pc1.object_name
			AND pc.instance_name = pc1.instance_name
			AND pc1.counter_name LIKE '%base'
WHERE	pc.counter_name NOT LIKE '% base'
OPTION(RECOMPILE);
`

const sqlWaitStatsCategorizedV2 string = `SELECT
'sqlserver_waitstats' AS [measurement],
REPLACE(@@SERVERNAME,'\',':') AS [sql_instance],
ws.wait_type,
wait_time_ms,
wait_time_ms - signal_wait_time_ms AS [resource_wait_ms],
signal_wait_time_ms,
max_wait_time_ms,
waiting_tasks_count,
ISNULL(wc.wait_category,'OTHER') AS [wait_category]
FROM
sys.dm_os_wait_stats AS ws WITH (NOLOCK)
LEFT OUTER JOIN ( VALUES
('ASYNC_IO_COMPLETION','Other Disk IO'),
('ASYNC_NETWORK_IO','Network IO'),
('BACKUPIO','Other Disk IO'),
('BROKER_CONNECTION_RECEIVE_TASK','Service Broker'),
('BROKER_DISPATCHER','Service Broker'),
('BROKER_ENDPOINT_STATE_MUTEX','Service Broker'),
('BROKER_EVENTHANDLER','Service Broker'),
('BROKER_FORWARDER','Service Broker'),
('BROKER_INIT','Service Broker'),
('BROKER_MASTERSTART','Service Broker'),
('BROKER_RECEIVE_WAITFOR','User Wait'),
('BROKER_REGISTERALLENDPOINTS','Service Broker'),
('BROKER_SERVICE','Service Broker'),
('BROKER_SHUTDOWN','Service Broker'),
('BROKER_START','Service Broker'),
('BROKER_TASK_SHUTDOWN','Service Broker'),
('BROKER_TASK_STOP','Service Broker'),
('BROKER_TASK_SUBMIT','Service Broker'),
('BROKER_TO_FLUSH','Service Broker'),
('BROKER_TRANSMISSION_OBJECT','Service Broker'),
('BROKER_TRANSMISSION_TABLE','Service Broker'),
('BROKER_TRANSMISSION_WORK','Service Broker'),
('BROKER_TRANSMITTER','Service Broker'),
('CHECKPOINT_QUEUE','Idle'),
('CHKPT','Tran Log IO'),
('CLR_AUTO_EVENT','SQL CLR'),
('CLR_CRST','SQL CLR'),
('CLR_JOIN','SQL CLR'),
('CLR_MANUAL_EVENT','SQL CLR'),
('CLR_MEMORY_SPY','SQL CLR'),
('CLR_MONITOR','SQL CLR'),
('CLR_RWLOCK_READER','SQL CLR'),
('CLR_RWLOCK_WRITER','SQL CLR'),
('CLR_SEMAPHORE','SQL CLR'),
('CLR_TASK_START','SQL CLR'),
('CLRHOST_STATE_ACCESS','SQL CLR'),
('CMEMPARTITIONED','Memory'),
('CMEMTHREAD','Memory'),
('CXPACKET','Parallelism'),
('CXCONSUMER','Parallelism'),
('DBMIRROR_DBM_EVENT','Mirroring'),
('DBMIRROR_DBM_MUTEX','Mirroring'),
('DBMIRROR_EVENTS_QUEUE','Mirroring'),
('DBMIRROR_SEND','Mirroring'),
('DBMIRROR_WORKER_QUEUE','Mirroring'),
('DBMIRRORING_CMD','Mirroring'),
('DTC','Transaction'),
('DTC_ABORT_REQUEST','Transaction'),
('DTC_RESOLVE','Transaction'),
('DTC_STATE','Transaction'),
('DTC_TMDOWN_REQUEST','Transaction'),
('DTC_WAITFOR_OUTCOME','Transaction'),
('DTCNEW_ENLIST','Transaction'),
('DTCNEW_PREPARE','Transaction'),
('DTCNEW_RECOVERY','Transaction'),
('DTCNEW_TM','Transaction'),
('DTCNEW_TRANSACTION_ENLISTMENT','Transaction'),
('DTCPNTSYNC','Transaction'),
('EE_PMOLOCK','Memory'),
('EXCHANGE','Parallelism'),
('EXTERNAL_SCRIPT_NETWORK_IOF','Network IO'),
('FCB_REPLICA_READ','Replication'),
('FCB_REPLICA_WRITE','Replication'),
('FT_COMPROWSET_RWLOCK','Full Text Search'),
('FT_IFTS_RWLOCK','Full Text Search'),
('FT_IFTS_SCHEDULER_IDLE_WAIT','Idle'),
('FT_IFTSHC_MUTEX','Full Text Search'),
('FT_IFTSISM_MUTEX','Full Text Search'),
('FT_MASTER_MERGE','Full Text Search'),
('FT_MASTER_MERGE_COORDINATOR','Full Text Search'),
('FT_METADATA_MUTEX','Full Text Search'),
('FT_PROPERTYLIST_CACHE','Full Text Search'),
('FT_RESTART_CRAWL','Full Text Search'),
('FULLTEXT GATHERER','Full Text Search'),
('HADR_AG_MUTEX','Replication'),
('HADR_AR_CRITICAL_SECTION_ENTRY','Replication'),
('HADR_AR_MANAGER_MUTEX','Replication'),
('HADR_AR_UNLOAD_COMPLETED','Replication'),
('HADR_ARCONTROLLER_NOTIFICATIONS_SUBSCRIBER_LIST','Replication'),
('HADR_BACKUP_BULK_LOCK','Replication'),
('HADR_BACKUP_QUEUE','Replication'),
('HADR_CLUSAPI_CALL','Replication'),
('HADR_COMPRESSED_CACHE_SYNC','Replication'),
('HADR_CONNECTIVITY_INFO','Replication'),
('HADR_DATABASE_FLOW_CONTROL','Replication'),
('HADR_DATABASE_VERSIONING_STATE','Replication'),
('HADR_DATABASE_WAIT_FOR_RECOVERY','Replication'),
('HADR_DATABASE_WAIT_FOR_RESTART','Replication'),
('HADR_DATABASE_WAIT_FOR_TRANSITION_TO_VERSIONING','Replication'),
('HADR_DB_COMMAND','Replication'),
('HADR_DB_OP_COMPLETION_SYNC','Replication'),
('HADR_DB_OP_START_SYNC','Replication'),
('HADR_DBR_SUBSCRIBER','Replication'),
('HADR_DBR_SUBSCRIBER_FILTER_LIST','Replication'),
('HADR_DBSEEDING','Replication'),
('HADR_DBSEEDING_LIST','Replication'),
('HADR_DBSTATECHANGE_SYNC','Replication'),
('HADR_FABRIC_CALLBACK','Replication'),
('HADR_FILESTREAM_BLOCK_FLUSH','Replication'),
('HADR_FILESTREAM_FILE_CLOSE','Replication'),
('HADR_FILESTREAM_FILE_REQUEST','Replication'),
('HADR_FILESTREAM_IOMGR','Replication'),
('HADR_FILESTREAM_IOMGR_IOCOMPLETION','Replication'),
('HADR_FILESTREAM_MANAGER','Replication'),
('HADR_FILESTREAM_PREPROC','Replication'),
('HADR_GROUP_COMMIT','Replication'),
('HADR_LOGCAPTURE_SYNC','Replication'),
('HADR_LOGCAPTURE_WAIT','Replication'),
('HADR_LOGPROGRESS_SYNC','Replication'),
('HADR_NOTIFICATION_DEQUEUE','Replication'),
('HADR_NOTIFICATION_WORKER_EXCLUSIVE_ACCESS','Replication'),
('HADR_NOTIFICATION_WORKER_STARTUP_SYNC','Replication'),
('HADR_NOTIFICATION_WORKER_TERMINATION_SYNC','Replication'),
('HADR_PARTNER_SYNC','Replication'),
('HADR_READ_ALL_NETWORKS','Replication'),
('HADR_RECOVERY_WAIT_FOR_CONNECTION','Replication'),
('HADR_RECOVERY_WAIT_FOR_UNDO','Replication'),
('HADR_REPLICAINFO_SYNC','Replication'),
('HADR_SEEDING_CANCELLATION','Replication'),
('HADR_SEEDING_FILE_LIST','Replication'),
('HADR_SEEDING_LIMIT_BACKUPS','Replication'),
('HADR_SEEDING_SYNC_COMPLETION','Replication'),
('HADR_SEEDING_TIMEOUT_TASK','Replication'),
('HADR_SEEDING_WAIT_FOR_COMPLETION','Replication'),
('HADR_SYNC_COMMIT','Replication'),
('HADR_SYNCHRONIZING_THROTTLE','Replication'),
('HADR_TDS_LISTENER_SYNC','Replication'),
('HADR_TDS_LISTENER_SYNC_PROCESSING','Replication'),
('HADR_THROTTLE_LOG_RATE_GOVERNOR','Log Rate Governor'),
('HADR_TIMER_TASK','Replication'),
('HADR_TRANSPORT_DBRLIST','Replication'),
('HADR_TRANSPORT_FLOW_CONTROL','Replication'),
('HADR_TRANSPORT_SESSION','Replication'),
('HADR_WORK_POOL','Replication'),
('HADR_WORK_QUEUE','Replication'),
('HADR_XRF_STACK_ACCESS','Replication'),
('INSTANCE_LOG_RATE_GOVERNOR','Log Rate Governor'),
('IO_COMPLETION','Other Disk IO'),
('IO_QUEUE_LIMIT','Other Disk IO'),
('IO_RETRY','Other Disk IO'),
('LATCH_DT','Latch'),
('LATCH_EX','Latch'),
('LATCH_KP','Latch'),
('LATCH_NL','Latch'),
('LATCH_SH','Latch'),
('LATCH_UP','Latch'),
('LAZYWRITER_SLEEP','Idle'),
('LCK_M_BU','Lock'),
('LCK_M_BU_ABORT_BLOCKERS','Lock'),
('LCK_M_BU_LOW_PRIORITY','Lock'),
('LCK_M_IS','Lock'),
('LCK_M_IS_ABORT_BLOCKERS','Lock'),
('LCK_M_IS_LOW_PRIORITY','Lock'),
('LCK_M_IU','Lock'),
('LCK_M_IU_ABORT_BLOCKERS','Lock'),
('LCK_M_IU_LOW_PRIORITY','Lock'),
('LCK_M_IX','Lock'),
('LCK_M_IX_ABORT_BLOCKERS','Lock'),
('LCK_M_IX_LOW_PRIORITY','Lock'),
('LCK_M_RIn_NL','Lock'),
('LCK_M_RIn_NL_ABORT_BLOCKERS','Lock'),
('LCK_M_RIn_NL_LOW_PRIORITY','Lock'),
('LCK_M_RIn_S','Lock'),
('LCK_M_RIn_S_ABORT_BLOCKERS','Lock'),
('LCK_M_RIn_S_LOW_PRIORITY','Lock'),
('LCK_M_RIn_U','Lock'),
('LCK_M_RIn_U_ABORT_BLOCKERS','Lock'),
('LCK_M_RIn_U_LOW_PRIORITY','Lock'),
('LCK_M_RIn_X','Lock'),
('LCK_M_RIn_X_ABORT_BLOCKERS','Lock'),
('LCK_M_RIn_X_LOW_PRIORITY','Lock'),
('LCK_M_RS_S','Lock'),
('LCK_M_RS_S_ABORT_BLOCKERS','Lock'),
('LCK_M_RS_S_LOW_PRIORITY','Lock'),
('LCK_M_RS_U','Lock'),
('LCK_M_RS_U_ABORT_BLOCKERS','Lock'),
('LCK_M_RS_U_LOW_PRIORITY','Lock'),
('LCK_M_RX_S','Lock'),
('LCK_M_RX_S_ABORT_BLOCKERS','Lock'),
('LCK_M_RX_S_LOW_PRIORITY','Lock'),
('LCK_M_RX_U','Lock'),
('LCK_M_RX_U_ABORT_BLOCKERS','Lock'),
('LCK_M_RX_U_LOW_PRIORITY','Lock'),
('LCK_M_RX_X','Lock'),
('LCK_M_RX_X_ABORT_BLOCKERS','Lock'),
('LCK_M_RX_X_LOW_PRIORITY','Lock'),
('LCK_M_S','Lock'),
('LCK_M_S_ABORT_BLOCKERS','Lock'),
('LCK_M_S_LOW_PRIORITY','Lock'),
('LCK_M_SCH_M','Lock'),
('LCK_M_SCH_M_ABORT_BLOCKERS','Lock'),
('LCK_M_SCH_M_LOW_PRIORITY','Lock'),
('LCK_M_SCH_S','Lock'),
('LCK_M_SCH_S_ABORT_BLOCKERS','Lock'),
('LCK_M_SCH_S_LOW_PRIORITY','Lock'),
('LCK_M_SIU','Lock'),
('LCK_M_SIU_ABORT_BLOCKERS','Lock'),
('LCK_M_SIU_LOW_PRIORITY','Lock'),
('LCK_M_SIX','Lock'),
('LCK_M_SIX_ABORT_BLOCKERS','Lock'),
('LCK_M_SIX_LOW_PRIORITY','Lock'),
('LCK_M_U','Lock'),
('LCK_M_U_ABORT_BLOCKERS','Lock'),
('LCK_M_U_LOW_PRIORITY','Lock'),
('LCK_M_UIX','Lock'),
('LCK_M_UIX_ABORT_BLOCKERS','Lock'),
('LCK_M_UIX_LOW_PRIORITY','Lock'),
('LCK_M_X','Lock'),
('LCK_M_X_ABORT_BLOCKERS','Lock'),
('LCK_M_X_LOW_PRIORITY','Lock'),
('LOGBUFFER','Tran Log IO'),
('LOGMGR','Tran Log IO'),
('LOGMGR_FLUSH','Tran Log IO'),
('LOGMGR_PMM_LOG','Tran Log IO'),
('LOGMGR_QUEUE','Idle'),
('LOGMGR_RESERVE_APPEND','Tran Log IO'),
('MEMORY_ALLOCATION_EXT','Memory'),
('MEMORY_GRANT_UPDATE','Memory'),
('MSQL_XACT_MGR_MUTEX','Transaction'),
('MSQL_XACT_MUTEX','Transaction'),
('MSSEARCH','Full Text Search'),
('NET_WAITFOR_PACKET','Network IO'),
('ONDEMAND_TASK_QUEUE','Idle'),
('PAGEIOLATCH_DT','Buffer IO'),
('PAGEIOLATCH_EX','Buffer IO'),
('PAGEIOLATCH_KP','Buffer IO'),
('PAGEIOLATCH_NL','Buffer IO'),
('PAGEIOLATCH_SH','Buffer IO'),
('PAGEIOLATCH_UP','Buffer IO'),
('PAGELATCH_DT','Buffer Latch'),
('PAGELATCH_EX','Buffer Latch'),
('PAGELATCH_KP','Buffer Latch'),
('PAGELATCH_NL','Buffer Latch'),
('PAGELATCH_SH','Buffer Latch'),
('PAGELATCH_UP','Buffer Latch'),
('POOL_LOG_RATE_GOVERNOR','Log Rate Governor'),
('PREEMPTIVE_ABR','Preemptive'),
('PREEMPTIVE_CLOSEBACKUPMEDIA','Preemptive'),
('PREEMPTIVE_CLOSEBACKUPTAPE','Preemptive'),
('PREEMPTIVE_CLOSEBACKUPVDIDEVICE','Preemptive'),
('PREEMPTIVE_CLUSAPI_CLUSTERRESOURCECONTROL','Preemptive'),
('PREEMPTIVE_COM_COCREATEINSTANCE','Preemptive'),
('PREEMPTIVE_COM_COGETCLASSOBJECT','Preemptive'),
('PREEMPTIVE_COM_CREATEACCESSOR','Preemptive'),
('PREEMPTIVE_COM_DELETEROWS','Preemptive'),
('PREEMPTIVE_COM_GETCOMMANDTEXT','Preemptive'),
('PREEMPTIVE_COM_GETDATA','Preemptive'),
('PREEMPTIVE_COM_GETNEXTROWS','Preemptive'),
('PREEMPTIVE_COM_GETRESULT','Preemptive'),
('PREEMPTIVE_COM_GETROWSBYBOOKMARK','Preemptive'),
('PREEMPTIVE_COM_LBFLUSH','Preemptive'),
('PREEMPTIVE_COM_LBLOCKREGION','Preemptive'),
('PREEMPTIVE_COM_LBREADAT','Preemptive'),
('PREEMPTIVE_COM_LBSETSIZE','Preemptive'),
('PREEMPTIVE_COM_LBSTAT','Preemptive'),
('PREEMPTIVE_COM_LBUNLOCKREGION','Preemptive'),
('PREEMPTIVE_COM_LBWRITEAT','Preemptive'),
('PREEMPTIVE_COM_QUERYINTERFACE','Preemptive'),
('PREEMPTIVE_COM_RELEASE','Preemptive'),
('PREEMPTIVE_COM_RELEASEACCESSOR','Preemptive'),
('PREEMPTIVE_COM_RELEASEROWS','Preemptive'),
('PREEMPTIVE_COM_RELEASESESSION','Preemptive'),
('PREEMPTIVE_COM_RESTARTPOSITION','Preemptive'),
('PREEMPTIVE_COM_SEQSTRMREAD','Preemptive'),
('PREEMPTIVE_COM_SEQSTRMREADANDWRITE','Preemptive'),
('PREEMPTIVE_COM_SETDATAFAILURE','Preemptive'),
('PREEMPTIVE_COM_SETPARAMETERINFO','Preemptive'),
('PREEMPTIVE_COM_SETPARAMETERPROPERTIES','Preemptive'),
('PREEMPTIVE_COM_STRMLOCKREGION','Preemptive'),
('PREEMPTIVE_COM_STRMSEEKANDREAD','Preemptive'),
('PREEMPTIVE_COM_STRMSEEKANDWRITE','Preemptive'),
('PREEMPTIVE_COM_STRMSETSIZE','Preemptive'),
('PREEMPTIVE_COM_STRMSTAT','Preemptive'),
('PREEMPTIVE_COM_STRMUNLOCKREGION','Preemptive'),
('PREEMPTIVE_CONSOLEWRITE','Preemptive'),
('PREEMPTIVE_CREATEPARAM','Preemptive'),
('PREEMPTIVE_DEBUG','Preemptive'),
('PREEMPTIVE_DFSADDLINK','Preemptive'),
('PREEMPTIVE_DFSLINKEXISTCHECK','Preemptive'),
('PREEMPTIVE_DFSLINKHEALTHCHECK','Preemptive'),
('PREEMPTIVE_DFSREMOVELINK','Preemptive'),
('PREEMPTIVE_DFSREMOVEROOT','Preemptive'),
('PREEMPTIVE_DFSROOTFOLDERCHECK','Preemptive'),
('PREEMPTIVE_DFSROOTINIT','Preemptive'),
('PREEMPTIVE_DFSROOTSHARECHECK','Preemptive'),
('PREEMPTIVE_DTC_ABORT','Preemptive'),
('PREEMPTIVE_DTC_ABORTREQUESTDONE','Preemptive'),
('PREEMPTIVE_DTC_BEGINTRANSACTION','Preemptive'),
('PREEMPTIVE_DTC_COMMITREQUESTDONE','Preemptive'),
('PREEMPTIVE_DTC_ENLIST','Preemptive'),
('PREEMPTIVE_DTC_PREPAREREQUESTDONE','Preemptive'),
('PREEMPTIVE_FILESIZEGET','Preemptive'),
('PREEMPTIVE_FSAOLEDB_ABORTTRANSACTION','Preemptive'),
('PREEMPTIVE_FSAOLEDB_COMMITTRANSACTION','Preemptive'),
('PREEMPTIVE_FSAOLEDB_STARTTRANSACTION','Preemptive'),
('PREEMPTIVE_FSRECOVER_UNCONDITIONALUNDO','Preemptive'),
('PREEMPTIVE_GETRMINFO','Preemptive'),
('PREEMPTIVE_HADR_LEASE_MECHANISM','Preemptive'),
('PREEMPTIVE_HTTP_EVENT_WAIT','Preemptive'),
('PREEMPTIVE_HTTP_REQUEST','Preemptive'),
('PREEMPTIVE_LOCKMONITOR','Preemptive'),
('PREEMPTIVE_MSS_RELEASE','Preemptive'),
('PREEMPTIVE_ODBCOPS','Preemptive'),
('PREEMPTIVE_OLE_UNINIT','Preemptive'),
('PREEMPTIVE_OLEDB_ABORTORCOMMITTRAN','Preemptive'),
('PREEMPTIVE_OLEDB_ABORTTRAN','Preemptive'),
('PREEMPTIVE_OLEDB_GETDATASOURCE','Preemptive'),
('PREEMPTIVE_OLEDB_GETLITERALINFO','Preemptive'),
('PREEMPTIVE_OLEDB_GETPROPERTIES','Preemptive'),
('PREEMPTIVE_OLEDB_GETPROPERTYINFO','Preemptive'),
('PREEMPTIVE_OLEDB_GETSCHEMALOCK','Preemptive'),
('PREEMPTIVE_OLEDB_JOINTRANSACTION','Preemptive'),
('PREEMPTIVE_OLEDB_RELEASE','Preemptive'),
('PREEMPTIVE_OLEDB_SETPROPERTIES','Preemptive'),
('PREEMPTIVE_OLEDBOPS','Preemptive'),
('PREEMPTIVE_OS_ACCEPTSECURITYCONTEXT','Preemptive'),
('PREEMPTIVE_OS_ACQUIRECREDENTIALSHANDLE','Preemptive'),
('PREEMPTIVE_OS_AUTHENTICATIONOPS','Preemptive'),
('PREEMPTIVE_OS_AUTHORIZATIONOPS','Preemptive'),
('PREEMPTIVE_OS_AUTHZGETINFORMATIONFROMCONTEXT','Preemptive'),
('PREEMPTIVE_OS_AUTHZINITIALIZECONTEXTFROMSID','Preemptive'),
('PREEMPTIVE_OS_AUTHZINITIALIZERESOURCEMANAGER','Preemptive'),
('PREEMPTIVE_OS_BACKUPREAD','Preemptive'),
('PREEMPTIVE_OS_CLOSEHANDLE','Preemptive'),
('PREEMPTIVE_OS_CLUSTEROPS','Preemptive'),
('PREEMPTIVE_OS_COMOPS','Preemptive'),
('PREEMPTIVE_OS_COMPLETEAUTHTOKEN','Preemptive'),
('PREEMPTIVE_OS_COPYFILE','Preemptive'),
('PREEMPTIVE_OS_CREATEDIRECTORY','Preemptive'),
('PREEMPTIVE_OS_CREATEFILE','Preemptive'),
('PREEMPTIVE_OS_CRYPTACQUIRECONTEXT','Preemptive'),
('PREEMPTIVE_OS_CRYPTIMPORTKEY','Preemptive'),
('PREEMPTIVE_OS_CRYPTOPS','Preemptive'),
('PREEMPTIVE_OS_DECRYPTMESSAGE','Preemptive'),
('PREEMPTIVE_OS_DELETEFILE','Preemptive'),
('PREEMPTIVE_OS_DELETESECURITYCONTEXT','Preemptive'),
('PREEMPTIVE_OS_DEVICEIOCONTROL','Preemptive'),
('PREEMPTIVE_OS_DEVICEOPS','Preemptive'),
('PREEMPTIVE_OS_DIRSVC_NETWORKOPS','Preemptive'),
('PREEMPTIVE_OS_DISCONNECTNAMEDPIPE','Preemptive'),
('PREEMPTIVE_OS_DOMAINSERVICESOPS','Preemptive'),
('PREEMPTIVE_OS_DSGETDCNAME','Preemptive'),
('PREEMPTIVE_OS_DTCOPS','Preemptive'),
('PREEMPTIVE_OS_ENCRYPTMESSAGE','Preemptive'),
('PREEMPTIVE_OS_FILEOPS','Preemptive'),
('PREEMPTIVE_OS_FINDFILE','Preemptive'),
('PREEMPTIVE_OS_FLUSHFILEBUFFERS','Preemptive'),
('PREEMPTIVE_OS_FORMATMESSAGE','Preemptive'),
('PREEMPTIVE_OS_FREECREDENTIALSHANDLE','Preemptive'),
('PREEMPTIVE_OS_FREELIBRARY','Preemptive'),
('PREEMPTIVE_OS_GENERICOPS','Preemptive'),
('PREEMPTIVE_OS_GETADDRINFO','Preemptive'),
('PREEMPTIVE_OS_GETCOMPRESSEDFILESIZE','Preemptive'),
('PREEMPTIVE_OS_GETDISKFREESPACE','Preemptive'),
('PREEMPTIVE_OS_GETFILEATTRIBUTES','Preemptive'),
('PREEMPTIVE_OS_GETFILESIZE','Preemptive'),
('PREEMPTIVE_OS_GETFINALFILEPATHBYHANDLE','Preemptive'),
('PREEMPTIVE_OS_GETLONGPATHNAME','Preemptive'),
('PREEMPTIVE_OS_GETPROCADDRESS','Preemptive'),
('PREEMPTIVE_OS_GETVOLUMENAMEFORVOLUMEMOUNTPOINT','Preemptive'),
('PREEMPTIVE_OS_GETVOLUMEPATHNAME','Preemptive'),
('PREEMPTIVE_OS_INITIALIZESECURITYCONTEXT','Preemptive'),
('PREEMPTIVE_OS_LIBRARYOPS','Preemptive'),
('PREEMPTIVE_OS_LOADLIBRARY','Preemptive'),
('PREEMPTIVE_OS_LOGONUSER','Preemptive'),
('PREEMPTIVE_OS_LOOKUPACCOUNTSID','Preemptive'),
('PREEMPTIVE_OS_MESSAGEQUEUEOPS','Preemptive'),
('PREEMPTIVE_OS_MOVEFILE','Preemptive'),
('PREEMPTIVE_OS_NETGROUPGETUSERS','Preemptive'),
('PREEMPTIVE_OS_NETLOCALGROUPGETMEMBERS','Preemptive'),
('PREEMPTIVE_OS_NETUSERGETGROUPS','Preemptive'),
('PREEMPTIVE_OS_NETUSERGETLOCALGROUPS','Preemptive'),
('PREEMPTIVE_OS_NETUSERMODALSGET','Preemptive'),
('PREEMPTIVE_OS_NETVALIDATEPASSWORDPOLICY','Preemptive'),
('PREEMPTIVE_OS_NETVALIDATEPASSWORDPOLICYFREE','Preemptive'),
('PREEMPTIVE_OS_OPENDIRECTORY','Preemptive'),
('PREEMPTIVE_OS_PDH_WMI_INIT','Preemptive'),
('PREEMPTIVE_OS_PIPEOPS','Preemptive'),
('PREEMPTIVE_OS_PROCESSOPS','Preemptive'),
('PREEMPTIVE_OS_QUERYCONTEXTATTRIBUTES','Preemptive'),
('PREEMPTIVE_OS_QUERYREGISTRY','Preemptive'),
('PREEMPTIVE_OS_QUERYSECURITYCONTEXTTOKEN','Preemptive'),
('PREEMPTIVE_OS_REMOVEDIRECTORY','Preemptive'),
('PREEMPTIVE_OS_REPORTEVENT','Preemptive'),
('PREEMPTIVE_OS_REVERTTOSELF','Preemptive'),
('PREEMPTIVE_OS_RSFXDEVICEOPS','Preemptive'),
('PREEMPTIVE_OS_SECURITYOPS','Preemptive'),
('PREEMPTIVE_OS_SERVICEOPS','Preemptive'),
('PREEMPTIVE_OS_SETENDOFFILE','Preemptive'),
('PREEMPTIVE_OS_SETFILEPOINTER','Preemptive'),
('PREEMPTIVE_OS_SETFILEVALIDDATA','Preemptive'),
('PREEMPTIVE_OS_SETNAMEDSECURITYINFO','Preemptive'),
('PREEMPTIVE_OS_SQLCLROPS','Preemptive'),
('PREEMPTIVE_OS_SQMLAUNCH','Preemptive'),
('PREEMPTIVE_OS_VERIFYSIGNATURE','Preemptive'),
('PREEMPTIVE_OS_VERIFYTRUST','Preemptive'),
('PREEMPTIVE_OS_VSSOPS','Preemptive'),
('PREEMPTIVE_OS_WAITFORSINGLEOBJECT','Preemptive'),
('PREEMPTIVE_OS_WINSOCKOPS','Preemptive'),
('PREEMPTIVE_OS_WRITEFILE','Preemptive'),
('PREEMPTIVE_OS_WRITEFILEGATHER','Preemptive'),
('PREEMPTIVE_OS_WSASETLASTERROR','Preemptive'),
('PREEMPTIVE_REENLIST','Preemptive'),
('PREEMPTIVE_RESIZELOG','Preemptive'),
('PREEMPTIVE_ROLLFORWARDREDO','Preemptive'),
('PREEMPTIVE_ROLLFORWARDUNDO','Preemptive'),
('PREEMPTIVE_SB_STOPENDPOINT','Preemptive'),
('PREEMPTIVE_SERVER_STARTUP','Preemptive'),
('PREEMPTIVE_SETRMINFO','Preemptive'),
('PREEMPTIVE_SHAREDMEM_GETDATA','Preemptive'),
('PREEMPTIVE_SNIOPEN','Preemptive'),
('PREEMPTIVE_SOSHOST','Preemptive'),
('PREEMPTIVE_SOSTESTING','Preemptive'),
('PREEMPTIVE_SP_SERVER_DIAGNOSTICS','Preemptive'),
('PREEMPTIVE_STARTRM','Preemptive'),
('PREEMPTIVE_STREAMFCB_CHECKPOINT','Preemptive'),
('PREEMPTIVE_STREAMFCB_RECOVER','Preemptive'),
('PREEMPTIVE_STRESSDRIVER','Preemptive'),
('PREEMPTIVE_TESTING','Preemptive'),
('PREEMPTIVE_TRANSIMPORT','Preemptive'),
('PREEMPTIVE_UNMARSHALPROPAGATIONTOKEN','Preemptive'),
('PREEMPTIVE_VSS_CREATESNAPSHOT','Preemptive'),
('PREEMPTIVE_VSS_CREATEVOLUMESNAPSHOT','Preemptive'),
('PREEMPTIVE_XE_CALLBACKEXECUTE','Preemptive'),
('PREEMPTIVE_XE_CX_FILE_OPEN','Preemptive'),
('PREEMPTIVE_XE_CX_HTTP_CALL','Preemptive'),
('PREEMPTIVE_XE_DISPATCHER','Preemptive'),
('PREEMPTIVE_XE_ENGINEINIT','Preemptive'),
('PREEMPTIVE_XE_GETTARGETSTATE','Preemptive'),
('PREEMPTIVE_XE_SESSIONCOMMIT','Preemptive'),
('PREEMPTIVE_XE_TARGETFINALIZE','Preemptive'),
('PREEMPTIVE_XE_TARGETINIT','Preemptive'),
('PREEMPTIVE_XE_TIMERRUN','Preemptive'),
('PREEMPTIVE_XETESTING','Preemptive'),
('PWAIT_HADR_ACTION_COMPLETED','Replication'),
('PWAIT_HADR_CHANGE_NOTIFIER_TERMINATION_SYNC','Replication'),
('PWAIT_HADR_CLUSTER_INTEGRATION','Replication'),
('PWAIT_HADR_FAILOVER_COMPLETED','Replication'),
('PWAIT_HADR_JOIN','Replication'),
('PWAIT_HADR_OFFLINE_COMPLETED','Replication'),
('PWAIT_HADR_ONLINE_COMPLETED','Replication'),
('PWAIT_HADR_POST_ONLINE_COMPLETED','Replication'),
('PWAIT_HADR_SERVER_READY_CONNECTIONS','Replication'),
('PWAIT_HADR_WORKITEM_COMPLETED','Replication'),
('PWAIT_HADRSIM','Replication'),
('PWAIT_RESOURCE_SEMAPHORE_FT_PARALLEL_QUERY_SYNC','Full Text Search'),
('QUERY_TRACEOUT','Tracing'),
('REPL_CACHE_ACCESS','Replication'),
('REPL_HISTORYCACHE_ACCESS','Replication'),
('REPL_SCHEMA_ACCESS','Replication'),
('REPL_TRANFSINFO_ACCESS','Replication'),
('REPL_TRANHASHTABLE_ACCESS','Replication'),
('REPL_TRANTEXTINFO_ACCESS','Replication'),
('REPLICA_WRITES','Replication'),
('REQUEST_FOR_DEADLOCK_SEARCH','Idle'),
('RESERVED_MEMORY_ALLOCATION_EXT','Memory'),
('RESOURCE_SEMAPHORE','Memory'),
('RESOURCE_SEMAPHORE_QUERY_COMPILE','Compilation'),
('SLEEP_BPOOL_FLUSH','Idle'),
('SLEEP_BUFFERPOOL_HELPLW','Idle'),
('SLEEP_DBSTARTUP','Idle'),
('SLEEP_DCOMSTARTUP','Idle'),
('SLEEP_MASTERDBREADY','Idle'),
('SLEEP_MASTERMDREADY','Idle'),
('SLEEP_MASTERUPGRADED','Idle'),
('SLEEP_MEMORYPOOL_ALLOCATEPAGES','Idle'),
('SLEEP_MSDBSTARTUP','Idle'),
('SLEEP_RETRY_VIRTUALALLOC','Idle'),
('SLEEP_SYSTEMTASK','Idle'),
('SLEEP_TASK','Idle'),
('SLEEP_TEMPDBSTARTUP','Idle'),
('SLEEP_WORKSPACE_ALLOCATEPAGE','Idle'),
('SOS_SCHEDULER_YIELD','CPU'),
('SQLCLR_APPDOMAIN','SQL CLR'),
('SQLCLR_ASSEMBLY','SQL CLR'),
('SQLCLR_DEADLOCK_DETECTION','SQL CLR'),
('SQLCLR_QUANTUM_PUNISHMENT','SQL CLR'),
('SQLTRACE_BUFFER_FLUSH','Idle'),
('SQLTRACE_FILE_BUFFER','Tracing'),
('SQLTRACE_FILE_READ_IO_COMPLETION','Tracing'),
('SQLTRACE_FILE_WRITE_IO_COMPLETION','Tracing'),
('SQLTRACE_INCREMENTAL_FLUSH_SLEEP','Idle'),
('SQLTRACE_PENDING_BUFFER_WRITERS','Tracing'),
('SQLTRACE_SHUTDOWN','Tracing'),
('SQLTRACE_WAIT_ENTRIES','Idle'),
('THREADPOOL','Worker Thread'),
('TRACE_EVTNOTIF','Tracing'),
('TRACEWRITE','Tracing'),
('TRAN_MARKLATCH_DT','Transaction'),
('TRAN_MARKLATCH_EX','Transaction'),
('TRAN_MARKLATCH_KP','Transaction'),
('TRAN_MARKLATCH_NL','Transaction'),
('TRAN_MARKLATCH_SH','Transaction'),
('TRAN_MARKLATCH_UP','Transaction'),
('TRANSACTION_MUTEX','Transaction'),
('WAIT_FOR_RESULTS','User Wait'),
('WAITFOR','User Wait'),
('WRITE_COMPLETION','Other Disk IO'),
('WRITELOG','Tran Log IO'),
('XACT_OWN_TRANSACTION','Transaction'),
('XACT_RECLAIM_SESSION','Transaction'),
('XACTLOCKINFO','Transaction'),
('XACTWORKSPACE_MUTEX','Transaction'),
('XE_DISPATCHER_WAIT','Idle'),
('XE_TIMER_EVENT','Idle')) AS wc(wait_type, wait_category)
	ON ws.wait_type = wc.wait_type
WHERE
ws.wait_type NOT IN (
	N'BROKER_EVENTHANDLER', N'BROKER_RECEIVE_WAITFOR', N'BROKER_TASK_STOP',
	N'BROKER_TO_FLUSH', N'BROKER_TRANSMITTER', N'CHECKPOINT_QUEUE',
	N'CHKPT', N'CLR_AUTO_EVENT', N'CLR_MANUAL_EVENT', N'CLR_SEMAPHORE',
	N'DBMIRROR_DBM_EVENT', N'DBMIRROR_EVENTS_QUEUE', N'DBMIRROR_WORKER_QUEUE',
	N'DBMIRRORING_CMD', N'DIRTY_PAGE_POLL', N'DISPATCHER_QUEUE_SEMAPHORE',
	N'EXECSYNC', N'FSAGENT', N'FT_IFTS_SCHEDULER_IDLE_WAIT', N'FT_IFTSHC_MUTEX',
	N'HADR_CLUSAPI_CALL', N'HADR_FILESTREAM_IOMGR_IOCOMPLETION', N'HADR_LOGCAPTURE_WAIT',
	N'HADR_NOTIFICATION_DEQUEUE', N'HADR_TIMER_TASK', N'HADR_WORK_QUEUE',
	N'KSOURCE_WAKEUP', N'LAZYWRITER_SLEEP', N'LOGMGR_QUEUE',
	N'MEMORY_ALLOCATION_EXT', N'ONDEMAND_TASK_QUEUE',
	N'PARALLEL_REDO_WORKER_WAIT_WORK',
	N'PREEMPTIVE_HADR_LEASE_MECHANISM', N'PREEMPTIVE_SP_SERVER_DIAGNOSTICS',
	N'PREEMPTIVE_OS_LIBRARYOPS', N'PREEMPTIVE_OS_COMOPS', N'PREEMPTIVE_OS_CRYPTOPS',
	N'PREEMPTIVE_OS_PIPEOPS','PREEMPTIVE_OS_GENERICOPS', N'PREEMPTIVE_OS_VERIFYTRUST',
	N'PREEMPTIVE_OS_DEVICEOPS',
	N'PREEMPTIVE_XE_CALLBACKEXECUTE', N'PREEMPTIVE_XE_DISPATCHER',
	N'PREEMPTIVE_XE_GETTARGETSTATE', N'PREEMPTIVE_XE_SESSIONCOMMIT',
	N'PREEMPTIVE_XE_TARGETINIT', N'PREEMPTIVE_XE_TARGETFINALIZE',
	N'PWAIT_ALL_COMPONENTS_INITIALIZED', N'PWAIT_DIRECTLOGCONSUMER_GETNEXT',
	N'QDS_PERSIST_TASK_MAIN_LOOP_SLEEP',
	N'QDS_ASYNC_QUEUE',
	N'QDS_CLEANUP_STALE_QUERIES_TASK_MAIN_LOOP_SLEEP', N'REQUEST_FOR_DEADLOCK_SEARCH',
	N'RESOURCE_QUEUE', N'SERVER_IDLE_CHECK', N'SLEEP_BPOOL_FLUSH', N'SLEEP_DBSTARTUP',
	N'SLEEP_DCOMSTARTUP', N'SLEEP_MASTERDBREADY', N'SLEEP_MASTERMDREADY',
	N'SLEEP_MASTERUPGRADED', N'SLEEP_MSDBSTARTUP', N'SLEEP_SYSTEMTASK', N'SLEEP_TASK',
	N'SLEEP_TEMPDBSTARTUP', N'SNI_HTTP_ACCEPT', N'SP_SERVER_DIAGNOSTICS_SLEEP',
	N'SQLTRACE_BUFFER_FLUSH', N'SQLTRACE_INCREMENTAL_FLUSH_SLEEP',
	N'SQLTRACE_WAIT_ENTRIES',
	N'WAIT_FOR_RESULTS', N'WAITFOR', N'WAITFOR_TASKSHUTDOWN', N'WAIT_XTP_HOST_WAIT',
	N'WAIT_XTP_OFFLINE_CKPT_NEW_LOG', N'WAIT_XTP_CKPT_CLOSE',
	N'XE_BUFFERMGR_ALLPROCESSED_EVENT', N'XE_DISPATCHER_JOIN',
	N'XE_DISPATCHER_WAIT', N'XE_LIVE_TARGET_TVF', N'XE_TIMER_EVENT',
	N'SOS_WORK_DISPATCHER','RESERVED_MEMORY_ALLOCATION_EXT')
AND waiting_tasks_count > 0
AND wait_time_ms > 100
OPTION (RECOMPILE);
`

const sqlAzureDB string = `IF OBJECT_ID('sys.dm_db_resource_stats') IS NOT NULL
BEGIN
	SELECT TOP(1)
		'sqlserver_azurestats' AS [measurement],
		REPLACE(@@SERVERNAME,'\',':') AS [sql_instance],
		avg_cpu_percent,
		avg_data_io_percent,
		avg_log_write_percent,
		avg_memory_usage_percent,
		xtp_storage_percent,
		max_worker_percent,
		max_session_percent,
		dtu_limit,
		avg_login_rate_percent,
		end_time
	FROM
		sys.dm_db_resource_stats WITH (NOLOCK)
	ORDER BY
		end_time DESC
	OPTION (RECOMPILE)
END
ELSE
BEGIN
	RAISERROR('This does not seem to be an AzureDB instance. Set "azureDB = false" in your telegraf configuration.',16,1)
END`

// Queries V1
const sqlPerformanceMetrics string = `SET NOCOUNT ON;
SET ARITHABORT ON;
SET QUOTED_IDENTIFIER ON;
SET TRANSACTION ISOLATION LEVEL READ UNCOMMITTED

DECLARE @PCounters TABLE
(
	counter_name nvarchar(64),
	cntr_value bigint,
	Primary Key(counter_name)
);

INSERT @PCounters (counter_name, cntr_value)
SELECT 'Point In Time Recovery', Value = CASE
	WHEN  1 > 1.0 * COUNT(*)  / NULLIF((SELECT COUNT(*) FROM sys.databases d WHERE database_id > 4), 0)
	THEN 0 ELSE 1 END
FROM sys.databases d
WHERE database_id > 4
	AND recovery_model IN (1)
UNION ALL
SELECT 'Page File Usage (%)', CAST(100 * (1 - available_page_file_kb * 1. / total_page_file_kb) as decimal(9,2)) as [PageFileUsage (%)]
FROM sys.dm_os_sys_memory
UNION ALL
SELECT 'Connection memory per connection (bytes)',  Ratio = CAST((cntr_value / (SELECT 1.0 * cntr_value FROM sys.dm_os_performance_counters WHERE counter_name = 'User Connections')) * 1024 as int)
FROM sys.dm_os_performance_counters
WHERE counter_name = 'Connection Memory (KB)'
UNION ALL
SELECT 'Available physical memory (bytes)', available_physical_memory_kb * 1024
FROM sys.dm_os_sys_memory
UNION ALL
SELECT 'Signal wait (%)', SignalWaitPercent = CAST(100.0 * SUM(signal_wait_time_ms) / SUM (wait_time_ms) AS NUMERIC(20,2))
FROM sys.dm_os_wait_stats
UNION ALL
SELECT 'Sql compilation per batch request',  SqlCompilationPercent = 100.0 * cntr_value / (SELECT 1.0*cntr_value FROM sys.dm_os_performance_counters WHERE counter_name = 'Batch Requests/sec')
FROM sys.dm_os_performance_counters
WHERE counter_name = 'SQL Compilations/sec'
UNION ALL
SELECT 'Sql recompilation per batch request', SqlReCompilationPercent = 100.0 *cntr_value / (SELECT 1.0*cntr_value FROM sys.dm_os_performance_counters WHERE counter_name = 'Batch Requests/sec')
FROM sys.dm_os_performance_counters
WHERE counter_name = 'SQL Re-Compilations/sec'
UNION ALL
SELECT 'Page lookup per batch request',PageLookupPercent = 100.0 * cntr_value / (SELECT 1.0*cntr_value FROM sys.dm_os_performance_counters WHERE counter_name = 'Batch Requests/sec')
FROM sys.dm_os_performance_counters
WHERE counter_name = 'Page lookups/sec'
UNION ALL
SELECT 'Page split per batch request',PageSplitPercent = 100.0 * cntr_value / (SELECT 1.0*cntr_value FROM sys.dm_os_performance_counters WHERE counter_name = 'Batch Requests/sec')
FROM sys.dm_os_performance_counters
WHERE counter_name = 'Page splits/sec'
UNION ALL
SELECT 'Average tasks', AverageTaskCount = (SELECT AVG(current_tasks_count) FROM sys.dm_os_schedulers WITH (NOLOCK) WHERE scheduler_id < 255 )
UNION ALL
SELECT 'Average runnable tasks', AverageRunnableTaskCount = (SELECT AVG(runnable_tasks_count) FROM sys.dm_os_schedulers WITH (NOLOCK) WHERE scheduler_id < 255 )
UNION ALL
SELECT 'Average pending disk IO', AveragePendingDiskIOCount = (SELECT AVG(pending_disk_io_count) FROM sys.dm_os_schedulers WITH (NOLOCK) WHERE scheduler_id < 255 )
UNION ALL
SELECT 'Buffer pool rate (bytes/sec)', BufferPoolRate = (1.0*cntr_value * 8 * 1024) /
	(SELECT 1.0*cntr_value FROM sys.dm_os_performance_counters  WHERE object_name like '%Buffer Manager%' AND counter_name = 'Page life expectancy')
FROM sys.dm_os_performance_counters
WHERE object_name like '%Buffer Manager%'
AND counter_name = 'Database pages'
UNION ALL
SELECT 'Memory grant pending', MemoryGrantPending = cntr_value
FROM sys.dm_os_performance_counters
WHERE counter_name = 'Memory Grants Pending'
UNION ALL
SELECT 'Readahead per page read', Readahead = 100.0 *cntr_value / (SELECT 1.0*cntr_value FROM sys.dm_os_performance_counters WHERE counter_name = 'Page Reads/sec')
FROM sys.dm_os_performance_counters
WHERE counter_name = 'Readahead pages/sec'
UNION ALL
SELECT 'Total target memory ratio', TotalTargetMemoryRatio = 100.0 * cntr_value / (SELECT 1.0*cntr_value FROM sys.dm_os_performance_counters WHERE counter_name = 'Target Server Memory (KB)')
FROM sys.dm_os_performance_counters
WHERE counter_name = 'Total Server Memory (KB)'

IF OBJECT_ID('tempdb..#PCounters') IS NOT NULL DROP TABLE #PCounters;
SELECT * INTO #PCounters FROM @PCounters

DECLARE @DynamicPivotQuery AS NVARCHAR(MAX)
DECLARE @ColumnName AS NVARCHAR(MAX)
SELECT @ColumnName= ISNULL(@ColumnName + ',','') + QUOTENAME(counter_name)
FROM (SELECT DISTINCT counter_name FROM @PCounters) AS bl

SET @DynamicPivotQuery = N'
SELECT measurement = ''Performance metrics'', servername = REPLACE(@@SERVERNAME, ''\'', '':''), type = ''Performance metrics''
, ' + @ColumnName + '  FROM
(
SELECT counter_name, cntr_value
FROM #PCounters
) as V
PIVOT(SUM(cntr_value) FOR counter_name IN (' + @ColumnName + ')) AS PVTTable
'
EXEC sp_executesql @DynamicPivotQuery;
`

const sqlMemoryClerk string = `SET NOCOUNT ON;
SET TRANSACTION ISOLATION LEVEL READ UNCOMMITTED;

DECLARE @sqlVers numeric(4,2)
SELECT @sqlVers = LEFT(CAST(SERVERPROPERTY('productversion') as varchar), 4)

IF OBJECT_ID('tempdb..#clerk') IS NOT NULL
	DROP TABLE #clerk;

CREATE TABLE #clerk (
    ClerkCategory nvarchar(64) NOT NULL,
    UsedPercent decimal(9,2),
    UsedBytes bigint
);

DECLARE @DynamicClerkQuery AS NVARCHAR(MAX)

IF @sqlVers < 11
BEGIN
    SET @DynamicClerkQuery = N'
    INSERT #clerk (ClerkCategory, UsedPercent, UsedBytes)
    SELECT ClerkCategory
    , UsedPercent = SUM(UsedPercent)
    , UsedBytes = SUM(UsedBytes)
    FROM
    (
    SELECT ClerkCategory = CASE MC.[type]
        WHEN ''MEMORYCLERK_SQLBUFFERPOOL'' THEN ''Buffer pool''
        WHEN ''CACHESTORE_SQLCP'' THEN ''Cache (sql plans)''
        WHEN ''CACHESTORE_OBJCP'' THEN ''Cache (objects)''
        ELSE ''Other'' END
    , SUM((single_pages_kb + multi_pages_kb) * 1024) AS UsedBytes
    , Cast(100 * Sum((single_pages_kb + multi_pages_kb))*1.0/(Select Sum((single_pages_kb + multi_pages_kb)) From sys.dm_os_memory_clerks) as Decimal(7, 4)) UsedPercent
    FROM sys.dm_os_memory_clerks MC
    WHERE (single_pages_kb + multi_pages_kb) > 0
    GROUP BY CASE MC.[type]
        WHEN ''MEMORYCLERK_SQLBUFFERPOOL'' THEN ''Buffer pool''
        WHEN ''CACHESTORE_SQLCP'' THEN ''Cache (sql plans)''
        WHEN ''CACHESTORE_OBJCP'' THEN ''Cache (objects)''
        ELSE ''Other'' END
    ) as T
    GROUP BY ClerkCategory;
    '
END
ELSE
BEGIN
    SET @DynamicClerkQuery = N'
    INSERT #clerk (ClerkCategory, UsedPercent, UsedBytes)
    SELECT ClerkCategory
    , UsedPercent = SUM(UsedPercent)
    , UsedBytes = SUM(UsedBytes)
    FROM
    (
    SELECT ClerkCategory = CASE MC.[type]
        WHEN ''MEMORYCLERK_SQLBUFFERPOOL'' THEN ''Buffer pool''
        WHEN ''CACHESTORE_SQLCP'' THEN ''Cache (sql plans)''
        WHEN ''CACHESTORE_OBJCP'' THEN ''Cache (objects)''
        ELSE ''Other'' END
    , SUM(pages_kb * 1024) AS UsedBytes
    , Cast(100 * Sum(pages_kb)*1.0/(Select Sum(pages_kb) From sys.dm_os_memory_clerks) as Decimal(7, 4)) UsedPercent
    FROM sys.dm_os_memory_clerks MC
    WHERE pages_kb > 0
    GROUP BY CASE MC.[type]
        WHEN ''MEMORYCLERK_SQLBUFFERPOOL'' THEN ''Buffer pool''
        WHEN ''CACHESTORE_SQLCP'' THEN ''Cache (sql plans)''
        WHEN ''CACHESTORE_OBJCP'' THEN ''Cache (objects)''
        ELSE ''Other'' END
    ) as T
    GROUP BY ClerkCategory;
    '
END
EXEC sp_executesql @DynamicClerkQuery;
SELECT
-- measurement
measurement
-- tags
, servername= REPLACE(@@SERVERNAME, '\', ':')
, type = 'Memory clerk'
-- value
, [Buffer pool]
, [Cache (objects)]
, [Cache (sql plans)]
, [Other]
FROM
(
SELECT measurement = 'Memory breakdown (%)'
, [Buffer pool] = ISNULL(ROUND([Buffer Pool], 1), 0)
, [Cache (objects)] = ISNULL(ROUND([Cache (objects)], 1), 0)
, [Cache (sql plans)] = ISNULL(ROUND([Cache (sql plans)], 1), 0)
, [Other] = ISNULL(ROUND([Other], 1), 0)
FROM (SELECT ClerkCategory, UsedPercent FROM #clerk) as G1
PIVOT
(
	SUM(UsedPercent)
	FOR ClerkCategory IN ([Buffer Pool], [Cache (objects)], [Cache (sql plans)], [Other])
) AS PivotTable

UNION ALL

SELECT measurement = 'Memory breakdown (bytes)'
, [Buffer pool] = ISNULL(ROUND([Buffer Pool], 1), 0)
, [Cache (objects)] = ISNULL(ROUND([Cache (objects)], 1), 0)
, [Cache (sql plans)] = ISNULL(ROUND([Cache (sql plans)], 1), 0)
, [Other] = ISNULL(ROUND([Other], 1), 0)
FROM (SELECT ClerkCategory, UsedBytes FROM #clerk) as G2
PIVOT
(
	SUM(UsedBytes)
	FOR ClerkCategory IN ([Buffer Pool], [Cache (objects)], [Cache (sql plans)], [Other])
) AS PivotTable
) as T;
`

const sqlDatabaseSize string = `SET NOCOUNT ON;
SET TRANSACTION ISOLATION LEVEL READ UNCOMMITTED

IF OBJECT_ID('tempdb..#baseline') IS NOT NULL
	DROP TABLE #baseline;
SELECT
    DB_NAME(mf.database_id) AS database_name ,
    CAST(mf.size AS BIGINT) as database_size_8k_pages,
    CAST(mf.max_size AS BIGINT) as database_max_size_8k_pages,
    size_on_disk_bytes ,
	type_desc as datafile_type,
    GETDATE() AS baselineDate
INTO #baseline
FROM sys.dm_io_virtual_file_stats(NULL, NULL) AS divfs
INNER JOIN sys.master_files AS mf ON mf.database_id = divfs.database_id
	AND mf.file_id = divfs.file_id

DECLARE @DynamicPivotQuery AS NVARCHAR(MAX)
DECLARE @ColumnName AS NVARCHAR(MAX), @ColumnName2 AS NVARCHAR(MAX)

SELECT @ColumnName= ISNULL(@ColumnName + ',','') + QUOTENAME(database_name)
FROM (SELECT DISTINCT database_name FROM #baseline) AS bl

--Prepare the PIVOT query using the dynamic
SET @DynamicPivotQuery = N'
SELECT measurement = ''Log size (bytes)'', servername = REPLACE(@@SERVERNAME, ''\'', '':''), type = ''Database size''
, ' + @ColumnName + '  FROM
(
SELECT database_name, size_on_disk_bytes
FROM #baseline
WHERE datafile_type = ''LOG''
) as V
PIVOT(SUM(size_on_disk_bytes) FOR database_name IN (' + @ColumnName + ')) AS PVTTable

UNION ALL

SELECT measurement = ''Rows size (bytes)'', servername = REPLACE(@@SERVERNAME, ''\'', '':''), type = ''Database size''
, ' + @ColumnName + '  FROM
(
SELECT database_name, size_on_disk_bytes
FROM #baseline
WHERE datafile_type = ''ROWS''
) as V
PIVOT(SUM(size_on_disk_bytes) FOR database_name IN (' + @ColumnName + ')) AS PVTTable

UNION ALL

SELECT measurement = ''Rows size (8KB pages)'', servername = REPLACE(@@SERVERNAME, ''\'', '':''), type = ''Database size''
, ' + @ColumnName + '  FROM
(
SELECT database_name, database_size_8k_pages
FROM #baseline
WHERE datafile_type = ''ROWS''
) as V
PIVOT(SUM(database_size_8k_pages) FOR database_name IN (' + @ColumnName + ')) AS PVTTable

UNION ALL

SELECT measurement = ''Log size (8KB pages)'', servername = REPLACE(@@SERVERNAME, ''\'', '':''), type = ''Database size''
, ' + @ColumnName + '  FROM
(
SELECT database_name, database_size_8k_pages
FROM #baseline
WHERE datafile_type = ''LOG''
) as V
PIVOT(SUM(database_size_8k_pages) FOR database_name IN (' + @ColumnName + ')) AS PVTTable

UNION ALL

SELECT measurement = ''Rows max size (8KB pages)'', servername = REPLACE(@@SERVERNAME, ''\'', '':''), type = ''Database size''
, ' + @ColumnName + '  FROM
(
SELECT database_name, database_max_size_8k_pages
FROM #baseline
WHERE datafile_type = ''ROWS''
) as V
PIVOT(SUM(database_max_size_8k_pages) FOR database_name IN (' + @ColumnName + ')) AS PVTTable

UNION ALL

SELECT measurement = ''Logs max size (8KB pages)'', servername = REPLACE(@@SERVERNAME, ''\'', '':''), type = ''Database size''
, ' + @ColumnName + '  FROM
(
SELECT database_name, database_max_size_8k_pages
FROM #baseline
WHERE datafile_type = ''LOG''
) as V
PIVOT(SUM(database_max_size_8k_pages) FOR database_name IN (' + @ColumnName + ')) AS PVTTable
'
--PRINT @DynamicPivotQuery
EXEC sp_executesql @DynamicPivotQuery;
`

const sqlDatabaseStats string = `SET NOCOUNT ON;
SET TRANSACTION ISOLATION LEVEL READ UNCOMMITTED;

IF OBJECT_ID('tempdb..#baseline') IS NOT NULL
	DROP TABLE #baseline;

SELECT
[ReadLatency] =
    CASE WHEN [num_of_reads] = 0
        THEN 0 ELSE ([io_stall_read_ms] / [num_of_reads]) END,
[WriteLatency] =
    CASE WHEN [num_of_writes] = 0
        THEN 0 ELSE ([io_stall_write_ms] / [num_of_writes]) END,
[Latency] =
    CASE WHEN ([num_of_reads] = 0 AND [num_of_writes] = 0)
        THEN 0 ELSE ([io_stall] / ([num_of_reads] + [num_of_writes])) END,
[AvgBytesPerRead] =
    CASE WHEN [num_of_reads] = 0
        THEN 0 ELSE ([num_of_bytes_read] / [num_of_reads]) END,
[AvgBytesPerWrite] =
    CASE WHEN [num_of_writes] = 0
        THEN 0 ELSE ([num_of_bytes_written] / [num_of_writes]) END,
[AvgBytesPerTransfer] =
    CASE WHEN ([num_of_reads] = 0 AND [num_of_writes] = 0)
        THEN 0 ELSE
            (([num_of_bytes_read] + [num_of_bytes_written]) /
            ([num_of_reads] + [num_of_writes])) END,
DB_NAME ([vfs].[database_id]) AS DatabaseName,
[mf].type_desc  as datafile_type
INTO #baseline
FROM sys.dm_io_virtual_file_stats (NULL,NULL) AS [vfs]
JOIN sys.master_files AS [mf] ON [vfs].[database_id] = [mf].[database_id]
    AND [vfs].[file_id] = [mf].[file_id]



DECLARE @DynamicPivotQuery AS NVARCHAR(MAX)
DECLARE @ColumnName AS NVARCHAR(MAX), @ColumnName2 AS NVARCHAR(MAX)

SELECT @ColumnName= ISNULL(@ColumnName + ',','') + QUOTENAME(DatabaseName)
FROM (SELECT DISTINCT DatabaseName FROM #baseline) AS bl

--Prepare the PIVOT query using the dynamic
SET @DynamicPivotQuery = N'
SELECT measurement = ''Log read latency (ms)'', servername = REPLACE(@@SERVERNAME, ''\'', '':''), type = ''Database stats''
, ' + @ColumnName + '  FROM
(
SELECT DatabaseName,  ReadLatency
FROM #baseline
WHERE datafile_type = ''LOG''
) as V
PIVOT(MAX(ReadLatency) FOR DatabaseName IN (' + @ColumnName + ')) AS PVTTable

UNION ALL

SELECT measurement = ''Log write latency (ms)'', servername = REPLACE(@@SERVERNAME, ''\'', '':''), type = ''Database stats''
, ' + @ColumnName + '  FROM
(
SELECT DatabaseName,  WriteLatency
FROM #baseline
WHERE datafile_type = ''LOG''
) as V
PIVOT(MAX(WriteLatency) FOR DatabaseName IN (' + @ColumnName + ')) AS PVTTable

UNION ALL

SELECT measurement = ''Rows read latency (ms)'', servername = REPLACE(@@SERVERNAME, ''\'', '':''), type = ''Database stats''
, ' + @ColumnName + '  FROM
(
SELECT DatabaseName,  ReadLatency
FROM #baseline
WHERE datafile_type = ''ROWS''
) as V
PIVOT(MAX(ReadLatency) FOR DatabaseName IN (' + @ColumnName + ')) AS PVTTable

UNION ALL

SELECT measurement = ''Rows write latency (ms)'', servername = REPLACE(@@SERVERNAME, ''\'', '':''), type = ''Database stats''
, ' + @ColumnName + '  FROM
(
SELECT DatabaseName,  WriteLatency
FROM #baseline
WHERE datafile_type = ''ROWS''
) as V
PIVOT(MAX(WriteLatency) FOR DatabaseName IN (' + @ColumnName + ')) AS PVTTable

UNION ALL

SELECT measurement = ''Rows (average bytes/read)'', servername = REPLACE(@@SERVERNAME, ''\'', '':''), type = ''Database stats''
, ' + @ColumnName + '  FROM
(
SELECT DatabaseName,  AvgBytesPerRead
FROM #baseline
WHERE datafile_type = ''ROWS''
) as V
PIVOT(SUM(AvgBytesPerRead) FOR DatabaseName IN (' + @ColumnName + ')) AS PVTTable

UNION ALL

SELECT measurement = ''Rows (average bytes/write)'', servername = REPLACE(@@SERVERNAME, ''\'', '':''), type = ''Database stats''
, ' + @ColumnName + '  FROM
(
SELECT DatabaseName,  AvgBytesPerWrite
FROM #baseline
WHERE datafile_type = ''ROWS''
) as V
PIVOT(SUM(AvgBytesPerWrite) FOR DatabaseName IN (' + @ColumnName + ')) AS PVTTable

UNION ALL

SELECT measurement = ''Log (average bytes/read)'', servername = REPLACE(@@SERVERNAME, ''\'', '':''), type = ''Database stats''
, ' + @ColumnName + '  FROM
(
SELECT DatabaseName,  AvgBytesPerRead
FROM #baseline
WHERE datafile_type = ''LOG''
) as V
PIVOT(SUM(AvgBytesPerRead) FOR DatabaseName IN (' + @ColumnName + ')) AS PVTTable

UNION ALL

SELECT measurement = ''Log (average bytes/write)'', servername = REPLACE(@@SERVERNAME, ''\'', '':''), type = ''Database stats''
, ' + @ColumnName + '  FROM
(
SELECT DatabaseName,  AvgBytesPerWrite
FROM #baseline
WHERE datafile_type = ''LOG''
) as V
PIVOT(SUM(AvgBytesPerWrite) FOR DatabaseName IN (' + @ColumnName + ')) AS PVTTable
'
--PRINT @DynamicPivotQuery
EXEC sp_executesql @DynamicPivotQuery;
`

const sqlDatabaseIO string = `SET NOCOUNT ON;
SET TRANSACTION ISOLATION LEVEL READ UNCOMMITTED;
DECLARE @secondsBetween tinyint = 5;
DECLARE @delayInterval char(8) = CONVERT(Char(8), DATEADD(SECOND, @secondsBetween, '00:00:00'), 108);
IF OBJECT_ID('tempdb..#baseline') IS NOT NULL
	DROP TABLE #baseline;
IF OBJECT_ID('tempdb..#baselinewritten') IS NOT NULL
	DROP TABLE #baselinewritten;
SELECT DB_NAME(mf.database_id) AS databaseName ,
    mf.physical_name,
    divfs.num_of_bytes_read,
    divfs.num_of_bytes_written,
	divfs.num_of_reads,
	divfs.num_of_writes,
    GETDATE() AS baselinedate
INTO #baseline
FROM sys.dm_io_virtual_file_stats(NULL, NULL) AS divfs
INNER JOIN sys.master_files AS mf ON mf.database_id = divfs.database_id
	AND mf.file_id = divfs.file_id
WAITFOR DELAY @delayInterval;
;WITH currentLine AS
(
	SELECT DB_NAME(mf.database_id) AS databaseName ,
		type_desc,
		mf.physical_name,
		divfs.num_of_bytes_read,
		divfs.num_of_bytes_written,
		divfs.num_of_reads,
	    divfs.num_of_writes,
		GETDATE() AS currentlinedate
	FROM sys.dm_io_virtual_file_stats(NULL, NULL) AS divfs
	INNER JOIN sys.master_files AS mf ON mf.database_id = divfs.database_id
			AND mf.file_id = divfs.file_id
)
SELECT database_name
, datafile_type
, num_of_bytes_read_persec = SUM(num_of_bytes_read_persec)
, num_of_bytes_written_persec = SUM(num_of_bytes_written_persec)
, num_of_reads_persec = SUM(num_of_reads_persec)
, num_of_writes_persec = SUM(num_of_writes_persec)
INTO #baselinewritten
FROM
(
SELECT
  database_name = currentLine.databaseName
, datafile_type = type_desc
, num_of_bytes_read_persec = (currentLine.num_of_bytes_read - T1.num_of_bytes_read) / (DATEDIFF(SECOND,baselinedate,currentlinedate))
, num_of_bytes_written_persec = (currentLine.num_of_bytes_written - T1.num_of_bytes_written) / (DATEDIFF(SECOND,baselinedate,currentlinedate))
, num_of_reads_persec =  (currentLine.num_of_reads - T1.num_of_reads) / (DATEDIFF(SECOND,baselinedate,currentlinedate))
, num_of_writes_persec =  (currentLine.num_of_writes - T1.num_of_writes) / (DATEDIFF(SECOND,baselinedate,currentlinedate))
FROM currentLine
INNER JOIN #baseline T1 ON T1.databaseName = currentLine.databaseName
	AND T1.physical_name = currentLine.physical_name
) as T
GROUP BY database_name, datafile_type
DECLARE @DynamicPivotQuery AS NVARCHAR(MAX)
DECLARE @ColumnName AS NVARCHAR(MAX), @ColumnName2 AS NVARCHAR(MAX)
SELECT @ColumnName = ISNULL(@ColumnName + ',','') + QUOTENAME(database_name)
	FROM (SELECT DISTINCT database_name FROM #baselinewritten) AS bl
SELECT @ColumnName2 = ISNULL(@ColumnName2 + '+','') + QUOTENAME(database_name)
	FROM (SELECT DISTINCT database_name FROM #baselinewritten) AS bl
SET @DynamicPivotQuery = N'
SELECT measurement = ''Log writes (bytes/sec)'', servername = REPLACE(@@SERVERNAME, ''\'', '':''), type = ''Database IO''
, ' + @ColumnName + ', Total = ' + @ColumnName2 + ' FROM
(
SELECT database_name, num_of_bytes_written_persec
FROM #baselinewritten
WHERE datafile_type = ''LOG''
) as V
PIVOT(SUM(num_of_bytes_written_persec) FOR database_name IN (' + @ColumnName + ')) AS PVTTable
UNION ALL
SELECT measurement = ''Rows writes (bytes/sec)'', servername = REPLACE(@@SERVERNAME, ''\'', '':''), type = ''Database IO''
, ' + @ColumnName + ', Total = ' + @ColumnName2 + ' FROM
(
SELECT database_name, num_of_bytes_written_persec
FROM #baselinewritten
WHERE datafile_type = ''ROWS''
) as V
PIVOT(SUM(num_of_bytes_written_persec) FOR database_name IN (' + @ColumnName + ')) AS PVTTable
UNION ALL
SELECT measurement = ''Log reads (bytes/sec)'', servername = REPLACE(@@SERVERNAME, ''\'', '':''), type = ''Database IO''
, ' + @ColumnName + ', Total = ' + @ColumnName2 + ' FROM
(
SELECT database_name, num_of_bytes_read_persec
FROM #baselinewritten
WHERE datafile_type = ''LOG''
) as V
PIVOT(SUM(num_of_bytes_read_persec) FOR database_name IN (' + @ColumnName + ')) AS PVTTable
UNION ALL
SELECT measurement = ''Rows reads (bytes/sec)'', servername = REPLACE(@@SERVERNAME, ''\'', '':''), type = ''Database IO''
, ' + @ColumnName + ', Total = ' + @ColumnName2 + ' FROM
(
SELECT database_name, num_of_bytes_read_persec
FROM #baselinewritten
WHERE datafile_type = ''ROWS''
) as V
PIVOT(SUM(num_of_bytes_read_persec) FOR database_name IN (' + @ColumnName + ')) AS PVTTable
UNION ALL
SELECT measurement = ''Log (writes/sec)'', servername = REPLACE(@@SERVERNAME, ''\'', '':''), type = ''Database IO''
, ' + @ColumnName + ', Total = ' + @ColumnName2 + ' FROM
(
SELECT database_name, num_of_writes_persec
FROM #baselinewritten
WHERE datafile_type = ''LOG''
) as V
PIVOT(SUM(num_of_writes_persec) FOR database_name IN (' + @ColumnName + ')) AS PVTTable
UNION ALL
SELECT measurement = ''Rows (writes/sec)'', servername = REPLACE(@@SERVERNAME, ''\'', '':''), type = ''Database IO''
, ' + @ColumnName + ', Total = ' + @ColumnName2 + ' FROM
(
SELECT database_name, num_of_writes_persec
FROM #baselinewritten
WHERE datafile_type = ''ROWS''
) as V
PIVOT(SUM(num_of_writes_persec) FOR database_name IN (' + @ColumnName + ')) AS PVTTabl
UNION ALL
SELECT measurement = ''Log (reads/sec)'', servername = REPLACE(@@SERVERNAME, ''\'', '':''), type = ''Database IO''
, ' + @ColumnName + ', Total = ' + @ColumnName2 + ' FROM
(
SELECT database_name, num_of_reads_persec
FROM #baselinewritten
WHERE datafile_type = ''LOG''
) as V
PIVOT(SUM(num_of_reads_persec) FOR database_name IN (' + @ColumnName + ')) AS PVTTable
UNION ALL
SELECT measurement = ''Rows (reads/sec)'', servername = REPLACE(@@SERVERNAME, ''\'', '':''), type = ''Database IO''
, ' + @ColumnName + ', Total = ' + @ColumnName2 + ' FROM
(
SELECT database_name, num_of_reads_persec
FROM #baselinewritten
WHERE datafile_type = ''ROWS''
) as V
PIVOT(SUM(num_of_reads_persec) FOR database_name IN (' + @ColumnName + ')) AS PVTTable
'
EXEC sp_executesql @DynamicPivotQuery;
`

const sqlDatabaseProperties string = `SET NOCOUNT ON;
SET ARITHABORT ON;
SET QUOTED_IDENTIFIER ON;
SET TRANSACTION ISOLATION LEVEL READ UNCOMMITTED

IF OBJECT_ID('tempdb..#Databases') IS NOT NULL
	DROP TABLE #Databases;
CREATE  TABLE #Databases
(
	Measurement nvarchar(64) NOT NULL,
	DatabaseName nvarchar(128) NOT NULL,
	Value tinyint NOT NULL
	Primary Key(DatabaseName, Measurement)
);

INSERT #Databases (	Measurement, DatabaseName, Value)
SELECT
  Measurement = 'Recovery Model FULL'
, DatabaseName = d.Name
, Value = CASE WHEN d.recovery_model = 1 THEN 1 ELSE 0 END
FROM sys.databases d
UNION ALL
SELECT
  Measurement = 'Recovery Model BULK_LOGGED'
, DatabaseName = d.Name
, Value = CASE WHEN d.recovery_model = 2 THEN 1 ELSE 0 END
FROM sys.databases d
UNION ALL
SELECT
  Measurement = 'Recovery Model SIMPLE'
, DatabaseName = d.Name
, Value = CASE WHEN d.recovery_model = 3 THEN 1 ELSE 0 END
FROM sys.databases d

UNION ALL
SELECT
  Measurement = 'State ONLINE'
, DatabaseName = d.Name
, Value = CASE WHEN d.state = 0 THEN 1 ELSE 0 END
FROM sys.databases d
UNION ALL
SELECT
  Measurement = 'State RESTORING'
, DatabaseName = d.Name
, Value = CASE WHEN d.state = 1 THEN 1 ELSE 0 END
FROM sys.databases d
UNION ALL
SELECT
  Measurement = 'State RECOVERING'
, DatabaseName = d.Name
, Value = CASE WHEN d.state = 2 THEN 1 ELSE 0 END
FROM sys.databases d
UNION ALL
SELECT
  Measurement = 'State RECOVERY_PENDING'
, DatabaseName = d.Name
, Value = CASE WHEN d.state = 3 THEN 1 ELSE 0 END
FROM sys.databases d
UNION ALL
SELECT
  Measurement = 'State SUSPECT'
, DatabaseName = d.Name
, Value = CASE WHEN d.state = 4 THEN 1 ELSE 0 END
FROM sys.databases d
UNION ALL
SELECT
  Measurement = 'State EMERGENCY'
, DatabaseName = d.Name
, Value = CASE WHEN d.state = 5 THEN 1 ELSE 0 END
FROM sys.databases d
UNION ALL
SELECT
  Measurement = 'State OFFLINE'
, DatabaseName = d.Name
, Value = CASE WHEN d.state = 6 THEN 1 ELSE 0 END
FROM sys.databases d

DECLARE @DynamicPivotQuery AS NVARCHAR(MAX)
DECLARE @ColumnName AS NVARCHAR(MAX)
SELECT @ColumnName= ISNULL(@ColumnName + ',','') + QUOTENAME(DatabaseName)
FROM (SELECT DISTINCT DatabaseName FROM #Databases) AS bl

SET @DynamicPivotQuery = N'
SELECT measurement = Measurement, servername = REPLACE(@@SERVERNAME, ''\'', '':'')
, type = ''Database properties''
, ' + @ColumnName + ', Total FROM
(
SELECT Measurement, DatabaseName, Value
, Total = (SELECT SUM(Value) FROM #Databases WHERE Measurement = d.Measurement)
FROM #Databases d
WHERE d.Measurement = ''Recovery Model FULL''
) as V
PIVOT(SUM(Value) FOR DatabaseName IN (' + @ColumnName + ')) AS PVTTable

UNION ALL

SELECT measurement = Measurement, servername = REPLACE(@@SERVERNAME, ''\'', '':'')
, type = ''Database properties''
, ' + @ColumnName + ', Total FROM
(
SELECT Measurement, DatabaseName, Value
, Total = (SELECT SUM(Value) FROM #Databases WHERE Measurement = d.Measurement)
FROM #Databases d
WHERE d.Measurement = ''Recovery Model BULK_LOGGED''
) as V
PIVOT(SUM(Value) FOR DatabaseName IN (' + @ColumnName + ')) AS PVTTable

UNION ALL

SELECT measurement = Measurement, servername = REPLACE(@@SERVERNAME, ''\'', '':'')
, type = ''Database properties''
, ' + @ColumnName + ', Total FROM
(
SELECT Measurement, DatabaseName, Value
, Total = (SELECT SUM(Value) FROM #Databases WHERE Measurement = d.Measurement)
FROM #Databases d
WHERE d.Measurement = ''Recovery Model SIMPLE''
) as V
PIVOT(SUM(Value) FOR DatabaseName IN (' + @ColumnName + ')) AS PVTTable


UNION ALL

SELECT measurement = Measurement, servername = REPLACE(@@SERVERNAME, ''\'', '':'')
, type = ''Database properties''
, ' + @ColumnName + ', Total FROM
(
SELECT Measurement, DatabaseName, Value
, Total = (SELECT SUM(Value) FROM #Databases WHERE Measurement = d.Measurement)
FROM #Databases d
WHERE d.Measurement = ''State ONLINE''
) as V
PIVOT(SUM(Value) FOR DatabaseName IN (' + @ColumnName + ')) AS PVTTable

UNION ALL

SELECT measurement = Measurement, servername = REPLACE(@@SERVERNAME, ''\'', '':'')
, type = ''Database properties''
, ' + @ColumnName + ', Total FROM
(
SELECT Measurement, DatabaseName, Value
, Total = (SELECT SUM(Value) FROM #Databases WHERE Measurement = d.Measurement)
FROM #Databases d
WHERE d.Measurement = ''State RESTORING''
) as V
PIVOT(SUM(Value) FOR DatabaseName IN (' + @ColumnName + ')) AS PVTTable

UNION ALL

SELECT measurement = Measurement, servername = REPLACE(@@SERVERNAME, ''\'', '':'')
, type = ''Database properties''
, ' + @ColumnName + ', Total FROM
(
SELECT Measurement, DatabaseName, Value
, Total = (SELECT SUM(Value) FROM #Databases WHERE Measurement = d.Measurement)
FROM #Databases d
WHERE d.Measurement = ''State RECOVERING''
) as V
PIVOT(SUM(Value) FOR DatabaseName IN (' + @ColumnName + ')) AS PVTTable

UNION ALL

SELECT measurement = Measurement, servername = REPLACE(@@SERVERNAME, ''\'', '':'')
, type = ''Database properties''
, ' + @ColumnName + ', Total FROM
(
SELECT Measurement, DatabaseName, Value
, Total = (SELECT SUM(Value) FROM #Databases WHERE Measurement = d.Measurement)
FROM #Databases d
WHERE d.Measurement = ''State RECOVERY_PENDING''
) as V
PIVOT(SUM(Value) FOR DatabaseName IN (' + @ColumnName + ')) AS PVTTable

UNION ALL

SELECT measurement = Measurement, servername = REPLACE(@@SERVERNAME, ''\'', '':'')
, type = ''Database properties''
, ' + @ColumnName + ', Total FROM
(
SELECT Measurement, DatabaseName, Value
, Total = (SELECT SUM(Value) FROM #Databases WHERE Measurement = d.Measurement)
FROM #Databases d
WHERE d.Measurement = ''State SUSPECT''
) as V
PIVOT(SUM(Value) FOR DatabaseName IN (' + @ColumnName + ')) AS PVTTable

UNION ALL

SELECT measurement = Measurement, servername = REPLACE(@@SERVERNAME, ''\'', '':'')
, type = ''Database properties''
, ' + @ColumnName + ', Total FROM
(
SELECT Measurement, DatabaseName, Value
, Total = (SELECT SUM(Value) FROM #Databases WHERE Measurement = d.Measurement)
FROM #Databases d
WHERE d.Measurement = ''State EMERGENCY''
) as V
PIVOT(SUM(Value) FOR DatabaseName IN (' + @ColumnName + ')) AS PVTTable

UNION ALL

SELECT measurement = Measurement, servername = REPLACE(@@SERVERNAME, ''\'', '':'')
, type = ''Database properties''
, ' + @ColumnName + ', Total FROM
(
SELECT Measurement, DatabaseName, Value
, Total = (SELECT SUM(Value) FROM #Databases WHERE Measurement = d.Measurement)
FROM #Databases d
WHERE d.Measurement = ''State OFFLINE''
) as V
PIVOT(SUM(Value) FOR DatabaseName IN (' + @ColumnName + ')) AS PVTTable
'
EXEC sp_executesql @DynamicPivotQuery;
`

const sqlCPUHistory string = `SET NOCOUNT ON;
SET ARITHABORT ON;
SET QUOTED_IDENTIFIER ON;
SET TRANSACTION ISOLATION LEVEL READ UNCOMMITTED;

DECLARE @ms_ticks bigint;
SET @ms_ticks = (Select ms_ticks From sys.dm_os_sys_info);
DECLARE @maxEvents int = 1

SELECT
---- measurement
  measurement = 'CPU (%)'
---- tags
, servername= REPLACE(@@SERVERNAME, '\', ':')
, type = 'CPU usage'
-- value
, [SQL process] = ProcessUtilization
, [External process]= 100 - SystemIdle - ProcessUtilization
, [SystemIdle]
FROM
(
SELECT TOP (@maxEvents)
  EventTime = CAST(DateAdd(ms, -1 * (@ms_ticks - timestamp_ms), GetUTCDate()) as datetime)
, ProcessUtilization = CAST(ProcessUtilization as int)
, SystemIdle = CAST(SystemIdle as int)
FROM (SELECT Record.value('(./Record/SchedulerMonitorEvent/SystemHealth/SystemIdle)[1]', 'int') as SystemIdle,
		     Record.value('(./Record/SchedulerMonitorEvent/SystemHealth/ProcessUtilization)[1]', 'int') as ProcessUtilization,
		     timestamp as timestamp_ms
FROM (SELECT timestamp, convert(xml, record) As Record
		FROM sys.dm_os_ring_buffers
		WHERE ring_buffer_type = N'RING_BUFFER_SCHEDULER_MONITOR'
		    And record Like '%<SystemHealth>%') x) y
ORDER BY timestamp_ms Desc
) as T;
`

const sqlPerformanceCounters string = `SET NOCOUNT ON;
SET TRANSACTION ISOLATION LEVEL READ UNCOMMITTED;
IF OBJECT_ID('tempdb..#PCounters') IS NOT NULL DROP TABLE #PCounters
CREATE TABLE #PCounters
(
	object_name nvarchar(128),
	counter_name nvarchar(128),
	instance_name nvarchar(128),
	cntr_value bigint,
	cntr_type INT,
	Primary Key(object_name, counter_name, instance_name)
);
INSERT #PCounters
SELECT DISTINCT RTrim(spi.object_name) object_name
, RTrim(spi.counter_name) counter_name
, RTrim(spi.instance_name) instance_name
, spi.cntr_value
, spi.cntr_type
FROM sys.dm_os_performance_counters spi
WHERE spi.object_name NOT LIKE 'SQLServer:Backup Device%'
	AND NOT EXISTS (SELECT 1 FROM sys.databases WHERE Name = spi.instance_name);

WAITFOR DELAY '00:00:01';

IF OBJECT_ID('tempdb..#CCounters') IS NOT NULL DROP TABLE #CCounters
CREATE TABLE #CCounters
(
	object_name nvarchar(128),
	counter_name nvarchar(128),
	instance_name nvarchar(128),
	cntr_value bigint,
	cntr_type INT,
	Primary Key(object_name, counter_name, instance_name)
);
INSERT #CCounters
SELECT DISTINCT RTrim(spi.object_name) object_name
, RTrim(spi.counter_name) counter_name
, RTrim(spi.instance_name) instance_name
, spi.cntr_value
, spi.cntr_type
FROM sys.dm_os_performance_counters spi
WHERE spi.object_name NOT LIKE 'SQLServer:Backup Device%'
	AND NOT EXISTS (SELECT 1 FROM sys.databases WHERE Name = spi.instance_name);

SELECT
 measurement = cc.counter_name
	+ CASE WHEN LEN(cc.instance_name) > 0 THEN ' | ' + cc.instance_name ELSE '' END
	+ ' | '
	+ SUBSTRING( cc.object_name, CHARINDEX(':',  cc.object_name) + 1, LEN( cc.object_name) - CHARINDEX(':',  cc.object_name))
-- tags
, servername = REPLACE(@@SERVERNAME, '\', ':')
, type = 'Performance counters'
--, countertype = CASE cc.cntr_type
--    When 65792 Then 'Count'
--    When 537003264 Then 'Ratio'
--    When 272696576 Then 'Per second'
--    When 1073874176 Then 'Average'
--    When 272696320 Then 'Average Per Second'
--    When 1073939712 Then 'Base'
--    END
-- value
, value = CAST(CASE cc.cntr_type
    When 65792 Then cc.cntr_value -- Count
    When 537003264 Then IsNull(Cast(cc.cntr_value as decimal(19,4)) / NullIf(cbc.cntr_value, 0), 0) -- Ratio
    When 272696576 Then cc.cntr_value - pc.cntr_value -- Per Second
    When 1073874176 Then IsNull(Cast(cc.cntr_value - pc.cntr_value as decimal(19,4)) / NullIf(cbc.cntr_value - pbc.cntr_value, 0), 0) -- Avg
    When 272696320 Then IsNull(Cast(cc.cntr_value - pc.cntr_value as decimal(19,4)) / NullIf(cbc.cntr_value - pbc.cntr_value, 0), 0) -- Avg/sec
    When 1073939712 Then cc.cntr_value - pc.cntr_value -- Base
    Else cc.cntr_value End as bigint)
--, currentvalue= CAST(cc.cntr_value as bigint)
FROM #CCounters cc
INNER JOIN #PCounters pc On cc.object_name = pc.object_name
        And cc.counter_name = pc.counter_name
        And cc.instance_name = pc.instance_name
        And cc.cntr_type = pc.cntr_type
LEFT JOIN #CCounters cbc On cc.object_name = cbc.object_name
        And (Case When cc.counter_name Like '%(ms)' Then Replace(cc.counter_name, ' (ms)',' Base')
                  When cc.object_name = 'SQLServer:FileTable' Then Replace(cc.counter_name, 'Avg ','') + ' base'
                  When cc.counter_name = 'Worktables From Cache Ratio' Then 'Worktables From Cache Base'
                  When cc.counter_name = 'Avg. Length of Batched Writes' Then 'Avg. Length of Batched Writes BS'
                  Else cc.counter_name + ' base'
             End) = cbc.counter_name
        And cc.instance_name = cbc.instance_name
        And cc.cntr_type In (537003264, 1073874176)
        And cbc.cntr_type = 1073939712
LEFT JOIN #PCounters pbc On pc.object_name = pbc.object_name
        And pc.instance_name = pbc.instance_name
        And (Case When pc.counter_name Like '%(ms)' Then Replace(pc.counter_name, ' (ms)',' Base')
                  When pc.object_name = 'SQLServer:FileTable' Then Replace(pc.counter_name, 'Avg ','') + ' base'
                  When pc.counter_name = 'Worktables From Cache Ratio' Then 'Worktables From Cache Base'
                  When pc.counter_name = 'Avg. Length of Batched Writes' Then 'Avg. Length of Batched Writes BS'
                  Else pc.counter_name + ' base'
             End) = pbc.counter_name
        And pc.cntr_type In (537003264, 1073874176)

IF OBJECT_ID('tempdb..#CCounters') IS NOT NULL DROP TABLE #CCounters;
IF OBJECT_ID('tempdb..#PCounters') IS NOT NULL DROP TABLE #PCounters;
`

const sqlWaitStatsCategorized string = `SET NOCOUNT ON;
SET TRANSACTION ISOLATION LEVEL READ UNCOMMITTED
DECLARE @secondsBetween tinyint = 5
DECLARE @delayInterval char(8) = CONVERT(Char(8), DATEADD(SECOND, @secondsBetween, '00:00:00'), 108);

DECLARE @w1 TABLE
(
	WaitType nvarchar(64) collate SQL_Latin1_General_CP1_CI_AS NOT NULL,
	WaitTimeInMs bigint NOT NULL,
	WaitTaskCount bigint NOT NULL,
	CollectionDate datetime NOT NULL
)
DECLARE @w2 TABLE
(
	WaitType nvarchar(64) collate SQL_Latin1_General_CP1_CI_AS NOT NULL,
	WaitTimeInMs bigint NOT NULL,
	WaitTaskCount bigint NOT NULL,
	CollectionDate datetime NOT NULL
)
DECLARE @w3 TABLE
(
	WaitType nvarchar(64) collate SQL_Latin1_General_CP1_CI_AS NOT NULL
)
DECLARE @w4 TABLE
(
	WaitType nvarchar(64) collate SQL_Latin1_General_CP1_CI_AS NOT NULL,
	WaitCategory nvarchar(64) collate SQL_Latin1_General_CP1_CI_AS NOT NULL
)
DECLARE @w5 TABLE
(
	WaitCategory nvarchar(64) collate SQL_Latin1_General_CP1_CI_AS NOT NULL,
	WaitTimeInMs bigint NOT NULL,
	WaitTaskCount bigint NOT NULL
)

INSERT @w3 (WaitType)
VALUES (N'QDS_SHUTDOWN_QUEUE'), (N'HADR_FILESTREAM_IOMGR_IOCOMPLETION'),
	(N'BROKER_EVENTHANDLER'),            (N'BROKER_RECEIVE_WAITFOR'),
	(N'BROKER_TASK_STOP'),               (N'BROKER_TO_FLUSH'),
	(N'BROKER_TRANSMITTER'),             (N'CHECKPOINT_QUEUE'),
	(N'CHKPT'),                          (N'CLR_AUTO_EVENT'),
	(N'CLR_MANUAL_EVENT'),               (N'CLR_SEMAPHORE'),
	(N'DBMIRROR_DBM_EVENT'),             (N'DBMIRROR_EVENTS_QUEUE'),
	(N'DBMIRROR_WORKER_QUEUE'),          (N'DBMIRRORING_CMD'),
	(N'DIRTY_PAGE_POLL'),                (N'DISPATCHER_QUEUE_SEMAPHORE'),
	(N'EXECSYNC'),                       (N'FSAGENT'),
	(N'FT_IFTS_SCHEDULER_IDLE_WAIT'),    (N'FT_IFTSHC_MUTEX'),
	(N'HADR_CLUSAPI_CALL'),              (N'HADR_FILESTREAM_IOMGR_IOCOMPLETIO(N'),
	(N'HADR_LOGCAPTURE_WAIT'),           (N'HADR_NOTIFICATION_DEQUEUE'),
	(N'HADR_TIMER_TASK'),                (N'HADR_WORK_QUEUE'),
	(N'KSOURCE_WAKEUP'),                 (N'LAZYWRITER_SLEEP'),
	(N'LOGMGR_QUEUE'),                   (N'ONDEMAND_TASK_QUEUE'),
	(N'PWAIT_ALL_COMPONENTS_INITIALIZED'),
	(N'QDS_PERSIST_TASK_MAIN_LOOP_SLEEP'),
	(N'QDS_CLEANUP_STALE_QUERIES_TASK_MAIN_LOOP_SLEEP'),
	(N'REQUEST_FOR_DEADLOCK_SEARCH'),    (N'RESOURCE_QUEUE'),
	(N'SERVER_IDLE_CHECK'),              (N'SLEEP_BPOOL_FLUSH'),
	(N'SLEEP_DBSTARTUP'),                (N'SLEEP_DCOMSTARTUP'),
	(N'SLEEP_MASTERDBREADY'),            (N'SLEEP_MASTERMDREADY'),
	(N'SLEEP_MASTERUPGRADED'),           (N'SLEEP_MSDBSTARTUP'),
	(N'SLEEP_SYSTEMTASK'),               (N'SLEEP_TASK'),
	(N'SLEEP_TEMPDBSTARTUP'),            (N'SNI_HTTP_ACCEPT'),
	(N'SP_SERVER_DIAGNOSTICS_SLEEP'),    (N'SQLTRACE_BUFFER_FLUSH'),
	(N'SQLTRACE_INCREMENTAL_FLUSH_SLEEP'),
	(N'SQLTRACE_WAIT_ENTRIES'),          (N'WAIT_FOR_RESULTS'),
	(N'WAITFOR'),                        (N'WAITFOR_TASKSHUTDOW(N'),
	(N'WAIT_XTP_HOST_WAIT'),             (N'WAIT_XTP_OFFLINE_CKPT_NEW_LOG'),
	(N'WAIT_XTP_CKPT_CLOSE'),            (N'XE_DISPATCHER_JOI(N'),
	(N'XE_DISPATCHER_WAIT'),             (N'XE_TIMER_EVENT');

INSERT @w4 (WaitType, WaitCategory) VALUES ('ABR', 'OTHER') ,
('ASSEMBLY_LOAD' , 'OTHER') , ('ASYNC_DISKPOOL_LOCK' , 'I/O') , ('ASYNC_IO_COMPLETION' , 'I/O') ,
('ASYNC_NETWORK_IO' , 'NETWORK') , ('AUDIT_GROUPCACHE_LOCK' , 'OTHER') , ('AUDIT_LOGINCACHE_LOCK' ,
'OTHER') , ('AUDIT_ON_DEMAND_TARGET_LOCK' , 'OTHER') , ('AUDIT_XE_SESSION_MGR' , 'OTHER') , ('BACKUP' ,
'BACKUP') , ('BACKUP_CLIENTLOCK ' , 'BACKUP') , ('BACKUP_OPERATOR' , 'BACKUP') , ('BACKUPBUFFER' ,
'BACKUP') , ('BACKUPIO' , 'BACKUP') , ('BACKUPTHREAD' , 'BACKUP') , ('BAD_PAGE_PROCESS' , 'MEMORY') ,
('BROKER_CONNECTION_RECEIVE_TASK' , 'SERVICE BROKER') , ('BROKER_ENDPOINT_STATE_MUTEX' , 'SERVICE BROKER')
, ('BROKER_EVENTHANDLER' , 'SERVICE BROKER') , ('BROKER_INIT' , 'SERVICE BROKER') , ('BROKER_MASTERSTART'
, 'SERVICE BROKER') , ('BROKER_RECEIVE_WAITFOR' , 'SERVICE BROKER') , ('BROKER_REGISTERALLENDPOINTS' ,
'SERVICE BROKER') , ('BROKER_SERVICE' , 'SERVICE BROKER') , ('BROKER_SHUTDOWN' , 'SERVICE BROKER') ,
('BROKER_TASK_STOP' , 'SERVICE BROKER') , ('BROKER_TO_FLUSH' , 'SERVICE BROKER') , ('BROKER_TRANSMITTER' ,
'SERVICE BROKER') , ('BUILTIN_HASHKEY_MUTEX' , 'OTHER') , ('CHECK_PRINT_RECORD' , 'OTHER') ,
('CHECKPOINT_QUEUE' , 'BUFFER') , ('CHKPT' , 'BUFFER') , ('CLEAR_DB' , 'OTHER') , ('CLR_AUTO_EVENT' ,
'CLR') , ('CLR_CRST' , 'CLR') , ('CLR_JOIN' , 'CLR') , ('CLR_MANUAL_EVENT' , 'CLR') , ('CLR_MEMORY_SPY' ,
'CLR') , ('CLR_MONITOR' , 'CLR') , ('CLR_RWLOCK_READER' , 'CLR') , ('CLR_RWLOCK_WRITER' , 'CLR') ,
('CLR_SEMAPHORE' , 'CLR') , ('CLR_TASK_START' , 'CLR') , ('CLRHOST_STATE_ACCESS' , 'CLR') , ('CMEMTHREAD'
, 'MEMORY') , ('COMMIT_TABLE' , 'OTHER') , ('CURSOR' , 'OTHER') , ('CURSOR_ASYNC' , 'OTHER') , ('CXPACKET'
, 'OTHER') , ('CXROWSET_SYNC' , 'OTHER') , ('DAC_INIT' , 'OTHER') , ('DBMIRROR_DBM_EVENT ' , 'OTHER') ,
('DBMIRROR_DBM_MUTEX ' , 'OTHER') , ('DBMIRROR_EVENTS_QUEUE' , 'OTHER') , ('DBMIRROR_SEND' , 'OTHER') ,
('DBMIRROR_WORKER_QUEUE' , 'OTHER') , ('DBMIRRORING_CMD' , 'OTHER') , ('DBTABLE' , 'OTHER') ,
('DEADLOCK_ENUM_MUTEX' , 'LOCK') , ('DEADLOCK_TASK_SEARCH' , 'LOCK') , ('DEBUG' , 'OTHER') ,
('DISABLE_VERSIONING' , 'OTHER') , ('DISKIO_SUSPEND' , 'BACKUP') , ('DISPATCHER_QUEUE_SEMAPHORE' ,
'OTHER') , ('DLL_LOADING_MUTEX' , 'XML') , ('DROPTEMP' , 'TEMPORARY OBJECTS') , ('DTC' , 'OTHER') ,
('DTC_ABORT_REQUEST' , 'OTHER') , ('DTC_RESOLVE' , 'OTHER') , ('DTC_STATE' , 'DOTHERTC') ,
('DTC_TMDOWN_REQUEST' , 'OTHER') , ('DTC_WAITFOR_OUTCOME' , 'OTHER') , ('DUMP_LOG_COORDINATOR' , 'OTHER')
, ('DUMP_LOG_COORDINATOR_QUEUE' , 'OTHER') , ('DUMPTRIGGER' , 'OTHER') , ('EC' , 'OTHER') , ('EE_PMOLOCK'
, 'MEMORY') , ('EE_SPECPROC_MAP_INIT' , 'OTHER') , ('ENABLE_VERSIONING' , 'OTHER') ,
('ERROR_REPORTING_MANAGER' , 'OTHER') , ('EXCHANGE' , 'OTHER') , ('EXECSYNC' , 'OTHER') ,
('EXECUTION_PIPE_EVENT_OTHER' , 'OTHER') , ('Failpoint' , 'OTHER') , ('FCB_REPLICA_READ' , 'OTHER') ,
('FCB_REPLICA_WRITE' , 'OTHER') , ('FS_FC_RWLOCK' , 'OTHER') , ('FS_GARBAGE_COLLECTOR_SHUTDOWN' , 'OTHER')
, ('FS_HEADER_RWLOCK' , 'OTHER') , ('FS_LOGTRUNC_RWLOCK' , 'OTHER') , ('FSA_FORCE_OWN_XACT' , 'OTHER') ,
('FSAGENT' , 'OTHER') , ('FSTR_CONFIG_MUTEX' , 'OTHER') , ('FSTR_CONFIG_RWLOCK' , 'OTHER') ,
('FT_COMPROWSET_RWLOCK' , 'OTHER') , ('FT_IFTS_RWLOCK' , 'OTHER') , ('FT_IFTS_SCHEDULER_IDLE_WAIT' ,
'OTHER') , ('FT_IFTSHC_MUTEX' , 'OTHER') , ('FT_IFTSISM_MUTEX' , 'OTHER') , ('FT_MASTER_MERGE' , 'OTHER')
, ('FT_METADATA_MUTEX' , 'OTHER') , ('FT_RESTART_CRAWL' , 'OTHER') , ('FT_RESUME_CRAWL' , 'OTHER') ,
('FULLTEXT GATHERER' , 'OTHER') , ('GUARDIAN' , 'OTHER') , ('HTTP_ENDPOINT_COLLCREATE' , 'SERVICE BROKER')
, ('HTTP_ENUMERATION' , 'SERVICE BROKER') , ('HTTP_START' , 'SERVICE BROKER') , ('IMP_IMPORT_MUTEX' ,
'OTHER') , ('IMPPROV_IOWAIT' , 'I/O') , ('INDEX_USAGE_STATS_MUTEX' , 'OTHER') , ('OTHER_TESTING' ,
'OTHER') , ('IO_AUDIT_MUTEX' , 'OTHER') , ('IO_COMPLETION' , 'I/O') , ('IO_RETRY' , 'I/O') ,
('IOAFF_RANGE_QUEUE' , 'OTHER') , ('KSOURCE_WAKEUP' , 'SHUTDOWN') , ('KTM_ENLISTMENT' , 'OTHER') ,
('KTM_RECOVERY_MANAGER' , 'OTHER') , ('KTM_RECOVERY_RESOLUTION' , 'OTHER') , ('LATCH_DT' , 'LATCH') ,
('LATCH_EX' , 'LATCH') , ('LATCH_KP' , 'LATCH') , ('LATCH_NL' , 'LATCH') , ('LATCH_SH' , 'LATCH') ,
('LATCH_UP' , 'LATCH') , ('LAZYWRITER_SLEEP' , 'BUFFER') , ('LCK_M_BU' , 'LOCK') , ('LCK_M_IS' , 'LOCK') ,
('LCK_M_IU' , 'LOCK') , ('LCK_M_IX' , 'LOCK') , ('LCK_M_RIn_NL' , 'LOCK') , ('LCK_M_RIn_S' , 'LOCK') ,
('LCK_M_RIn_U' , 'LOCK') , ('LCK_M_RIn_X' , 'LOCK') , ('LCK_M_RS_S' , 'LOCK') , ('LCK_M_RS_U' , 'LOCK') ,
('LCK_M_RX_S' , 'LOCK') , ('LCK_M_RX_U' , 'LOCK') , ('LCK_M_RX_X' , 'LOCK') , ('LCK_M_S' , 'LOCK') ,
('LCK_M_SCH_M' , 'LOCK') , ('LCK_M_SCH_S' , 'LOCK') , ('LCK_M_SIU' , 'LOCK') , ('LCK_M_SIX' , 'LOCK') ,
('LCK_M_U' , 'LOCK') , ('LCK_M_UIX' , 'LOCK') , ('LCK_M_X' , 'LOCK') , ('LOGBUFFER' , 'OTHER') ,
('LOGGENERATION' , 'OTHER') , ('LOGMGR' , 'OTHER') , ('LOGMGR_FLUSH' , 'OTHER') , ('LOGMGR_QUEUE' ,
'OTHER') , ('LOGMGR_RESERVE_APPEND' , 'OTHER') , ('LOWFAIL_MEMMGR_QUEUE' , 'MEMORY') ,
('METADATA_LAZYCACHE_RWLOCK' , 'OTHER') , ('MIRROR_SEND_MESSAGE' , 'OTHER') , ('MISCELLANEOUS' , 'IGNORE')
, ('MSQL_DQ' , 'DISTRIBUTED QUERY') , ('MSQL_SYNC_PIPE' , 'OTHER') , ('MSQL_XACT_MGR_MUTEX' , 'OTHER') ,
('MSQL_XACT_MUTEX' , 'OTHER') , ('MSQL_XP' , 'OTHER') , ('MSSEARCH' , 'OTHER') , ('NET_WAITFOR_PACKET' ,
'NETWORK') , ('NODE_CACHE_MUTEX' , 'OTHER') , ('OTHER' , 'OTHER') , ('ONDEMAND_TASK_QUEUE' , 'OTHER') ,
('PAGEIOLATCH_DT' , 'LATCH') , ('PAGEIOLATCH_EX' , 'LATCH') , ('PAGEIOLATCH_KP' , 'LATCH') ,
('PAGEIOLATCH_NL' , 'LATCH') , ('PAGEIOLATCH_SH' , 'LATCH') , ('PAGEIOLATCH_UP' , 'LATCH') ,
('PAGELATCH_DT' , 'LATCH') , ('PAGELATCH_EX' , 'LATCH') , ('PAGELATCH_KP' , 'LATCH') , ('PAGELATCH_NL' ,
'LATCH') , ('PAGELATCH_SH' , 'LATCH') , ('PAGELATCH_UP' , 'LATCH') , ('PARALLEL_BACKUP_QUEUE' , 'BACKUP')
, ('PERFORMANCE_COUNTERS_RWLOCK' , 'OTHER') , ('PREEMPTIVE_ABR' , 'OTHER') ,
('PREEMPTIVE_AUDIT_ACCESS_EVENTLOG' , 'OTHER') , ('PREEMPTIVE_AUDIT_ACCESS_SECLOG' , 'OTHER') ,
('PREEMPTIVE_CLOSEBACKUPMEDIA' , 'OTHER') , ('PREEMPTIVE_CLOSEBACKUPTAPE' , 'OTHER') ,
('PREEMPTIVE_CLOSEBACKUPVDIDEVICE' , 'OTHER') , ('PREEMPTIVE_CLUSAPI_CLUSTERRESOURCECONTROL' , 'OTHER') ,
('PREEMPTIVE_COM_COCREATEINSTANCE' , 'OTHER') , ('PREEMPTIVE_COM_COGETCLASSOBJECT' , 'OTHER') ,
('PREEMPTIVE_COM_CREATEACCESSOR' , 'OTHER') , ('PREEMPTIVE_COM_DELETEROWS' , 'OTHER') ,
('PREEMPTIVE_COM_GETCOMMANDTEXT' , 'OTHER') , ('PREEMPTIVE_COM_GETDATA' , 'OTHER') ,
('PREEMPTIVE_COM_GETNEXTROWS' , 'OTHER') , ('PREEMPTIVE_COM_GETRESULT' , 'OTHER') ,
('PREEMPTIVE_COM_GETROWSBYBOOKMARK' , 'OTHER') , ('PREEMPTIVE_COM_LBFLUSH' , 'OTHER') ,
('PREEMPTIVE_COM_LBLOCKREGION' , 'OTHER') , ('PREEMPTIVE_COM_LBREADAT' , 'OTHER') ,
('PREEMPTIVE_COM_LBSETSIZE' , 'OTHER') , ('PREEMPTIVE_COM_LBSTAT' , 'OTHER') ,
('PREEMPTIVE_COM_LBUNLOCKREGION' , 'OTHER') , ('PREEMPTIVE_COM_LBWRITEAT' , 'OTHER') ,
('PREEMPTIVE_COM_QUERYINTERFACE' , 'OTHER') , ('PREEMPTIVE_COM_RELEASE' , 'OTHER') ,
('PREEMPTIVE_COM_RELEASEACCESSOR' , 'OTHER') , ('PREEMPTIVE_COM_RELEASEROWS' , 'OTHER') ,
('PREEMPTIVE_COM_RELEASESESSION' , 'OTHER') , ('PREEMPTIVE_COM_RESTARTPOSITION' , 'OTHER') ,
('PREEMPTIVE_COM_SEQSTRMREAD' , 'OTHER') , ('PREEMPTIVE_COM_SEQSTRMREADANDWRITE' , 'OTHER') ,
('PREEMPTIVE_COM_SETDATAFAILURE' , 'OTHER') , ('PREEMPTIVE_COM_SETPARAMETERINFO' , 'OTHER') ,
('PREEMPTIVE_COM_SETPARAMETERPROPERTIES' , 'OTHER') , ('PREEMPTIVE_COM_STRMLOCKREGION' , 'OTHER') ,
('PREEMPTIVE_COM_STRMSEEKANDREAD' , 'OTHER') , ('PREEMPTIVE_COM_STRMSEEKANDWRITE' , 'OTHER') ,
('PREEMPTIVE_COM_STRMSETSIZE' , 'OTHER') , ('PREEMPTIVE_COM_STRMSTAT' , 'OTHER') ,
('PREEMPTIVE_COM_STRMUNLOCKREGION' , 'OTHER') , ('PREEMPTIVE_CONSOLEWRITE' , 'OTHER') ,
('PREEMPTIVE_CREATEPARAM' , 'OTHER') , ('PREEMPTIVE_DEBUG' , 'OTHER') , ('PREEMPTIVE_DFSADDLINK' ,
'OTHER') , ('PREEMPTIVE_DFSLINKEXISTCHECK' , 'OTHER') , ('PREEMPTIVE_DFSLINKHEALTHCHECK' , 'OTHER') ,
('PREEMPTIVE_DFSREMOVELINK' , 'OTHER') , ('PREEMPTIVE_DFSREMOVEROOT' , 'OTHER') ,
('PREEMPTIVE_DFSROOTFOLDERCHECK' , 'OTHER') , ('PREEMPTIVE_DFSROOTINIT' , 'OTHER') ,
('PREEMPTIVE_DFSROOTSHARECHECK' , 'OTHER') , ('PREEMPTIVE_DTC_ABORT' , 'OTHER') ,
('PREEMPTIVE_DTC_ABORTREQUESTDONE' , 'OTHER') , ('PREEMPTIVE_DTC_BEGINOTHER' , 'OTHER') ,
('PREEMPTIVE_DTC_COMMITREQUESTDONE' , 'OTHER') , ('PREEMPTIVE_DTC_ENLIST' , 'OTHER') ,
('PREEMPTIVE_DTC_PREPAREREQUESTDONE' , 'OTHER') , ('PREEMPTIVE_FILESIZEGET' , 'OTHER') ,
('PREEMPTIVE_FSAOTHER_ABORTOTHER' , 'OTHER') , ('PREEMPTIVE_FSAOTHER_COMMITOTHER' , 'OTHER') ,
('PREEMPTIVE_FSAOTHER_STARTOTHER' , 'OTHER') , ('PREEMPTIVE_FSRECOVER_UNCONDITIONALUNDO' , 'OTHER') ,
('PREEMPTIVE_GETRMINFO' , 'OTHER') , ('PREEMPTIVE_LOCKMONITOR' , 'OTHER') , ('PREEMPTIVE_MSS_RELEASE' ,
'OTHER') , ('PREEMPTIVE_ODBCOPS' , 'OTHER') , ('PREEMPTIVE_OLE_UNINIT' , 'OTHER') ,
('PREEMPTIVE_OTHER_ABORTORCOMMITTRAN' , 'OTHER') , ('PREEMPTIVE_OTHER_ABORTTRAN' , 'OTHER') ,
('PREEMPTIVE_OTHER_GETDATASOURCE' , 'OTHER') , ('PREEMPTIVE_OTHER_GETLITERALINFO' , 'OTHER') ,
('PREEMPTIVE_OTHER_GETPROPERTIES' , 'OTHER') , ('PREEMPTIVE_OTHER_GETPROPERTYINFO' , 'OTHER') ,
('PREEMPTIVE_OTHER_GETSCHEMALOCK' , 'OTHER') , ('PREEMPTIVE_OTHER_JOINOTHER' , 'OTHER') ,
('PREEMPTIVE_OTHER_RELEASE' , 'OTHER') , ('PREEMPTIVE_OTHER_SETPROPERTIES' , 'OTHER') ,
('PREEMPTIVE_OTHEROPS' , 'OTHER') , ('PREEMPTIVE_OS_ACCEPTSECURITYCONTEXT' , 'OTHER') ,
('PREEMPTIVE_OS_ACQUIRECREDENTIALSHANDLE' , 'OTHER') , ('PREEMPTIVE_OS_AU,TICATIONOPS' , 'OTHER') ,
('PREEMPTIVE_OS_AUTHORIZATIONOPS' , 'OTHER') , ('PREEMPTIVE_OS_AUTHZGETINFORMATIONFROMCONTEXT' , 'OTHER')
, ('PREEMPTIVE_OS_AUTHZINITIALIZECONTEXTFROMSID' , 'OTHER') ,
('PREEMPTIVE_OS_AUTHZINITIALIZERESOURCEMANAGER' , 'OTHER') , ('PREEMPTIVE_OS_BACKUPREAD' , 'OTHER') ,
('PREEMPTIVE_OS_CLOSEHANDLE' , 'OTHER') , ('PREEMPTIVE_OS_CLUSTEROPS' , 'OTHER') , ('PREEMPTIVE_OS_COMOPS'
, 'OTHER') , ('PREEMPTIVE_OS_COMPLETEAUTHTOKEN' , 'OTHER') , ('PREEMPTIVE_OS_COPYFILE' , 'OTHER') ,
('PREEMPTIVE_OS_CREATEDIRECTORY' , 'OTHER') , ('PREEMPTIVE_OS_CREATEFILE' , 'OTHER') ,
('PREEMPTIVE_OS_CRYPTACQUIRECONTEXT' , 'OTHER') , ('PREEMPTIVE_OS_CRYPTIMPORTKEY' , 'OTHER') ,
('PREEMPTIVE_OS_CRYPTOPS' , 'OTHER') , ('PREEMPTIVE_OS_DECRYPTMESSAGE' , 'OTHER') ,
('PREEMPTIVE_OS_DELETEFILE' , 'OTHER') , ('PREEMPTIVE_OS_DELETESECURITYCONTEXT' , 'OTHER') ,
('PREEMPTIVE_OS_DEVICEIOCONTROL' , 'OTHER') , ('PREEMPTIVE_OS_DEVICEOPS' , 'OTHER') ,
('PREEMPTIVE_OS_DIRSVC_NETWORKOPS' , 'OTHER') , ('PREEMPTIVE_OS_DISCONNECTNAMEDPIPE' , 'OTHER') ,
('PREEMPTIVE_OS_DOMAINSERVICESOPS' , 'OTHER') , ('PREEMPTIVE_OS_DSGETDCNAME' , 'OTHER') ,
('PREEMPTIVE_OS_DTCOPS' , 'OTHER') , ('PREEMPTIVE_OS_ENCRYPTMESSAGE' , 'OTHER') , ('PREEMPTIVE_OS_FILEOPS'
, 'OTHER') , ('PREEMPTIVE_OS_FINDFILE' , 'OTHER') , ('PREEMPTIVE_OS_FLUSHFILEBUFFERS' , 'OTHER') ,
('PREEMPTIVE_OS_FORMATMESSAGE' , 'OTHER') , ('PREEMPTIVE_OS_FREECREDENTIALSHANDLE' , 'OTHER') ,
('PREEMPTIVE_OS_FREELIBRARY' , 'OTHER') , ('PREEMPTIVE_OS_GENERICOPS' , 'OTHER') ,
('PREEMPTIVE_OS_GETADDRINFO' , 'OTHER') , ('PREEMPTIVE_OS_GETCOMPRESSEDFILESIZE' , 'OTHER') ,
('PREEMPTIVE_OS_GETDISKFREESPACE' , 'OTHER') , ('PREEMPTIVE_OS_GETFILEATTRIBUTES' , 'OTHER') ,
('PREEMPTIVE_OS_GETFILESIZE' , 'OTHER') , ('PREEMPTIVE_OS_GETLONGPATHNAME' , 'OTHER') ,
('PREEMPTIVE_OS_GETPROCADDRESS' , 'OTHER') , ('PREEMPTIVE_OS_GETVOLUMENAMEFORVOLUMEMOUNTPOINT' , 'OTHER')
, ('PREEMPTIVE_OS_GETVOLUMEPATHNAME' , 'OTHER') , ('PREEMPTIVE_OS_INITIALIZESECURITYCONTEXT' , 'OTHER') ,
('PREEMPTIVE_OS_LIBRARYOPS' , 'OTHER') , ('PREEMPTIVE_OS_LOADLIBRARY' , 'OTHER') ,
('PREEMPTIVE_OS_LOGONUSER' , 'OTHER') , ('PREEMPTIVE_OS_LOOKUPACCOUNTSID' , 'OTHER') ,
('PREEMPTIVE_OS_MESSAGEQUEUEOPS' , 'OTHER') , ('PREEMPTIVE_OS_MOVEFILE' , 'OTHER') ,
('PREEMPTIVE_OS_NETGROUPGETUSERS' , 'OTHER') , ('PREEMPTIVE_OS_NETLOCALGROUPGETMEMBERS' , 'OTHER') ,
('PREEMPTIVE_OS_NETUSERGETGROUPS' , 'OTHER') , ('PREEMPTIVE_OS_NETUSERGETLOCALGROUPS' , 'OTHER') ,
('PREEMPTIVE_OS_NETUSERMODALSGET' , 'OTHER') , ('PREEMPTIVE_OS_NETVALIDATEPASSWORDPOLICY' , 'OTHER') ,
('PREEMPTIVE_OS_NETVALIDATEPASSWORDPOLICYFREE' , 'OTHER') , ('PREEMPTIVE_OS_OPENDIRECTORY' , 'OTHER') ,
('PREEMPTIVE_OS_PIPEOPS' , 'OTHER') , ('PREEMPTIVE_OS_PROCESSOPS' , 'OTHER') ,
('PREEMPTIVE_OS_QUERYREGISTRY' , 'OTHER') , ('PREEMPTIVE_OS_QUERYSECURITYCONTEXTTOKEN' , 'OTHER') ,
('PREEMPTIVE_OS_REMOVEDIRECTORY' , 'OTHER') , ('PREEMPTIVE_OS_REPORTEVENT' , 'OTHER') ,
('PREEMPTIVE_OS_REVERTTOSELF' , 'OTHER') , ('PREEMPTIVE_OS_RSFXDEVICEOPS' , 'OTHER') ,
('PREEMPTIVE_OS_SECURITYOPS' , 'OTHER') , ('PREEMPTIVE_OS_SERVICEOPS' , 'OTHER') ,
('PREEMPTIVE_OS_SETENDOFFILE' , 'OTHER') , ('PREEMPTIVE_OS_SETFILEPOINTER' , 'OTHER') ,
('PREEMPTIVE_OS_SETFILEVALIDDATA' , 'OTHER') , ('PREEMPTIVE_OS_SETNAMEDSECURITYINFO' , 'OTHER') ,
('PREEMPTIVE_OS_SQLCLROPS' , 'OTHER') , ('PREEMPTIVE_OS_SQMLAUNCH' , 'OTHER') ,
('PREEMPTIVE_OS_VERIFYSIGNATURE' , 'OTHER') , ('PREEMPTIVE_OS_VSSOPS' , 'OTHER') ,
('PREEMPTIVE_OS_WAITFORSINGLEOBJECT' , 'OTHER') , ('PREEMPTIVE_OS_WINSOCKOPS' , 'OTHER') ,
('PREEMPTIVE_OS_WRITEFILE' , 'OTHER') , ('PREEMPTIVE_OS_WRITEFILEGATHER' , 'OTHER') ,
('PREEMPTIVE_OS_WSASETLASTERROR' , 'OTHER') , ('PREEMPTIVE_REENLIST' , 'OTHER') , ('PREEMPTIVE_RESIZELOG'
, 'OTHER') , ('PREEMPTIVE_ROLLFORWARDREDO' , 'OTHER') , ('PREEMPTIVE_ROLLFORWARDUNDO' , 'OTHER') ,
('PREEMPTIVE_SB_STOPENDPOINT' , 'OTHER') , ('PREEMPTIVE_SERVER_STARTUP' , 'OTHER') ,
('PREEMPTIVE_SETRMINFO' , 'OTHER') , ('PREEMPTIVE_SHAREDMEM_GETDATA' , 'OTHER') , ('PREEMPTIVE_SNIOPEN' ,
'OTHER') , ('PREEMPTIVE_SOSHOST' , 'OTHER') , ('PREEMPTIVE_SOSTESTING' , 'OTHER') , ('PREEMPTIVE_STARTRM'
, 'OTHER') , ('PREEMPTIVE_STREAMFCB_CHECKPOINT' , 'OTHER') , ('PREEMPTIVE_STREAMFCB_RECOVER' , 'OTHER') ,
('PREEMPTIVE_STRESSDRIVER' , 'OTHER') , ('PREEMPTIVE_TESTING' , 'OTHER') , ('PREEMPTIVE_TRANSIMPORT' ,
'OTHER') , ('PREEMPTIVE_UNMARSHALPROPAGATIONTOKEN' , 'OTHER') , ('PREEMPTIVE_VSS_CREATESNAPSHOT' ,
'OTHER') , ('PREEMPTIVE_VSS_CREATEVOLUMESNAPSHOT' , 'OTHER') , ('PREEMPTIVE_XE_CALLBACKEXECUTE' , 'OTHER')
, ('PREEMPTIVE_XE_DISPATCHER' , 'OTHER') , ('PREEMPTIVE_XE_ENGINEINIT' , 'OTHER') ,
('PREEMPTIVE_XE_GETTARGETSTATE' , 'OTHER') , ('PREEMPTIVE_XE_SESSIONCOMMIT' , 'OTHER') ,
('PREEMPTIVE_XE_TARGETFINALIZE' , 'OTHER') , ('PREEMPTIVE_XE_TARGETINIT' , 'OTHER') ,
('PREEMPTIVE_XE_TIMERRUN' , 'OTHER') , ('PREEMPTIVE_XETESTING' , 'OTHER') , ('PREEMPTIVE_XXX' , 'OTHER') ,
('PRINT_ROLLBACK_PROGRESS' , 'OTHER') , ('QNMANAGER_ACQUIRE' , 'OTHER') , ('QPJOB_KILL' , 'OTHER') ,
('QPJOB_WAITFOR_ABORT' , 'OTHER') , ('QRY_MEM_GRANT_INFO_MUTEX' , 'OTHER') , ('QUERY_ERRHDL_SERVICE_DONE'
, 'OTHER') , ('QUERY_EXECUTION_INDEX_SORT_EVENT_OPEN' , 'OTHER') , ('QUERY_NOTIFICATION_MGR_MUTEX' ,
'OTHER') , ('QUERY_NOTIFICATION_SUBSCRIPTION_MUTEX' , 'OTHER') , ('QUERY_NOTIFICATION_TABLE_MGR_MUTEX' ,
'OTHER') , ('QUERY_NOTIFICATION_UNITTEST_MUTEX' , 'OTHER') , ('QUERY_OPTIMIZER_PRINT_MUTEX' , 'OTHER') ,
('QUERY_TRACEOUT' , 'OTHER') , ('QUERY_WAIT_ERRHDL_SERVICE' , 'OTHER') , ('RECOVER_CHANGEDB' , 'OTHER') ,
('REPL_CACHE_ACCESS' , 'REPLICATION') , ('REPL_HISTORYCACHE_ACCESS' , 'OTHER') , ('REPL_SCHEMA_ACCESS' ,
'OTHER') , ('REPL_TRANHASHTABLE_ACCESS' , 'OTHER') , ('REPLICA_WRITES' , 'OTHER') ,
('REQUEST_DISPENSER_PAUSE' , 'BACKUP') , ('REQUEST_FOR_DEADLOCK_SEARCH' , 'LOCK') , ('RESMGR_THROTTLED' ,
'OTHER') , ('RESOURCE_QUERY_SEMAPHORE_COMPILE' , 'QUERY') , ('RESOURCE_QUEUE' , 'OTHER') ,
('RESOURCE_SEMAPHORE' , 'OTHER') , ('RESOURCE_SEMAPHORE_MUTEX' , 'MEMORY') ,
('RESOURCE_SEMAPHORE_QUERY_COMPILE' , 'MEMORY') , ('RESOURCE_SEMAPHORE_SMALL_QUERY' , 'MEMORY') ,
('RG_RECONFIG' , 'OTHER') , ('SEC_DROP_TEMP_KEY' , 'SECURITY') , ('SECURITY_MUTEX' , 'OTHER') ,
('SEQUENTIAL_GUID' , 'OTHER') , ('SERVER_IDLE_CHECK' , 'OTHER') , ('SHUTDOWN' , 'OTHER') ,
('SLEEP_BPOOL_FLUSH' , 'OTHER') , ('SLEEP_DBSTARTUP' , 'OTHER') , ('SLEEP_DCOMSTARTUP' , 'OTHER') ,
('SLEEP_MSDBSTARTUP' , 'OTHER') , ('SLEEP_SYSTEMTASK' , 'OTHER') , ('SLEEP_TASK' , 'OTHER') ,
('SLEEP_TEMPDBSTARTUP' , 'OTHER') , ('SNI_CRITICAL_SECTION' , 'OTHER') , ('SNI_HTTP_ACCEPT' , 'OTHER') ,
('SNI_HTTP_WAITFOR_0_DISCON' , 'OTHER') , ('SNI_LISTENER_ACCESS' , 'OTHER') , ('SNI_TASK_COMPLETION' ,
'OTHER') , ('SOAP_READ' , 'OTHER') , ('SOAP_WRITE' , 'OTHER') , ('SOS_CALLBACK_REMOVAL' , 'OTHER') ,
('SOS_DISPATCHER_MUTEX' , 'OTHER') , ('SOS_LOCALALLOCATORLIST' , 'OTHER') , ('SOS_MEMORY_USAGE_ADJUSTMENT'
, 'OTHER') , ('SOS_OBJECT_STORE_DESTROY_MUTEX' , 'OTHER') , ('SOS_PROCESS_AFFINITY_MUTEX' , 'OTHER') ,
('SOS_RESERVEDMEMBLOCKLIST' , 'OTHER') , ('SOS_SCHEDULER_YIELD' , 'SQLOS') , ('SOS_SMALL_PAGE_ALLOC' ,
'OTHER') , ('SOS_STACKSTORE_INIT_MUTEX' , 'OTHER') , ('SOS_SYNC_TASK_ENQUEUE_EVENT' , 'OTHER') ,
('SOS_VIRTUALMEMORY_LOW' , 'OTHER') , ('SOSHOST_EVENT' , 'CLR') , ('SOSHOST_OTHER' , 'CLR') ,
('SOSHOST_MUTEX' , 'CLR') , ('SOSHOST_ROWLOCK' , 'CLR') , ('SOSHOST_RWLOCK' , 'CLR') ,
('SOSHOST_SEMAPHORE' , 'CLR') , ('SOSHOST_SLEEP' , 'CLR') , ('SOSHOST_TRACELOCK' , 'CLR') ,
('SOSHOST_WAITFORDONE' , 'CLR') , ('SQLCLR_APPDOMAIN' , 'CLR') , ('SQLCLR_ASSEMBLY' , 'CLR') ,
('SQLCLR_DEADLOCK_DETECTION' , 'CLR') , ('SQLCLR_QUANTUM_PUNISHMENT' , 'CLR') , ('SQLSORT_NORMMUTEX' ,
'OTHER') , ('SQLSORT_SORTMUTEX' , 'OTHER') , ('SQLTRACE_BUFFER_FLUSH ' , 'TRACE') , ('SQLTRACE_LOCK' ,
'OTHER') , ('SQLTRACE_SHUTDOWN' , 'OTHER') , ('SQLTRACE_WAIT_ENTRIES' , 'OTHER') , ('SRVPROC_SHUTDOWN' ,
'OTHER') , ('TEMPOBJ' , 'OTHER') , ('THREADPOOL' , 'SQLOS') , ('TIMEPRIV_TIMEPERIOD' , 'OTHER') ,
('TRACE_EVTNOTIF' , 'OTHER') , ('TRACEWRITE' , 'OTHER') , ('TRAN_MARKLATCH_DT' , 'TRAN_MARKLATCH') ,
('TRAN_MARKLATCH_EX' , 'TRAN_MARKLATCH') , ('TRAN_MARKLATCH_KP' , 'TRAN_MARKLATCH') , ('TRAN_MARKLATCH_NL'
, 'TRAN_MARKLATCH') , ('TRAN_MARKLATCH_SH' , 'TRAN_MARKLATCH') , ('TRAN_MARKLATCH_UP' , 'TRAN_MARKLATCH')
, ('OTHER_MUTEX' , 'OTHER') , ('UTIL_PAGE_ALLOC' , 'OTHER') , ('VIA_ACCEPT' , 'OTHER') ,
('VIEW_DEFINITION_MUTEX' , 'OTHER') , ('WAIT_FOR_RESULTS' , 'OTHER') , ('WAITFOR' , 'WAITFOR') ,
('WAITFOR_TASKSHUTDOWN' , 'OTHER') , ('WAITSTAT_MUTEX' , 'OTHER') , ('WCC' , 'OTHER') , ('WORKTBL_DROP' ,
'OTHER') , ('WRITE_COMPLETION' , 'OTHER') , ('WRITELOG' , 'I/O') , ('XACT_OWN_OTHER' , 'OTHER') ,
('XACT_RECLAIM_SESSION' , 'OTHER') , ('XACTLOCKINFO' , 'OTHER') , ('XACTWORKSPACE_MUTEX' , 'OTHER') ,
('XE_BUFFERMGR_ALLPROCESSED_EVENT' , 'XEVENT') , ('XE_BUFFERMGR_FREEBUF_EVENT' , 'XEVENT') ,
('XE_DISPATCHER_CONFIG_SESSION_LIST' , 'XEVENT') , ('XE_DISPATCHER_JOIN' , 'XEVENT') ,
('XE_DISPATCHER_WAIT' , 'XEVENT') , ('XE_MODULEMGR_SYNC' , 'XEVENT') , ('XE_OLS_LOCK' , 'XEVENT') ,
('XE_PACKAGE_LOCK_BACKOFF' , 'XEVENT') , ('XE_SERVICES_EVENTMANUAL' , 'XEVENT') , ('XE_SERVICES_MUTEX' ,
'XEVENT') , ('XE_SERVICES_RWLOCK' , 'XEVENT') , ('XE_SESSION_CREATE_SYNC' , 'XEVENT') ,
('XE_SESSION_FLUSH' , 'XEVENT') , ('XE_SESSION_SYNC' , 'XEVENT') , ('XE_STM_CREATE' , 'XEVENT') ,
('XE_TIMER_EVENT' , 'XEVENT') , ('XE_TIMER_MUTEX' , 'XEVENT')
, ('XE_TIMER_TASK_DONE' , 'XEVENT');


INSERT @w1 (WaitType, WaitTimeInMs, WaitTaskCount, CollectionDate)
SELECT
  WaitType = wait_type  collate SQL_Latin1_General_CP1_CI_AS
, WaitTimeInMs = SUM(wait_time_ms)
, WaitTaskCount = SUM(waiting_tasks_count)
, CollectionDate = GETDATE()
FROM sys.dm_os_wait_stats
WHERE [wait_type]  collate SQL_Latin1_General_CP1_CI_AS NOT IN
(
	SELECT WaitType FROM  @w3
)
AND [waiting_tasks_count] > 0
GROUP BY wait_type

WAITFOR DELAY @delayInterval;

INSERT @w2 (WaitType, WaitTimeInMs, WaitTaskCount, CollectionDate)
SELECT
  WaitType = wait_type  collate SQL_Latin1_General_CP1_CI_AS
, WaitTimeInMs = SUM(wait_time_ms)
, WaitTaskCount = SUM(waiting_tasks_count)
, CollectionDate = GETDATE()
FROM sys.dm_os_wait_stats
WHERE [wait_type]  collate SQL_Latin1_General_CP1_CI_AS NOT IN
(
	SELECT WaitType FROM  @w3
)
AND [waiting_tasks_count] > 0
GROUP BY wait_type;


INSERT @w5 (WaitCategory, WaitTimeInMs, WaitTaskCount)
SELECT WaitCategory
, WaitTimeInMs = SUM(WaitTimeInMs)
, WaitTaskCount = SUM(WaitTaskCount)
FROM
(
SELECT
  WaitCategory = ISNULL(T4.WaitCategory, 'OTHER')
, WaitTimeInMs = (T2.WaitTimeInMs - T1.WaitTimeInMs)
, WaitTaskCount = (T2.WaitTaskCount - T1.WaitTaskCount)
--, WaitTimeInMsPerSec = ((T2.WaitTimeInMs - T1.WaitTimeInMs) / CAST(DATEDIFF(SECOND, T1.CollectionDate, T2.CollectionDate) as float))
FROM @w1 T1
INNER JOIN @w2 T2 ON T2.WaitType = T1.WaitType
LEFT JOIN @w4 T4 ON T4.WaitType = T1.WaitType
WHERE T2.WaitTaskCount - T1.WaitTaskCount > 0
) as G
GROUP BY G.WaitCategory;



SELECT
---- measurement
  measurement = 'Wait time (ms)'
---- tags
, servername= REPLACE(@@SERVERNAME, '\', ':')
, type = 'Wait stats'
---- values
, [I/O] = SUM([I/O])
, [Latch] = SUM([LATCH])
, [Lock] = SUM([LOCK])
, [Network] = SUM([NETWORK])
, [Service broker] = SUM([SERVICE BROKER])
, [Memory] = SUM([MEMORY])
, [Buffer] = SUM([BUFFER])
, [CLR] = SUM([CLR])
, [SQLOS] = SUM([SQLOS])
, [XEvent] = SUM([XEVENT])
, [Other] = SUM([OTHER])
, [Total] = SUM([I/O]+[LATCH]+[LOCK]+[NETWORK]+[SERVICE BROKER]+[MEMORY]+[BUFFER]+[CLR]+[XEVENT]+[SQLOS]+[OTHER])
FROM
(
SELECT
  [I/O] = ISNULL([I/O] , 0)
, [MEMORY] = ISNULL([MEMORY] , 0)
, [BUFFER] = ISNULL([BUFFER] , 0)
, [LATCH] = ISNULL([LATCH] , 0)
, [LOCK] = ISNULL([LOCK] , 0)
, [NETWORK] = ISNULL([NETWORK] , 0)
, [SERVICE BROKER] = ISNULL([SERVICE BROKER] , 0)
, [CLR] = ISNULL([CLR] , 0)
, [XEVENT] = ISNULL([XEVENT] , 0)
, [SQLOS] = ISNULL([SQLOS] , 0)
, [OTHER] = ISNULL([OTHER] , 0)
FROM @w5 as P
PIVOT
(
	SUM(WaitTimeInMs)
	FOR WaitCategory IN ([I/O], [LATCH], [LOCK], [NETWORK], [SERVICE BROKER], [MEMORY], [BUFFER], [CLR], [XEVENT], [SQLOS], [OTHER])
) AS PivotTable
) as T

UNION ALL

SELECT
---- measurement
  measurement = 'Wait tasks'
---- tags
, server_name= REPLACE(@@SERVERNAME, '\', ':')
, type = 'Wait stats'
---- values
, [I/O] = SUM([I/O])
, [Latch] = SUM([LATCH])
, [Lock] = SUM([LOCK])
, [Network] = SUM([NETWORK])
, [Service broker] = SUM([SERVICE BROKER])
, [Memory] = SUM([MEMORY])
, [Buffer] = SUM([BUFFER])
, [CLR] = SUM([CLR])
, [SQLOS] = SUM([SQLOS])
, [XEvent] = SUM([XEVENT])
, [Other] = SUM([OTHER])
, [Total] = SUM([I/O]+[LATCH]+[LOCK]+[NETWORK]+[SERVICE BROKER]+[MEMORY]+[BUFFER]+[CLR]+[XEVENT]+[SQLOS]+[OTHER])
FROM
(
SELECT
  [I/O] = ISNULL([I/O] , 0)
, [MEMORY] = ISNULL([MEMORY] , 0)
, [BUFFER] = ISNULL([BUFFER] , 0)
, [LATCH] = ISNULL([LATCH] , 0)
, [LOCK] = ISNULL([LOCK] , 0)
, [NETWORK] = ISNULL([NETWORK] , 0)
, [SERVICE BROKER] = ISNULL([SERVICE BROKER] , 0)
, [CLR] = ISNULL([CLR] , 0)
, [XEVENT] = ISNULL([XEVENT] , 0)
, [SQLOS] = ISNULL([SQLOS] , 0)
, [OTHER] = ISNULL([OTHER] , 0)
FROM @w5 as P
PIVOT
(
	SUM(WaitTaskCount)
	FOR WaitCategory IN ([I/O], [LATCH], [LOCK], [NETWORK], [SERVICE BROKER], [MEMORY], [BUFFER], [CLR], [XEVENT], [SQLOS], [OTHER])
) AS PivotTable
) as T;
`

const sqlVolumeSpace string = `SET NOCOUNT ON;
SET TRANSACTION ISOLATION LEVEL READ UNCOMMITTED;

IF OBJECT_ID('tempdb..#volumestats') IS NOT NULL
	DROP TABLE #volumestats;
SELECT DISTINCT
  volume =  REPLACE(vs.volume_mount_point, '\', '')
	+ CASE WHEN LEN(vs.logical_volume_name) > 0
		THEN ' (' + vs.logical_volume_name + ')'
		ELSE '' END
, total_bytes = vs.total_bytes
, available_bytes = vs.available_bytes
, used_bytes = vs.total_bytes - vs.available_bytes
, used_percent = 100 * CAST(ROUND((vs.total_bytes - vs.available_bytes) * 1. / vs.total_bytes, 2) as decimal(5,2))
INTO #volumestats
FROM sys.master_files AS f
CROSS APPLY sys.dm_os_volume_stats(f.database_id, f.file_id) vs

DECLARE @DynamicPivotQuery AS NVARCHAR(MAX)
DECLARE @ColumnName AS NVARCHAR(MAX), @ColumnName2 AS NVARCHAR(MAX)

SELECT @ColumnName= ISNULL(@ColumnName + ',','') + QUOTENAME(volume)
FROM (SELECT DISTINCT volume FROM #volumestats) AS bl

--Prepare the PIVOT query using the dynamic
SET @DynamicPivotQuery = N'
SELECT measurement = ''Volume total space (bytes)'', servername = REPLACE(@@SERVERNAME, ''\'', '':''), type = ''OS Volume space''
, ' + @ColumnName + '  FROM
(
SELECT volume,  total_bytes
FROM #volumestats
) as V
PIVOT(SUM(total_bytes) FOR volume IN (' + @ColumnName + ')) AS PVTTable

UNION ALL

SELECT measurement = ''Volume available space (bytes)'', servername = REPLACE(@@SERVERNAME, ''\'', '':''), type = ''OS Volume space''
, ' + @ColumnName + '  FROM
(
SELECT volume,  available_bytes
FROM #volumestats
) as V
PIVOT(SUM(available_bytes) FOR volume IN (' + @ColumnName + ')) AS PVTTable

UNION ALL

SELECT measurement = ''Volume used space (bytes)'', servername = REPLACE(@@SERVERNAME, ''\'', '':''), type = ''OS Volume space''
, ' + @ColumnName + '  FROM
(
SELECT volume,  used_bytes
FROM #volumestats
) as V
PIVOT(SUM(used_bytes) FOR volume IN (' + @ColumnName + ')) AS PVTTable

UNION ALL

SELECT measurement = ''Volume used space (%)'', servername = REPLACE(@@SERVERNAME, ''\'', '':''), type = ''OS Volume space''
, ' + @ColumnName + '  FROM
(
SELECT volume,  used_percent
FROM #volumestats
) as V
PIVOT(SUM(used_percent) FOR volume IN (' + @ColumnName + ')) AS PVTTable'

EXEC sp_executesql @DynamicPivotQuery;
`<|MERGE_RESOLUTION|>--- conflicted
+++ resolved
@@ -401,10 +401,6 @@
 
 IF OBJECT_ID('master.sys.dm_os_sys_info') IS NOT NULL
 BEGIN
-<<<<<<< HEAD
-
-=======
->>>>>>> 6ad8c8b0
 	IF SERVERPROPERTY('EngineEdition') = 8  -- Managed Instance
 		INSERT INTO @sys_info ( cpu_count, server_memory, sku, engine_edition, hardware_type, total_storage_mb, available_storage_mb, uptime )
 		SELECT 	TOP(1)
@@ -421,22 +417,6 @@
 
 	ELSE
 	BEGIN
-<<<<<<< HEAD
-		DECLARE @total_disk_size_mb BIGINT,
-				@available_space_mb BIGINT
-
-		SELECT	@total_disk_size_mb = sum(total_disk_size_mb),
-				@available_space_mb = sum(free_disk_space_mb)
-		FROM	(
-					SELECT	distinct logical_volume_name AS LogicalName,
-							total_bytes/(1024*1024)as total_disk_size_mb,
-							available_bytes /(1024*1024) free_disk_space_mb
-					FROM	sys.master_files AS f
-							CROSS APPLY sys.dm_os_volume_stats(f.database_id, f.file_id)
-				) as osVolumes
-
-=======
->>>>>>> 6ad8c8b0
 		INSERT INTO @sys_info ( cpu_count, server_memory, sku, engine_edition, hardware_type, total_storage_mb, available_storage_mb, uptime )
 		SELECT	cpu_count,
 				(SELECT total_physical_memory_kb FROM sys.dm_os_sys_memory) AS server_memory,
@@ -452,10 +432,6 @@
 		FROM	sys.dm_os_sys_info
 	END
 END
-<<<<<<< HEAD
-
-=======
->>>>>>> 6ad8c8b0
 SELECT	'sqlserver_server_properties' AS [measurement],
 		REPLACE(@@SERVERNAME,'\',':') AS [sql_instance],
 		s.cpu_count,
