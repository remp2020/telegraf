# Ping Input Plugin

Sends a ping message by executing the system ping command and reports the results.

This plugin has two main methods of operation: `exec` and `native`.  The
recommended method is `native`, which has greater system compatibility and
performance.  However, for backwards compatibility the `exec` method is the
default.

When using `method = "exec"`, the systems ping utility is executed to send the
ping packets.

Most ping command implementations are supported, one notable exception being
that there is currently no support for GNU Inetutils ping.  You may instead use
the iputils-ping implementation:

```sh
apt-get install iputils-ping
```

When using `method = "native"` a ping is sent and the results are reported in
native Go by the Telegraf process, eliminating the need to execute the system
`ping` command.

## Configuration

```toml
[[inputs.ping]]
  ## Hosts to send ping packets to.
  urls = ["example.org"]

  ## Method used for sending pings, can be either "exec" or "native".  When set
  ## to "exec" the systems ping command will be executed.  When set to "native"
  ## the plugin will send pings directly.
  ##
  ## While the default is "exec" for backwards compatibility, new deployments
  ## are encouraged to use the "native" method for improved compatibility and
  ## performance.
  # method = "exec"

  ## Number of ping packets to send per interval.  Corresponds to the "-c"
  ## option of the ping command.
  # count = 1

  ## Time to wait between sending ping packets in seconds.  Operates like the
  ## "-i" option of the ping command.
  # ping_interval = 1.0

  ## If set, the time to wait for a ping response in seconds.  Operates like
  ## the "-W" option of the ping command.
  # timeout = 1.0

  ## If set, the total ping deadline, in seconds.  Operates like the -w option
  ## of the ping command.
  # deadline = 10

  ## Interface or source address to send ping from.  Operates like the -I or -S
  ## option of the ping command.
  # interface = ""

  ## Percentiles to calculate. This only works with the native method.
  # percentiles = [50, 95, 99]

  ## Specify the ping executable binary.
  # binary = "ping"

  ## Arguments for ping command. When arguments is not empty, the command from
  ## the binary option will be used and other options (ping_interval, timeout,
  ## etc) will be ignored.
  # arguments = ["-c", "3"]

  ## Use only IPv6 addresses when resolving a hostname.
  # ipv6 = false

  ## Number of data bytes to be sent. Corresponds to the "-s"
  ## option of the ping command. This only works with the native method.
  # size = 56
```

### File Limit

Since this plugin runs the ping command, it may need to open multiple files per
host.  The number of files used is lessened with the `native` option but still
many files are used.  With a large host list you may receive a `too many open
files` error.

To increase this limit on platforms using systemd the recommended method is to
use the "drop-in directory", usually located at
`/etc/systemd/system/telegraf.service.d`.

You can create or edit a drop-in file in the correct location using:

```sh
systemctl edit telegraf
```

Increase the number of open files:

```ini
[Service]
LimitNOFILE=8192
```

Restart Telegraf:

```sh
systemctl restart telegraf
```

### Linux Permissions

When using `method = "native"`, Telegraf will attempt to use privileged raw
ICMP sockets.  On most systems, doing so requires `CAP_NET_RAW` capabilities or for Telegraf to be run as root.

With systemd:

```sh
systemctl edit telegraf
```

```ini
[Service]
CapabilityBoundingSet=CAP_NET_RAW
AmbientCapabilities=CAP_NET_RAW
```

```sh
systemctl restart telegraf
```

Without systemd:

```sh
setcap cap_net_raw=eip /usr/bin/telegraf
```

Reference [`man 7 capabilities`][man 7 capabilities] for more information about
setting capabilities.

[man 7 capabilities]: http://man7.org/linux/man-pages/man7/capabilities.7.html

<<<<<<< HEAD
On Linux the default behaviour is to restrict creation of ping sockets for everybody. Execute the below command to enable creation of ping sockets for all possible user groups. The integers provided to ping_group_range defines the range of user groups that are permited to create ping sockets, were 2147483647 (the max of a signed int 2^31) is the max group identifier (GID).

```sh
$ sudo sysctl -w net.ipv4.ping_group_range="0 2147483647"
```

Reference [`man 7 icmp`][man 7 icmp] for more information about ICMP echo
sockets and the `ping_group_range` setting.
=======
### Other OS Permissions
>>>>>>> fc8301ae

When using `method = "native"`, you will need permissions similar to the executable ping program for your OS.

## Metrics

- ping
  - tags:
    - url
  - fields:
    - packets_transmitted (integer)
    - packets_received (integer)
    - percent_packet_loss (float)
    - ttl (integer, Not available on Windows)
    - average_response_ms (float)
    - minimum_response_ms (float)
    - maximum_response_ms (float)
    - standard_deviation_ms (float, Available on Windows only with method = "native")
    - percentile\<N\>_ms (float, Where `<N>` is the percentile specified in `percentiles`. Available with method = "native" only)
    - errors (float, Windows only)
    - reply_received (integer, Windows with method = "exec" only)
    - percent_reply_loss (float, Windows with method = "exec" only)
    - result_code (int, success = 0, no such host = 1, ping error = 2)

### reply_received vs packets_received

On Windows systems with `method = "exec"`, the "Destination net unreachable" reply will increment `packets_received` but not `reply_received`*.

### ttl

There is currently no support for TTL on windows with `"native"`; track
progress at <https://github.com/golang/go/issues/7175> and
<https://github.com/golang/go/issues/7174>

## Example Output

```shell
ping,url=example.org average_response_ms=23.066,ttl=63,maximum_response_ms=24.64,minimum_response_ms=22.451,packets_received=5i,packets_transmitted=5i,percent_packet_loss=0,result_code=0i,standard_deviation_ms=0.809 1535747258000000000
```<|MERGE_RESOLUTION|>--- conflicted
+++ resolved
@@ -139,7 +139,6 @@
 
 [man 7 capabilities]: http://man7.org/linux/man-pages/man7/capabilities.7.html
 
-<<<<<<< HEAD
 On Linux the default behaviour is to restrict creation of ping sockets for everybody. Execute the below command to enable creation of ping sockets for all possible user groups. The integers provided to ping_group_range defines the range of user groups that are permited to create ping sockets, were 2147483647 (the max of a signed int 2^31) is the max group identifier (GID).
 
 ```sh
@@ -148,9 +147,7 @@
 
 Reference [`man 7 icmp`][man 7 icmp] for more information about ICMP echo
 sockets and the `ping_group_range` setting.
-=======
 ### Other OS Permissions
->>>>>>> fc8301ae
 
 When using `method = "native"`, you will need permissions similar to the executable ping program for your OS.
 
