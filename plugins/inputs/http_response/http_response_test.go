--- conflicted
+++ resolved
@@ -19,11 +19,7 @@
 	"github.com/stretchr/testify/require"
 
 	"github.com/influxdata/telegraf"
-<<<<<<< HEAD
-	"github.com/influxdata/telegraf/internal"
-=======
 	"github.com/influxdata/telegraf/config"
->>>>>>> fc8301ae
 	"github.com/influxdata/telegraf/plugins/common/tls"
 	"github.com/influxdata/telegraf/testutil"
 )
@@ -1281,11 +1277,7 @@
 
 func TestSNI(t *testing.T) {
 	ts := httptest.NewTLSServer(http.HandlerFunc(func(w http.ResponseWriter, r *http.Request) {
-<<<<<<< HEAD
-		assert.Equal(t, "super-special-hostname.example.com", r.TLS.ServerName)
-=======
 		require.Equal(t, "super-special-hostname.example.com", r.TLS.ServerName)
->>>>>>> fc8301ae
 		w.WriteHeader(http.StatusOK)
 	}))
 	defer ts.Close()
@@ -1294,11 +1286,7 @@
 		Log:             testutil.Logger{},
 		URLs:            []string{ts.URL + "/good"},
 		Method:          "GET",
-<<<<<<< HEAD
-		ResponseTimeout: internal.Duration{Duration: time.Second * 20},
-=======
-		ResponseTimeout: config.Duration(time.Second * 20),
->>>>>>> fc8301ae
+		ResponseTimeout: config.Duration(time.Second * 20),
 		ClientConfig: tls.ClientConfig{
 			InsecureSkipVerify: true,
 			ServerName:         "super-special-hostname.example.com",
