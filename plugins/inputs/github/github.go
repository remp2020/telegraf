package github

import (
	"context"
	"fmt"
	"net/http"
	"strings"
	"sync"
	"time"

	githubLib "github.com/google/go-github/v32/github"
	"golang.org/x/oauth2"

	"github.com/influxdata/telegraf"
	"github.com/influxdata/telegraf/config"
	"github.com/influxdata/telegraf/plugins/inputs"
	"github.com/influxdata/telegraf/selfstat"
)

// GitHub - plugin main structure
type GitHub struct {
<<<<<<< HEAD
	Repositories      []string          `toml:"repositories"`
	AccessToken       string            `toml:"access_token"`
	AdditionalFields  []string          `toml:"additional_fields"`
	EnterpriseBaseURL string            `toml:"enterprise_base_url"`
	HTTPTimeout       internal.Duration `toml:"http_timeout"`
	githubClient      *github.Client
=======
	Repositories      []string        `toml:"repositories"`
	AccessToken       string          `toml:"access_token"`
	AdditionalFields  []string        `toml:"additional_fields"`
	EnterpriseBaseURL string          `toml:"enterprise_base_url"`
	HTTPTimeout       config.Duration `toml:"http_timeout"`
	githubClient      *githubLib.Client
>>>>>>> fc8301ae

	obfuscatedToken string

	RateLimit       selfstat.Stat
	RateLimitErrors selfstat.Stat
	RateRemaining   selfstat.Stat
}

const sampleConfig = `
  ## List of repositories to monitor.
  repositories = [
	  "influxdata/telegraf",
	  "influxdata/influxdb"
  ]

  ## Github API access token.  Unauthenticated requests are limited to 60 per hour.
  # access_token = ""

  ## Github API enterprise url. Github Enterprise accounts must specify their base url.
  # enterprise_base_url = ""

  ## Timeout for HTTP requests.
  # http_timeout = "5s"

  ## List of additional fields to query.
	## NOTE: Getting those fields might involve issuing additional API-calls, so please
	##       make sure you do not exceed the rate-limit of GitHub.
	##
	## Available fields are:
	## 	- pull-requests			-- number of open and closed pull requests (2 API-calls per repository)
  # additional_fields = []
`

// SampleConfig returns sample configuration for this plugin.
func (g *GitHub) SampleConfig() string {
	return sampleConfig
}

// Description returns the plugin description.
func (g *GitHub) Description() string {
	return "Gather repository information from GitHub hosted repositories."
}

// Create GitHub Client
func (g *GitHub) createGitHubClient(ctx context.Context) (*githubLib.Client, error) {
	httpClient := &http.Client{
		Transport: &http.Transport{
			Proxy: http.ProxyFromEnvironment,
		},
		Timeout: time.Duration(g.HTTPTimeout),
	}

	g.obfuscatedToken = "Unauthenticated"

	if g.AccessToken != "" {
		tokenSource := oauth2.StaticTokenSource(
			&oauth2.Token{AccessToken: g.AccessToken},
		)
		oauthClient := oauth2.NewClient(ctx, tokenSource)
		_ = context.WithValue(ctx, oauth2.HTTPClient, oauthClient)

		g.obfuscatedToken = g.AccessToken[0:4] + "..." + g.AccessToken[len(g.AccessToken)-3:]

		return g.newGithubClient(oauthClient)
	}

	return g.newGithubClient(httpClient)
}

func (g *GitHub) newGithubClient(httpClient *http.Client) (*githubLib.Client, error) {
	if g.EnterpriseBaseURL != "" {
		return githubLib.NewEnterpriseClient(g.EnterpriseBaseURL, "", httpClient)
	}
	return githubLib.NewClient(httpClient), nil
}

// Gather GitHub Metrics
func (g *GitHub) Gather(acc telegraf.Accumulator) error {
	ctx := context.Background()

	if g.githubClient == nil {
		githubClient, err := g.createGitHubClient(ctx)
		if err != nil {
			return err
		}

		g.githubClient = githubClient

		tokenTags := map[string]string{
			"access_token": g.obfuscatedToken,
		}

		g.RateLimitErrors = selfstat.Register("github", "rate_limit_blocks", tokenTags)
		g.RateLimit = selfstat.Register("github", "rate_limit_limit", tokenTags)
		g.RateRemaining = selfstat.Register("github", "rate_limit_remaining", tokenTags)
	}

	var wg sync.WaitGroup
	wg.Add(len(g.Repositories))

	for _, repository := range g.Repositories {
		go func(repositoryName string, acc telegraf.Accumulator) {
			defer wg.Done()

			owner, repository, err := splitRepositoryName(repositoryName)
			if err != nil {
				acc.AddError(err)
				return
			}

			repositoryInfo, response, err := g.githubClient.Repositories.Get(ctx, owner, repository)
			g.handleRateLimit(response, err)
			if err != nil {
				acc.AddError(err)
				return
			}

			now := time.Now()
			tags := getTags(repositoryInfo)
			fields := getFields(repositoryInfo)

			for _, field := range g.AdditionalFields {
<<<<<<< HEAD
				addFields := make(map[string]interface{})
				switch field {
				case "pull-requests":
					// Pull request properties
					addFields, err = g.getPullRequestFields(ctx, owner, repository)
=======
				switch field {
				case "pull-requests":
					// Pull request properties
					addFields, err := g.getPullRequestFields(ctx, owner, repository)
>>>>>>> fc8301ae
					if err != nil {
						acc.AddError(err)
						continue
					}
<<<<<<< HEAD
=======

					for k, v := range addFields {
						fields[k] = v
					}
>>>>>>> fc8301ae
				default:
					acc.AddError(fmt.Errorf("unknown additional field %q", field))
					continue
				}
<<<<<<< HEAD
				for k, v := range addFields {
					fields[k] = v
				}
=======
>>>>>>> fc8301ae
			}

			acc.AddFields("github_repository", fields, tags, now)
		}(repository, acc)
	}

	wg.Wait()
	return nil
}

<<<<<<< HEAD
func (g *GitHub) handleRateLimit(response *github.Response, err error) {
	if err == nil {
		g.RateLimit.Set(int64(response.Rate.Limit))
		g.RateRemaining.Set(int64(response.Rate.Remaining))
	} else if _, ok := err.(*github.RateLimitError); ok {
=======
func (g *GitHub) handleRateLimit(response *githubLib.Response, err error) {
	if err == nil {
		g.RateLimit.Set(int64(response.Rate.Limit))
		g.RateRemaining.Set(int64(response.Rate.Remaining))
	} else if _, ok := err.(*githubLib.RateLimitError); ok {
>>>>>>> fc8301ae
		g.RateLimitErrors.Incr(1)
	}
}

<<<<<<< HEAD
func splitRepositoryName(repositoryName string) (string, string, error) {
=======
func splitRepositoryName(repositoryName string) (owner string, repository string, err error) {
>>>>>>> fc8301ae
	splits := strings.SplitN(repositoryName, "/", 2)

	if len(splits) != 2 {
		return "", "", fmt.Errorf("%v is not of format 'owner/repository'", repositoryName)
	}

	return splits[0], splits[1], nil
}

func getLicense(rI *githubLib.Repository) string {
	if licenseName := rI.GetLicense().GetName(); licenseName != "" {
		return licenseName
	}

	return "None"
}

func getTags(repositoryInfo *githubLib.Repository) map[string]string {
	return map[string]string{
		"owner":    repositoryInfo.GetOwner().GetLogin(),
		"name":     repositoryInfo.GetName(),
		"language": repositoryInfo.GetLanguage(),
		"license":  getLicense(repositoryInfo),
	}
}

func getFields(repositoryInfo *githubLib.Repository) map[string]interface{} {
	return map[string]interface{}{
		"stars":       repositoryInfo.GetStargazersCount(),
		"subscribers": repositoryInfo.GetSubscribersCount(),
		"watchers":    repositoryInfo.GetWatchersCount(),
		"networks":    repositoryInfo.GetNetworkCount(),
		"forks":       repositoryInfo.GetForksCount(),
		"open_issues": repositoryInfo.GetOpenIssuesCount(),
		"size":        repositoryInfo.GetSize(),
	}
}

func (g *GitHub) getPullRequestFields(ctx context.Context, owner, repo string) (map[string]interface{}, error) {
<<<<<<< HEAD
	options := github.SearchOptions{
		TextMatch: false,
		ListOptions: github.ListOptions{
=======
	options := githubLib.SearchOptions{
		TextMatch: false,
		ListOptions: githubLib.ListOptions{
>>>>>>> fc8301ae
			PerPage: 100,
			Page:    1,
		},
	}

	classes := []string{"open", "closed"}
	fields := make(map[string]interface{})
	for _, class := range classes {
		q := fmt.Sprintf("repo:%s/%s is:pr is:%s", owner, repo, class)
		searchResult, response, err := g.githubClient.Search.Issues(ctx, q, &options)
		g.handleRateLimit(response, err)
		if err != nil {
			return fields, err
		}

		f := fmt.Sprintf("%s_pull_requests", class)
		fields[f] = searchResult.GetTotal()
	}

	return fields, nil
}

func init() {
	inputs.Add("github", func() telegraf.Input {
		return &GitHub{
			HTTPTimeout: config.Duration(time.Second * 5),
		}
	})
}<|MERGE_RESOLUTION|>--- conflicted
+++ resolved
@@ -19,21 +19,12 @@
 
 // GitHub - plugin main structure
 type GitHub struct {
-<<<<<<< HEAD
-	Repositories      []string          `toml:"repositories"`
-	AccessToken       string            `toml:"access_token"`
-	AdditionalFields  []string          `toml:"additional_fields"`
-	EnterpriseBaseURL string            `toml:"enterprise_base_url"`
-	HTTPTimeout       internal.Duration `toml:"http_timeout"`
-	githubClient      *github.Client
-=======
 	Repositories      []string        `toml:"repositories"`
 	AccessToken       string          `toml:"access_token"`
 	AdditionalFields  []string        `toml:"additional_fields"`
 	EnterpriseBaseURL string          `toml:"enterprise_base_url"`
 	HTTPTimeout       config.Duration `toml:"http_timeout"`
 	githubClient      *githubLib.Client
->>>>>>> fc8301ae
 
 	obfuscatedToken string
 
@@ -156,39 +147,22 @@
 			fields := getFields(repositoryInfo)
 
 			for _, field := range g.AdditionalFields {
-<<<<<<< HEAD
-				addFields := make(map[string]interface{})
-				switch field {
-				case "pull-requests":
-					// Pull request properties
-					addFields, err = g.getPullRequestFields(ctx, owner, repository)
-=======
 				switch field {
 				case "pull-requests":
 					// Pull request properties
 					addFields, err := g.getPullRequestFields(ctx, owner, repository)
->>>>>>> fc8301ae
 					if err != nil {
 						acc.AddError(err)
 						continue
 					}
-<<<<<<< HEAD
-=======
 
 					for k, v := range addFields {
 						fields[k] = v
 					}
->>>>>>> fc8301ae
 				default:
 					acc.AddError(fmt.Errorf("unknown additional field %q", field))
 					continue
 				}
-<<<<<<< HEAD
-				for k, v := range addFields {
-					fields[k] = v
-				}
-=======
->>>>>>> fc8301ae
 			}
 
 			acc.AddFields("github_repository", fields, tags, now)
@@ -199,28 +173,16 @@
 	return nil
 }
 
-<<<<<<< HEAD
-func (g *GitHub) handleRateLimit(response *github.Response, err error) {
-	if err == nil {
-		g.RateLimit.Set(int64(response.Rate.Limit))
-		g.RateRemaining.Set(int64(response.Rate.Remaining))
-	} else if _, ok := err.(*github.RateLimitError); ok {
-=======
 func (g *GitHub) handleRateLimit(response *githubLib.Response, err error) {
 	if err == nil {
 		g.RateLimit.Set(int64(response.Rate.Limit))
 		g.RateRemaining.Set(int64(response.Rate.Remaining))
 	} else if _, ok := err.(*githubLib.RateLimitError); ok {
->>>>>>> fc8301ae
 		g.RateLimitErrors.Incr(1)
 	}
 }
 
-<<<<<<< HEAD
-func splitRepositoryName(repositoryName string) (string, string, error) {
-=======
 func splitRepositoryName(repositoryName string) (owner string, repository string, err error) {
->>>>>>> fc8301ae
 	splits := strings.SplitN(repositoryName, "/", 2)
 
 	if len(splits) != 2 {
@@ -260,15 +222,9 @@
 }
 
 func (g *GitHub) getPullRequestFields(ctx context.Context, owner, repo string) (map[string]interface{}, error) {
-<<<<<<< HEAD
-	options := github.SearchOptions{
-		TextMatch: false,
-		ListOptions: github.ListOptions{
-=======
 	options := githubLib.SearchOptions{
 		TextMatch: false,
 		ListOptions: githubLib.ListOptions{
->>>>>>> fc8301ae
 			PerPage: 100,
 			Page:    1,
 		},
