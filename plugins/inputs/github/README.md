--- conflicted
+++ resolved
@@ -25,19 +25,16 @@
   # http_timeout = "5s"
 
   ## List of additional fields to query.
-<<<<<<< HEAD
 	## NOTE: Getting those fields might involve issuing additional API-calls, so please
 	##       make sure you do not exceed the rate-limit of GitHub.
 	##
 	## Available fields are:
 	## 	- pull-requests			-- number of open and closed pull requests (2 API-calls per repository)
-=======
   ## NOTE: Getting those fields might involve issuing additional API-calls, so please
   ##       make sure you do not exceed the rate-limit of GitHub.
   ##
   ## Available fields are:
   ##  - pull-requests -- number of open and closed pull requests (2 API-calls per repository)
->>>>>>> fc8301ae
   # additional_fields = []
 ```
 
