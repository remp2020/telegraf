--- conflicted
+++ resolved
@@ -59,14 +59,11 @@
 $ sudo -u telegraf stat /home
 ```
 
-<<<<<<< HEAD
-=======
 It may be desired to use POSIX ACLs to provide additional access:
 ```
 sudo setfacl -R -m u:telegraf:X /var/lib/docker/volumes/
 ```
 
->>>>>>> 7a229e25
 ### Example Output:
 
 ```
