package statsd

import (
	"fmt"
	"net"
	"sync"
	"testing"
	"time"

	"github.com/stretchr/testify/require"

	"github.com/influxdata/telegraf"
	"github.com/influxdata/telegraf/config"
	"github.com/influxdata/telegraf/testutil"
)

const (
	testMsg         = "test.tcp.msg:100|c"
	producerThreads = 10
)

func NewTestStatsd() *Statsd {
	s := Statsd{Log: testutil.Logger{}}

	// Make data structures
	s.done = make(chan struct{})
	s.in = make(chan input, s.AllowedPendingMessages)
	s.gauges = make(map[string]cachedgauge)
	s.counters = make(map[string]cachedcounter)
	s.sets = make(map[string]cachedset)
	s.timings = make(map[string]cachedtimings)
	s.distributions = make([]cacheddistributions, 0)

	s.MetricSeparator = "_"

	return &s
}

// Test that MaxTCPConnections is respected
func TestConcurrentConns(t *testing.T) {
	listener := Statsd{
		Log:                    testutil.Logger{},
		Protocol:               "tcp",
		ServiceAddress:         "localhost:8125",
		AllowedPendingMessages: 10000,
		MaxTCPConnections:      2,
	}

	acc := &testutil.Accumulator{}
	require.NoError(t, listener.Start(acc))
	defer listener.Stop()

	time.Sleep(time.Millisecond * 250)
	_, err := net.Dial("tcp", "127.0.0.1:8125")
	require.NoError(t, err)
	_, err = net.Dial("tcp", "127.0.0.1:8125")
	require.NoError(t, err)

	// Connection over the limit:
	conn, err := net.Dial("tcp", "127.0.0.1:8125")
	require.NoError(t, err)
	_, err = net.Dial("tcp", "127.0.0.1:8125")
	require.NoError(t, err)
	_, err = conn.Write([]byte(testMsg))
	require.NoError(t, err)
	time.Sleep(time.Millisecond * 100)
	require.Zero(t, acc.NFields())
}

// Test that MaxTCPConnections is respected when max==1
func TestConcurrentConns1(t *testing.T) {
	listener := Statsd{
		Log:                    testutil.Logger{},
		Protocol:               "tcp",
		ServiceAddress:         "localhost:8125",
		AllowedPendingMessages: 10000,
		MaxTCPConnections:      1,
	}

	acc := &testutil.Accumulator{}
	require.NoError(t, listener.Start(acc))
	defer listener.Stop()

	time.Sleep(time.Millisecond * 250)
	_, err := net.Dial("tcp", "127.0.0.1:8125")
	require.NoError(t, err)

	// Connection over the limit:
	conn, err := net.Dial("tcp", "127.0.0.1:8125")
	require.NoError(t, err)
	_, err = net.Dial("tcp", "127.0.0.1:8125")
	require.NoError(t, err)
	_, err = conn.Write([]byte(testMsg))
	require.NoError(t, err)
	time.Sleep(time.Millisecond * 100)
	require.Zero(t, acc.NFields())
}

// Test that MaxTCPConnections is respected
func TestCloseConcurrentConns(t *testing.T) {
	listener := Statsd{
		Log:                    testutil.Logger{},
		Protocol:               "tcp",
		ServiceAddress:         "localhost:8125",
		AllowedPendingMessages: 10000,
		MaxTCPConnections:      2,
	}

	acc := &testutil.Accumulator{}
	require.NoError(t, listener.Start(acc))

	time.Sleep(time.Millisecond * 250)
	_, err := net.Dial("tcp", "127.0.0.1:8125")
	require.NoError(t, err)
	_, err = net.Dial("tcp", "127.0.0.1:8125")
	require.NoError(t, err)

	listener.Stop()
}

// benchmark how long it takes to accept & process 100,000 metrics:
func BenchmarkUDP(b *testing.B) {
	listener := Statsd{
		Log:                    testutil.Logger{},
		Protocol:               "udp",
		ServiceAddress:         "localhost:8125",
		AllowedPendingMessages: 250000,
	}
	acc := &testutil.Accumulator{Discard: true}

	// send multiple messages to socket
	for n := 0; n < b.N; n++ {
		require.NoError(b, listener.Start(acc))

		time.Sleep(time.Millisecond * 250)
		conn, err := net.Dial("udp", "127.0.0.1:8125")
		require.NoError(b, err)

		var wg sync.WaitGroup
		for i := 1; i <= producerThreads; i++ {
			wg.Add(1)
			go sendRequests(conn, &wg)
		}
		wg.Wait()

		// wait for 250,000 metrics to get added to accumulator
		for len(listener.in) > 0 {
			time.Sleep(time.Millisecond)
		}
		listener.Stop()
	}
}

func sendRequests(conn net.Conn, wg *sync.WaitGroup) {
	defer wg.Done()
	for i := 0; i < 25000; i++ {
		//nolint:errcheck,revive
		fmt.Fprint(conn, testMsg)
	}
}

// benchmark how long it takes to accept & process 100,000 metrics:
func BenchmarkTCP(b *testing.B) {
	listener := Statsd{
		Log:                    testutil.Logger{},
		Protocol:               "tcp",
		ServiceAddress:         "localhost:8125",
		AllowedPendingMessages: 250000,
		MaxTCPConnections:      250,
	}
	acc := &testutil.Accumulator{Discard: true}

	// send multiple messages to socket
	for n := 0; n < b.N; n++ {
		require.NoError(b, listener.Start(acc))

		time.Sleep(time.Millisecond * 250)
		conn, err := net.Dial("tcp", "127.0.0.1:8125")
		require.NoError(b, err)

		var wg sync.WaitGroup
		for i := 1; i <= producerThreads; i++ {
			wg.Add(1)
			go sendRequests(conn, &wg)
		}
		wg.Wait()
		// wait for 250,000 metrics to get added to accumulator
		for len(listener.in) > 0 {
			time.Sleep(time.Millisecond)
		}
		listener.Stop()
	}
}

// Valid lines should be parsed and their values should be cached
func TestParse_ValidLines(t *testing.T) {
	s := NewTestStatsd()
	validLines := []string{
		"valid:45|c",
		"valid:45|s",
		"valid:45|g",
		"valid.timer:45|ms",
		"valid.timer:45|h",
	}

	for _, line := range validLines {
		require.NoError(t, s.parseStatsdLine(line), "Parsing line %s should not have resulted in an error", line)
	}
}

// Tests low-level functionality of gauges
func TestParse_Gauges(t *testing.T) {
	s := NewTestStatsd()

	// Test that gauge +- values work
	validLines := []string{
		"plus.minus:100|g",
		"plus.minus:-10|g",
		"plus.minus:+30|g",
		"plus.plus:100|g",
		"plus.plus:+100|g",
		"plus.plus:+100|g",
		"minus.minus:100|g",
		"minus.minus:-100|g",
		"minus.minus:-100|g",
		"lone.plus:+100|g",
		"lone.minus:-100|g",
		"overwrite:100|g",
		"overwrite:300|g",
		"scientific.notation:4.696E+5|g",
		"scientific.notation.minus:4.7E-5|g",
	}

	for _, line := range validLines {
		require.NoErrorf(t, s.parseStatsdLine(line), "Parsing line %s should not have resulted in an error", line)
	}

	validations := []struct {
		name  string
		value float64
	}{
		{
			"scientific_notation",
			469600,
		},
		{
			"scientific_notation_minus",
			0.000047,
		},
		{
			"plus_minus",
			120,
		},
		{
			"plus_plus",
			300,
		},
		{
			"minus_minus",
			-100,
		},
		{
			"lone_plus",
			100,
		},
		{
			"lone_minus",
			-100,
		},
		{
			"overwrite",
			300,
		},
	}

	for _, test := range validations {
		require.NoError(t, testValidateGauge(test.name, test.value, s.gauges))
	}
}

// Tests low-level functionality of sets
func TestParse_Sets(t *testing.T) {
	s := NewTestStatsd()

	// Test that sets work
	validLines := []string{
		"unique.user.ids:100|s",
		"unique.user.ids:100|s",
		"unique.user.ids:100|s",
		"unique.user.ids:100|s",
		"unique.user.ids:100|s",
		"unique.user.ids:101|s",
		"unique.user.ids:102|s",
		"unique.user.ids:102|s",
		"unique.user.ids:123456789|s",
		"oneuser.id:100|s",
		"oneuser.id:100|s",
		"scientific.notation.sets:4.696E+5|s",
		"scientific.notation.sets:4.696E+5|s",
		"scientific.notation.sets:4.697E+5|s",
		"string.sets:foobar|s",
		"string.sets:foobar|s",
		"string.sets:bar|s",
	}

	for _, line := range validLines {
		require.NoErrorf(t, s.parseStatsdLine(line), "Parsing line %s should not have resulted in an error", line)
	}

	validations := []struct {
		name  string
		value int64
	}{
		{
			"scientific_notation_sets",
			2,
		},
		{
			"unique_user_ids",
			4,
		},
		{
			"oneuser_id",
			1,
		},
		{
			"string_sets",
			2,
		},
	}

	for _, test := range validations {
		require.NoError(t, testValidateSet(test.name, test.value, s.sets))
	}
}

// Tests low-level functionality of counters
func TestParse_Counters(t *testing.T) {
	s := NewTestStatsd()

	// Test that counters work
	validLines := []string{
		"small.inc:1|c",
		"big.inc:100|c",
		"big.inc:1|c",
		"big.inc:100000|c",
		"big.inc:1000000|c",
		"small.inc:1|c",
		"zero.init:0|c",
		"sample.rate:1|c|@0.1",
		"sample.rate:1|c",
		"scientific.notation:4.696E+5|c",
		"negative.test:100|c",
		"negative.test:-5|c",
	}

	for _, line := range validLines {
		require.NoErrorf(t, s.parseStatsdLine(line), "Parsing line %s should not have resulted in an error", line)
	}

	validations := []struct {
		name  string
		value int64
	}{
		{
			"scientific_notation",
			469600,
		},
		{
			"small_inc",
			2,
		},
		{
			"big_inc",
			1100101,
		},
		{
			"zero_init",
			0,
		},
		{
			"sample_rate",
			11,
		},
		{
			"negative_test",
			95,
		},
	}

	for _, test := range validations {
		require.NoError(t, testValidateCounter(test.name, test.value, s.counters))
	}
}

// Tests low-level functionality of timings
func TestParse_Timings(t *testing.T) {
	s := NewTestStatsd()
	s.Percentiles = []Number{90.0}
	acc := &testutil.Accumulator{}

	// Test that timings work
	validLines := []string{
		"test.timing:1|ms",
		"test.timing:11|ms",
		"test.timing:1|ms",
		"test.timing:1|ms",
		"test.timing:1|ms",
	}

	for _, line := range validLines {
		require.NoErrorf(t, s.parseStatsdLine(line), "Parsing line %s should not have resulted in an error", line)
	}

	require.NoError(t, s.Gather(acc))

	valid := map[string]interface{}{
		"90_percentile": float64(11),
		"count":         int64(5),
		"lower":         float64(1),
		"mean":          float64(3),
		"stddev":        float64(4),
		"sum":           float64(15),
		"upper":         float64(11),
	}

	acc.AssertContainsFields(t, "test_timing", valid)
}

// Tests low-level functionality of distributions
func TestParse_Distributions(t *testing.T) {
	s := NewTestStatsd()
	acc := &testutil.Accumulator{}

	parseMetrics := func() {
		// Test that distributions work
		validLines := []string{
			"test.distribution:1|d",
			"test.distribution2:2|d",
			"test.distribution3:3|d",
			"test.distribution4:1|d",
			"test.distribution5:1|d",
		}

		for _, line := range validLines {
			require.NoErrorf(t, s.parseStatsdLine(line), "Parsing line %s should not have resulted in an error", line)
		}

		require.NoError(t, s.Gather(acc))
	}

	validMeasurementMap := map[string]float64{
		"test_distribution":  1,
		"test_distribution2": 2,
		"test_distribution3": 3,
		"test_distribution4": 1,
		"test_distribution5": 1,
	}

	// Test parsing when DataDogExtensions and DataDogDistributions aren't enabled
	parseMetrics()
	for key := range validMeasurementMap {
		acc.AssertDoesNotContainMeasurement(t, key)
	}

	// Test parsing when DataDogDistributions is enabled but not DataDogExtensions
	s.DataDogDistributions = true
	parseMetrics()
	for key := range validMeasurementMap {
		acc.AssertDoesNotContainMeasurement(t, key)
	}

	// Test parsing when DataDogExtensions and DataDogDistributions are enabled
	s.DataDogExtensions = true
	parseMetrics()
	for key, value := range validMeasurementMap {
		field := map[string]interface{}{
			"value": value,
		}
		acc.AssertContainsFields(t, key, field)
	}
}

func TestParseScientificNotation(t *testing.T) {
	s := NewTestStatsd()
	sciNotationLines := []string{
		"scientific.notation:4.6968460083008E-5|ms",
		"scientific.notation:4.6968460083008E-5|g",
		"scientific.notation:4.6968460083008E-5|c",
		"scientific.notation:4.6968460083008E-5|h",
	}
	for _, line := range sciNotationLines {
		require.NoErrorf(t, s.parseStatsdLine(line), "Parsing line [%s] should not have resulted in error", line)
	}
}

// Invalid lines should return an error
func TestParse_InvalidLines(t *testing.T) {
	s := NewTestStatsd()
	invalidLines := []string{
		"i.dont.have.a.pipe:45g",
		"i.dont.have.a.colon45|c",
		"invalid.metric.type:45|e",
		"invalid.plus.minus.non.gauge:+10|s",
		"invalid.plus.minus.non.gauge:+10|ms",
		"invalid.plus.minus.non.gauge:+10|h",
		"invalid.value:foobar|c",
		"invalid.value:d11|c",
		"invalid.value:1d1|c",
	}
	for _, line := range invalidLines {
		require.Errorf(t, s.parseStatsdLine(line), "Parsing line %s should have resulted in an error", line)
	}
}

// Invalid sample rates should be ignored and not applied
func TestParse_InvalidSampleRate(t *testing.T) {
	s := NewTestStatsd()
	invalidLines := []string{
		"invalid.sample.rate:45|c|0.1",
		"invalid.sample.rate.2:45|c|@foo",
		"invalid.sample.rate:45|g|@0.1",
		"invalid.sample.rate:45|s|@0.1",
	}

	for _, line := range invalidLines {
		require.NoErrorf(t, s.parseStatsdLine(line), "Parsing line %s should not have resulted in an error", line)
	}

	counterValidations := []struct {
		name  string
		value int64
		cache map[string]cachedcounter
	}{
		{
			"invalid_sample_rate",
			45,
			s.counters,
		},
		{
			"invalid_sample_rate_2",
			45,
			s.counters,
		},
	}

	for _, test := range counterValidations {
		require.NoError(t, testValidateCounter(test.name, test.value, test.cache))
	}

	require.NoError(t, testValidateGauge("invalid_sample_rate", 45, s.gauges))

	require.NoError(t, testValidateSet("invalid_sample_rate", 1, s.sets))
}

// Names should be parsed like . -> _
func TestParse_DefaultNameParsing(t *testing.T) {
	s := NewTestStatsd()
	validLines := []string{
		"valid:1|c",
		"valid.foo-bar:11|c",
	}

	for _, line := range validLines {
		require.NoErrorf(t, s.parseStatsdLine(line), "Parsing line %s should not have resulted in an error", line)
	}

	validations := []struct {
		name  string
		value int64
	}{
		{
			"valid",
			1,
		},
		{
			"valid_foo-bar",
			11,
		},
	}

	for _, test := range validations {
		require.NoError(t, testValidateCounter(test.name, test.value, s.counters))
	}
}

// Test that template name transformation works
func TestParse_Template(t *testing.T) {
	s := NewTestStatsd()
	s.Templates = []string{
		"measurement.measurement.host.service",
	}

	lines := []string{
		"cpu.idle.localhost:1|c",
		"cpu.busy.host01.myservice:11|c",
	}

	for _, line := range lines {
		require.NoErrorf(t, s.parseStatsdLine(line), "Parsing line %s should not have resulted in an error", line)
	}

	validations := []struct {
		name  string
		value int64
	}{
		{
			"cpu_idle",
			1,
		},
		{
			"cpu_busy",
			11,
		},
	}

	// Validate counters
	for _, test := range validations {
		require.NoError(t, testValidateCounter(test.name, test.value, s.counters))
	}
}

// Test that template filters properly
func TestParse_TemplateFilter(t *testing.T) {
	s := NewTestStatsd()
	s.Templates = []string{
		"cpu.idle.* measurement.measurement.host",
	}

	lines := []string{
		"cpu.idle.localhost:1|c",
		"cpu.busy.host01.myservice:11|c",
	}

	for _, line := range lines {
		require.NoErrorf(t, s.parseStatsdLine(line), "Parsing line %s should not have resulted in an error", line)
	}

	validations := []struct {
		name  string
		value int64
	}{
		{
			"cpu_idle",
			1,
		},
		{
			"cpu_busy_host01_myservice",
			11,
		},
	}

	// Validate counters
	for _, test := range validations {
		require.NoError(t, testValidateCounter(test.name, test.value, s.counters))
	}
}

// Test that most specific template is chosen
func TestParse_TemplateSpecificity(t *testing.T) {
	s := NewTestStatsd()
	s.Templates = []string{
		"cpu.* measurement.foo.host",
		"cpu.idle.* measurement.measurement.host",
	}

	lines := []string{
		"cpu.idle.localhost:1|c",
	}

	for _, line := range lines {
		require.NoErrorf(t, s.parseStatsdLine(line), "Parsing line %s should not have resulted in an error", line)
	}

	validations := []struct {
		name  string
		value int64
	}{
		{
			"cpu_idle",
			1,
		},
	}

	// Validate counters
	for _, test := range validations {
		require.NoError(t, testValidateCounter(test.name, test.value, s.counters))
	}
}

// Test that most specific template is chosen
func TestParse_TemplateFields(t *testing.T) {
	s := NewTestStatsd()
	s.Templates = []string{
		"* measurement.measurement.field",
	}

	lines := []string{
		"my.counter.f1:1|c",
		"my.counter.f1:1|c",
		"my.counter.f2:1|c",
		"my.counter.f3:10|c",
		"my.counter.f3:100|c",
		"my.gauge.f1:10.1|g",
		"my.gauge.f2:10.1|g",
		"my.gauge.f1:0.9|g",
		"my.set.f1:1|s",
		"my.set.f1:2|s",
		"my.set.f1:1|s",
		"my.set.f2:100|s",
	}

	for _, line := range lines {
		require.NoErrorf(t, s.parseStatsdLine(line), "Parsing line %s should not have resulted in an error", line)
	}

	counterTests := []struct {
		name  string
		value int64
		field string
	}{
		{
			"my_counter",
			2,
			"f1",
		},
		{
			"my_counter",
			1,
			"f2",
		},
		{
			"my_counter",
			110,
			"f3",
		},
	}
	// Validate counters
	for _, test := range counterTests {
		require.NoError(t, testValidateCounter(test.name, test.value, s.counters, test.field))
	}

	gaugeTests := []struct {
		name  string
		value float64
		field string
	}{
		{
			"my_gauge",
			0.9,
			"f1",
		},
		{
			"my_gauge",
			10.1,
			"f2",
		},
	}
	// Validate gauges
	for _, test := range gaugeTests {
		require.NoError(t, testValidateGauge(test.name, test.value, s.gauges, test.field))
	}

	setTests := []struct {
		name  string
		value int64
		field string
	}{
		{
			"my_set",
			2,
			"f1",
		},
		{
			"my_set",
			1,
			"f2",
		},
	}
	// Validate sets
	for _, test := range setTests {
		require.NoError(t, testValidateSet(test.name, test.value, s.sets, test.field))
	}
}

// Test that fields are parsed correctly
func TestParse_Fields(t *testing.T) {
	if false {
		t.Errorf("TODO")
	}
}

// Test that tags within the bucket are parsed correctly
func TestParse_Tags(t *testing.T) {
	s := NewTestStatsd()

	tests := []struct {
		bucket string
		name   string
		tags   map[string]string
	}{
		{
			"cpu.idle,host=localhost",
			"cpu_idle",
			map[string]string{
				"host": "localhost",
			},
		},
		{
			"cpu.idle,host=localhost,region=west",
			"cpu_idle",
			map[string]string{
				"host":   "localhost",
				"region": "west",
			},
		},
		{
			"cpu.idle,host=localhost,color=red,region=west",
			"cpu_idle",
			map[string]string{
				"host":   "localhost",
				"region": "west",
				"color":  "red",
			},
		},
	}

	for _, test := range tests {
		name, _, tags := s.parseName(test.bucket)
		require.Equalf(t, name, test.name, "Expected: %s, got %s", test.name, name)

		for k, v := range test.tags {
			actual, ok := tags[k]
			require.Truef(t, ok, "Expected key: %s not found", k)
			require.Equalf(t, actual, v, "Expected %s, got %s", v, actual)
		}
	}
}

func TestParse_DataDogTags(t *testing.T) {
	tests := []struct {
		name     string
		line     string
		expected []telegraf.Metric
	}{
		{
			name: "counter",
			line: "my_counter:1|c|#host:localhost,environment:prod,endpoint:/:tenant?/oauth/ro",
			expected: []telegraf.Metric{
				testutil.MustMetric(
					"my_counter",
					map[string]string{
						"endpoint":    "/:tenant?/oauth/ro",
						"environment": "prod",
						"host":        "localhost",
						"metric_type": "counter",
					},
					map[string]interface{}{
						"value": 1,
					},
					time.Now(),
					telegraf.Counter,
				),
			},
		},
		{
			name: "gauge",
			line: "my_gauge:10.1|g|#live",
			expected: []telegraf.Metric{
				testutil.MustMetric(
					"my_gauge",
					map[string]string{
						"live":        "true",
						"metric_type": "gauge",
					},
					map[string]interface{}{
						"value": 10.1,
					},
					time.Now(),
					telegraf.Gauge,
				),
			},
		},
		{
			name: "set",
			line: "my_set:1|s|#host:localhost",
			expected: []telegraf.Metric{
				testutil.MustMetric(
					"my_set",
					map[string]string{
						"host":        "localhost",
						"metric_type": "set",
					},
					map[string]interface{}{
						"value": 1,
					},
					time.Now(),
				),
			},
		},
		{
			name: "timer",
			line: "my_timer:3|ms|@0.1|#live,host:localhost",
			expected: []telegraf.Metric{
				testutil.MustMetric(
					"my_timer",
					map[string]string{
						"host":        "localhost",
						"live":        "true",
						"metric_type": "timing",
					},
					map[string]interface{}{
						"count":  10,
						"lower":  float64(3),
						"mean":   float64(3),
						"stddev": float64(0),
						"sum":    float64(30),
						"upper":  float64(3),
					},
					time.Now(),
				),
			},
		},
		{
			name: "empty tag set",
			line: "cpu:42|c|#",
			expected: []telegraf.Metric{
				testutil.MustMetric(
					"cpu",
					map[string]string{
						"metric_type": "counter",
					},
					map[string]interface{}{
						"value": 42,
					},
					time.Now(),
					telegraf.Counter,
				),
			},
		},
	}

	for _, tt := range tests {
		t.Run(tt.name, func(t *testing.T) {
			var acc testutil.Accumulator

			s := NewTestStatsd()
			s.DataDogExtensions = true

			require.NoError(t, s.parseStatsdLine(tt.line))
			require.NoError(t, s.Gather(&acc))

			testutil.RequireMetricsEqual(t, tt.expected, acc.GetTelegrafMetrics(),
				testutil.SortMetrics(), testutil.IgnoreTime())
		})
	}
}

// Test that statsd buckets are parsed to measurement names properly
func TestParseName(t *testing.T) {
	s := NewTestStatsd()

	tests := []struct {
		inName  string
		outName string
	}{
		{
			"foobar",
			"foobar",
		},
		{
			"foo.bar",
			"foo_bar",
		},
		{
			"foo.bar-baz",
			"foo_bar-baz",
		},
	}

	for _, test := range tests {
		name, _, _ := s.parseName(test.inName)
		require.Equalf(t, name, test.outName, "Expected: %s, got %s", test.outName, name)
	}

	// Test with separator == "."
	s.MetricSeparator = "."

	tests = []struct {
		inName  string
		outName string
	}{
		{
			"foobar",
			"foobar",
		},
		{
			"foo.bar",
			"foo.bar",
		},
		{
			"foo.bar-baz",
			"foo.bar-baz",
		},
	}

	for _, test := range tests {
		name, _, _ := s.parseName(test.inName)
		require.Equalf(t, name, test.outName, "Expected: %s, got %s", test.outName, name)
	}
}

// Test that measurements with the same name, but different tags, are treated
// as different outputs
func TestParse_MeasurementsWithSameName(t *testing.T) {
	s := NewTestStatsd()

	// Test that counters work
	validLines := []string{
		"test.counter,host=localhost:1|c",
		"test.counter,host=localhost,region=west:1|c",
	}

	for _, line := range validLines {
		require.NoErrorf(t, s.parseStatsdLine(line), "Parsing line %s should not have resulted in an error", line)
	}

	require.Lenf(t, s.counters, 2, "Expected 2 separate measurements, found %d", len(s.counters))
}

// Test that the metric caches expire (clear) an entry after the entry hasn't been updated for the configurable MaxTTL duration.
func TestCachesExpireAfterMaxTTL(t *testing.T) {
	s := NewTestStatsd()
	s.MaxTTL = config.Duration(100 * time.Microsecond)

	acc := &testutil.Accumulator{}
	require.NoError(t, s.parseStatsdLine("valid:45|c"))
	require.NoError(t, s.parseStatsdLine("valid:45|c"))
	require.NoError(t, s.Gather(acc))

	// Max TTL goes by, our 'valid' entry is cleared.
	time.Sleep(100 * time.Microsecond)
	require.NoError(t, s.Gather(acc))

	// Now when we gather, we should have a counter that is reset to zero.
	require.NoError(t, s.parseStatsdLine("valid:45|c"))
	require.NoError(t, s.Gather(acc))

	// Wait for the metrics to arrive
	acc.Wait(3)

	testutil.RequireMetricsEqual(t,
		[]telegraf.Metric{
			testutil.MustMetric(
				"valid",
				map[string]string{
					"metric_type": "counter",
				},
				map[string]interface{}{
					"value": 90,
				},
				time.Now(),
				telegraf.Counter,
			),
			testutil.MustMetric(
				"valid",
				map[string]string{
					"metric_type": "counter",
				},
				map[string]interface{}{
					"value": 90,
				},
				time.Now(),
				telegraf.Counter,
			),
			testutil.MustMetric(
				"valid",
				map[string]string{
					"metric_type": "counter",
				},
				map[string]interface{}{
					"value": 45,
				},
				time.Now(),
				telegraf.Counter,
			),
		},
		acc.GetTelegrafMetrics(),
		testutil.IgnoreTime(),
	)
}

// Test that measurements with multiple bits, are treated as different outputs
// but are equal to their single-measurement representation
func TestParse_MeasurementsWithMultipleValues(t *testing.T) {
	singleLines := []string{
		"valid.multiple:0|ms|@0.1",
		"valid.multiple:0|ms|",
		"valid.multiple:1|ms",
		"valid.multiple.duplicate:1|c",
		"valid.multiple.duplicate:1|c",
		"valid.multiple.duplicate:2|c",
		"valid.multiple.duplicate:1|c",
		"valid.multiple.duplicate:1|h",
		"valid.multiple.duplicate:1|h",
		"valid.multiple.duplicate:2|h",
		"valid.multiple.duplicate:1|h",
		"valid.multiple.duplicate:1|s",
		"valid.multiple.duplicate:1|s",
		"valid.multiple.duplicate:2|s",
		"valid.multiple.duplicate:1|s",
		"valid.multiple.duplicate:1|g",
		"valid.multiple.duplicate:1|g",
		"valid.multiple.duplicate:2|g",
		"valid.multiple.duplicate:1|g",
		"valid.multiple.mixed:1|c",
		"valid.multiple.mixed:1|ms",
		"valid.multiple.mixed:2|s",
		"valid.multiple.mixed:1|g",
	}

	multipleLines := []string{
		"valid.multiple:0|ms|@0.1:0|ms|:1|ms",
		"valid.multiple.duplicate:1|c:1|c:2|c:1|c",
		"valid.multiple.duplicate:1|h:1|h:2|h:1|h",
		"valid.multiple.duplicate:1|s:1|s:2|s:1|s",
		"valid.multiple.duplicate:1|g:1|g:2|g:1|g",
		"valid.multiple.mixed:1|c:1|ms:2|s:1|g",
	}

	sSingle := NewTestStatsd()
	sMultiple := NewTestStatsd()

	for _, line := range singleLines {
		require.NoErrorf(t, sSingle.parseStatsdLine(line), "Parsing line %s should not have resulted in an error", line)
	}

	for _, line := range multipleLines {
		require.NoErrorf(t, sMultiple.parseStatsdLine(line), "Parsing line %s should not have resulted in an error", line)
	}

	require.Lenf(t, sSingle.timings, 3, "Expected 3 measurement, found %d", len(sSingle.timings))

	cachedtiming, ok := sSingle.timings["metric_type=timingvalid_multiple"]
	require.Truef(t, ok, "Expected cached measurement with hash 'metric_type=timingvalid_multiple' not found")
	require.Equalf(t, cachedtiming.name, "valid_multiple", "Expected the name to be 'valid_multiple', got %s", cachedtiming.name)

	// A 0 at samplerate 0.1 will add 10 values of 0,
	// A 0 with invalid samplerate will add a single 0,
	// plus the last bit of value 1
	// which adds up to 12 individual datapoints to be cached
	require.EqualValuesf(t, cachedtiming.fields[defaultFieldName].n, 12, "Expected 12 additions, got %d", cachedtiming.fields[defaultFieldName].n)

	require.EqualValuesf(t, cachedtiming.fields[defaultFieldName].upper, 1, "Expected max input to be 1, got %f", cachedtiming.fields[defaultFieldName].upper)

	// test if sSingle and sMultiple did compute the same stats for valid.multiple.duplicate
	require.NoError(t, testValidateSet("valid_multiple_duplicate", 2, sSingle.sets))

	require.NoError(t, testValidateSet("valid_multiple_duplicate", 2, sMultiple.sets))

	require.NoError(t, testValidateCounter("valid_multiple_duplicate", 5, sSingle.counters))

	require.NoError(t, testValidateCounter("valid_multiple_duplicate", 5, sMultiple.counters))

	require.NoError(t, testValidateGauge("valid_multiple_duplicate", 1, sSingle.gauges))

	require.NoError(t, testValidateGauge("valid_multiple_duplicate", 1, sMultiple.gauges))

	// test if sSingle and sMultiple did compute the same stats for valid.multiple.mixed
	require.NoError(t, testValidateSet("valid_multiple_mixed", 1, sSingle.sets))

	require.NoError(t, testValidateSet("valid_multiple_mixed", 1, sMultiple.sets))

	require.NoError(t, testValidateCounter("valid_multiple_mixed", 1, sSingle.counters))

	require.NoError(t, testValidateCounter("valid_multiple_mixed", 1, sMultiple.counters))

	require.NoError(t, testValidateGauge("valid_multiple_mixed", 1, sSingle.gauges))

	require.NoError(t, testValidateGauge("valid_multiple_mixed", 1, sMultiple.gauges))
}

// Tests low-level functionality of timings when multiple fields is enabled
// and a measurement template has been defined which can parse field names
func TestParse_TimingsMultipleFieldsWithTemplate(t *testing.T) {
	s := NewTestStatsd()
	s.Templates = []string{"measurement.field"}
	s.Percentiles = []Number{90.0}
	acc := &testutil.Accumulator{}

	validLines := []string{
		"test_timing.success:1|ms",
		"test_timing.success:11|ms",
		"test_timing.success:1|ms",
		"test_timing.success:1|ms",
		"test_timing.success:1|ms",
		"test_timing.error:2|ms",
		"test_timing.error:22|ms",
		"test_timing.error:2|ms",
		"test_timing.error:2|ms",
		"test_timing.error:2|ms",
	}

	for _, line := range validLines {
		require.NoErrorf(t, s.parseStatsdLine(line), "Parsing line %s should not have resulted in an error", line)
	}
	require.NoError(t, s.Gather(acc))

	valid := map[string]interface{}{
		"success_90_percentile": float64(11),
		"success_count":         int64(5),
		"success_lower":         float64(1),
		"success_mean":          float64(3),
		"success_stddev":        float64(4),
		"success_sum":           float64(15),
		"success_upper":         float64(11),

		"error_90_percentile": float64(22),
		"error_count":         int64(5),
		"error_lower":         float64(2),
		"error_mean":          float64(6),
		"error_stddev":        float64(8),
		"error_sum":           float64(30),
		"error_upper":         float64(22),
	}

	acc.AssertContainsFields(t, "test_timing", valid)
}

// Tests low-level functionality of timings when multiple fields is enabled
// but a measurement template hasn't been defined so we can't parse field names
// In this case the behaviour should be the same as normal behaviour
func TestParse_TimingsMultipleFieldsWithoutTemplate(t *testing.T) {
	s := NewTestStatsd()
	s.Templates = []string{}
	s.Percentiles = []Number{90.0}
	acc := &testutil.Accumulator{}

	validLines := []string{
		"test_timing.success:1|ms",
		"test_timing.success:11|ms",
		"test_timing.success:1|ms",
		"test_timing.success:1|ms",
		"test_timing.success:1|ms",
		"test_timing.error:2|ms",
		"test_timing.error:22|ms",
		"test_timing.error:2|ms",
		"test_timing.error:2|ms",
		"test_timing.error:2|ms",
	}

	for _, line := range validLines {
		require.NoErrorf(t, s.parseStatsdLine(line), "Parsing line %s should not have resulted in an error", line)
	}
	require.NoError(t, s.Gather(acc))

	expectedSuccess := map[string]interface{}{
		"90_percentile": float64(11),
		"count":         int64(5),
		"lower":         float64(1),
		"mean":          float64(3),
		"stddev":        float64(4),
		"sum":           float64(15),
		"upper":         float64(11),
	}
	expectedError := map[string]interface{}{
		"90_percentile": float64(22),
		"count":         int64(5),
		"lower":         float64(2),
		"mean":          float64(6),
		"stddev":        float64(8),
		"sum":           float64(30),
		"upper":         float64(22),
	}

	acc.AssertContainsFields(t, "test_timing_success", expectedSuccess)
	acc.AssertContainsFields(t, "test_timing_error", expectedError)
}

func BenchmarkParse(b *testing.B) {
	s := NewTestStatsd()
	validLines := []string{
		"test.timing.success:1|ms",
		"test.timing.success:11|ms",
		"test.timing.success:1|ms",
		"test.timing.success:1|ms",
		"test.timing.success:1|ms",
		"test.timing.error:2|ms",
		"test.timing.error:22|ms",
		"test.timing.error:2|ms",
		"test.timing.error:2|ms",
		"test.timing.error:2|ms",
	}
	for n := 0; n < b.N; n++ {
		for _, line := range validLines {
			err := s.parseStatsdLine(line)
			if err != nil {
				b.Errorf("Parsing line %s should not have resulted in an error\n", line)
			}
		}
	}
}

func BenchmarkParseWithTemplate(b *testing.B) {
	s := NewTestStatsd()
	s.Templates = []string{"measurement.measurement.field"}
	validLines := []string{
		"test.timing.success:1|ms",
		"test.timing.success:11|ms",
		"test.timing.success:1|ms",
		"test.timing.success:1|ms",
		"test.timing.success:1|ms",
		"test.timing.error:2|ms",
		"test.timing.error:22|ms",
		"test.timing.error:2|ms",
		"test.timing.error:2|ms",
		"test.timing.error:2|ms",
	}
	for n := 0; n < b.N; n++ {
		for _, line := range validLines {
			err := s.parseStatsdLine(line)
			if err != nil {
				b.Errorf("Parsing line %s should not have resulted in an error\n", line)
			}
		}
	}
}

func BenchmarkParseWithTemplateAndFilter(b *testing.B) {
	s := NewTestStatsd()
	s.Templates = []string{"cpu* measurement.measurement.field"}
	validLines := []string{
		"test.timing.success:1|ms",
		"test.timing.success:11|ms",
		"test.timing.success:1|ms",
		"cpu.timing.success:1|ms",
		"cpu.timing.success:1|ms",
		"cpu.timing.error:2|ms",
		"cpu.timing.error:22|ms",
		"test.timing.error:2|ms",
		"test.timing.error:2|ms",
		"test.timing.error:2|ms",
	}
	for n := 0; n < b.N; n++ {
		for _, line := range validLines {
			err := s.parseStatsdLine(line)
			if err != nil {
				b.Errorf("Parsing line %s should not have resulted in an error\n", line)
			}
		}
	}
}

func BenchmarkParseWith2TemplatesAndFilter(b *testing.B) {
	s := NewTestStatsd()
	s.Templates = []string{
		"cpu1* measurement.measurement.field",
		"cpu2* measurement.measurement.field",
	}
	validLines := []string{
		"test.timing.success:1|ms",
		"test.timing.success:11|ms",
		"test.timing.success:1|ms",
		"cpu1.timing.success:1|ms",
		"cpu1.timing.success:1|ms",
		"cpu2.timing.error:2|ms",
		"cpu2.timing.error:22|ms",
		"test.timing.error:2|ms",
		"test.timing.error:2|ms",
		"test.timing.error:2|ms",
	}
	for n := 0; n < b.N; n++ {
		for _, line := range validLines {
			err := s.parseStatsdLine(line)
			if err != nil {
				b.Errorf("Parsing line %s should not have resulted in an error\n", line)
			}
		}
	}
}

func BenchmarkParseWith2Templates3TagsAndFilter(b *testing.B) {
	s := NewTestStatsd()
	s.Templates = []string{
		"cpu1* measurement.measurement.region.city.rack.field",
		"cpu2* measurement.measurement.region.city.rack.field",
	}
	validLines := []string{
		"test.timing.us-east.nyc.rack01.success:1|ms",
		"test.timing.us-east.nyc.rack01.success:11|ms",
		"test.timing.us-west.sf.rack01.success:1|ms",
		"cpu1.timing.us-west.sf.rack01.success:1|ms",
		"cpu1.timing.us-east.nyc.rack01.success:1|ms",
		"cpu2.timing.us-east.nyc.rack01.error:2|ms",
		"cpu2.timing.us-west.sf.rack01.error:22|ms",
		"test.timing.us-west.sf.rack01.error:2|ms",
		"test.timing.us-west.sf.rack01.error:2|ms",
		"test.timing.us-east.nyc.rack01.error:2|ms",
	}
	for n := 0; n < b.N; n++ {
		for _, line := range validLines {
			err := s.parseStatsdLine(line)
			if err != nil {
				b.Errorf("Parsing line %s should not have resulted in an error\n", line)
			}
		}
	}
}

func TestParse_Timings_Delete(t *testing.T) {
	s := NewTestStatsd()
	s.DeleteTimings = true
	fakeacc := &testutil.Accumulator{}

	line := "timing:100|ms"
	require.NoError(t, s.parseStatsdLine(line), "Parsing line %s should not have resulted in an error", line)

	require.Lenf(t, s.timings, 1, "Should be 1 timing, found %d", len(s.timings))

	require.NoError(t, s.Gather(fakeacc))

	require.Lenf(t, s.timings, 0, "All timings should have been deleted, found %d", len(s.timings))
}

// Tests the delete_gauges option
func TestParse_Gauges_Delete(t *testing.T) {
	s := NewTestStatsd()
	s.DeleteGauges = true
	fakeacc := &testutil.Accumulator{}

	line := "current.users:100|g"
	require.NoError(t, s.parseStatsdLine(line), "Parsing line %s should not have resulted in an error", line)

	require.NoError(t, testValidateGauge("current_users", 100, s.gauges))

	require.NoError(t, s.Gather(fakeacc))

	require.Error(t, testValidateGauge("current_users", 100, s.gauges), "current_users_gauge metric should have been deleted")
}

// Tests the delete_sets option
func TestParse_Sets_Delete(t *testing.T) {
	s := NewTestStatsd()
	s.DeleteSets = true
	fakeacc := &testutil.Accumulator{}

	line := "unique.user.ids:100|s"
	require.NoError(t, s.parseStatsdLine(line), "Parsing line %s should not have resulted in an error", line)

	require.NoError(t, testValidateSet("unique_user_ids", 1, s.sets))

	require.NoError(t, s.Gather(fakeacc))

	require.Error(t, testValidateSet("unique_user_ids", 1, s.sets), "unique_user_ids_set metric should have been deleted")
}

// Tests the delete_counters option
func TestParse_Counters_Delete(t *testing.T) {
	s := NewTestStatsd()
	s.DeleteCounters = true
	fakeacc := &testutil.Accumulator{}

	line := "total.users:100|c"
	require.NoError(t, s.parseStatsdLine(line), "Parsing line %s should not have resulted in an error\n", line)

	require.NoError(t, testValidateCounter("total_users", 100, s.counters))

	require.NoError(t, s.Gather(fakeacc))

	require.Error(t, testValidateCounter("total_users", 100, s.counters), "total_users_counter metric should have been deleted")
}

func TestParseKeyValue(t *testing.T) {
	k, v := parseKeyValue("foo=bar")
	require.Equalf(t, k, "foo", "Expected %s, got %s", "foo", k)
	require.Equalf(t, v, "bar", "Expected %s, got %s", "bar", v)

	k2, v2 := parseKeyValue("baz")
	require.Equalf(t, k2, "", "Expected %s, got %s", "", k2)
	require.Equalf(t, v2, "baz", "Expected %s, got %s", "baz", v2)
}

// Test utility functions
func testValidateSet(
	name string,
	value int64,
	cache map[string]cachedset,
	field ...string,
) error {
	var f string
	if len(field) > 0 {
		f = field[0]
	} else {
		f = "value"
	}
	var metric cachedset
	var found bool
	for _, v := range cache {
		if v.name == name {
			metric = v
			found = true
			break
		}
	}
	if !found {
		return fmt.Errorf("test Error: Metric name %s not found", name)
	}

	if value != int64(len(metric.fields[f])) {
		return fmt.Errorf("measurement: %s, expected %d, actual %d", name, value, len(metric.fields[f]))
	}
	return nil
}

func testValidateCounter(
	name string,
	valueExpected int64,
	cache map[string]cachedcounter,
	field ...string,
) error {
	var f string
	if len(field) > 0 {
		f = field[0]
	} else {
		f = "value"
	}
	var valueActual int64
	var found bool
	for _, v := range cache {
		if v.name == name {
			valueActual = v.fields[f].(int64)
			found = true
			break
		}
	}
	if !found {
		return fmt.Errorf("test Error: Metric name %s not found", name)
	}

	if valueExpected != valueActual {
		return fmt.Errorf("measurement: %s, expected %d, actual %d", name, valueExpected, valueActual)
	}
	return nil
}

func testValidateGauge(
	name string,
	valueExpected float64,
	cache map[string]cachedgauge,
	field ...string,
) error {
	var f string
	if len(field) > 0 {
		f = field[0]
	} else {
		f = "value"
	}
	var valueActual float64
	var found bool
	for _, v := range cache {
		if v.name == name {
			valueActual = v.fields[f].(float64)
			found = true
			break
		}
	}
	if !found {
		return fmt.Errorf("test Error: Metric name %s not found", name)
	}

	if valueExpected != valueActual {
		return fmt.Errorf("measurement: %s, expected %f, actual %f", name, valueExpected, valueActual)
	}
	return nil
}

func TestTCP(t *testing.T) {
	statsd := Statsd{
		Log:                    testutil.Logger{},
		Protocol:               "tcp",
		ServiceAddress:         "localhost:0",
		AllowedPendingMessages: 10000,
		MaxTCPConnections:      2,
	}
	var acc testutil.Accumulator
	require.NoError(t, statsd.Start(&acc))
	defer statsd.Stop()

	addr := statsd.TCPlistener.Addr().String()

	conn, err := net.Dial("tcp", addr)
	require.NoError(t, err)

	_, err = conn.Write([]byte("cpu.time_idle:42|c\n"))
	require.NoError(t, err)
	require.NoError(t, conn.Close())

	for {
		require.NoError(t, statsd.Gather(&acc))

		if len(acc.Metrics) > 0 {
			break
		}
	}

	testutil.RequireMetricsEqual(t,
		[]telegraf.Metric{
			testutil.MustMetric(
				"cpu_time_idle",
				map[string]string{
					"metric_type": "counter",
				},
				map[string]interface{}{
					"value": 42,
				},
				time.Now(),
				telegraf.Counter,
			),
		},
		acc.GetTelegrafMetrics(),
		testutil.IgnoreTime(),
	)
}

func TestUdp(t *testing.T) {
	statsd := Statsd{
		Log:                    testutil.Logger{},
		Protocol:               "udp",
		ServiceAddress:         "localhost:14223",
		AllowedPendingMessages: 250000,
	}
	var acc testutil.Accumulator
	require.NoError(t, statsd.Start(&acc))
	defer statsd.Stop()

	conn, err := net.Dial("udp", "127.0.0.1:14223")
<<<<<<< HEAD
	_, err = conn.Write([]byte("cpu.time_idle:42|c\n"))
=======
>>>>>>> fc8301ae
	require.NoError(t, err)
	_, err = conn.Write([]byte("cpu.time_idle:42|c\n"))
	require.NoError(t, err)
	require.NoError(t, conn.Close())

	for {
		require.NoError(t, statsd.Gather(&acc))

		if len(acc.Metrics) > 0 {
			break
		}
	}

	testutil.RequireMetricsEqual(t,
		[]telegraf.Metric{
			testutil.MustMetric(
				"cpu_time_idle",
				map[string]string{
					"metric_type": "counter",
				},
				map[string]interface{}{
					"value": 42,
				},
				time.Now(),
				telegraf.Counter,
			),
		},
		acc.GetTelegrafMetrics(),
		testutil.IgnoreTime(),
	)
}

func TestParse_Ints(t *testing.T) {
	s := NewTestStatsd()
	s.Percentiles = []Number{90}
	acc := &testutil.Accumulator{}

	require.NoError(t, s.Gather(acc))
	require.Equal(t, s.Percentiles, []Number{90.0})
}

func TestParse_KeyValue(t *testing.T) {
	type output struct {
		key string
		val string
	}

	validLines := []struct {
		input  string
		output output
	}{
		{"", output{"", ""}},
		{"only value", output{"", "only value"}},
		{"key=value", output{"key", "value"}},
		{"url=/api/querystring?key1=val1&key2=value", output{"url", "/api/querystring?key1=val1&key2=value"}},
	}

	for _, line := range validLines {
		key, val := parseKeyValue(line.input)
		if key != line.output.key {
			t.Errorf("line: %s,  key expected %s, actual %s", line, line.output.key, key)
		}
		if val != line.output.val {
			t.Errorf("line: %s,  val expected %s, actual %s", line, line.output.val, val)
		}
	}
}

func TestParseSanitize(t *testing.T) {
	s := NewTestStatsd()
	s.SanitizeNamesMethod = "upstream"

	tests := []struct {
		inName  string
		outName string
	}{
		{
			"regex.ARP flood stats",
			"regex_ARP_flood_stats",
		},
		{
			"regex./dev/null",
			"regex_-dev-null",
		},
		{
			"regex.wow!!!",
			"regex_wow",
		},
		{
			"regex.all*things",
			"regex_allthings",
		},
	}

	for _, test := range tests {
		name, _, _ := s.parseName(test.inName)
		require.Equalf(t, name, test.outName, "Expected: %s, got %s", test.outName, name)
	}
}

func TestParseNoSanitize(t *testing.T) {
	s := NewTestStatsd()
	s.SanitizeNamesMethod = ""

	tests := []struct {
		inName  string
		outName string
	}{
		{
			"regex.ARP flood stats",
			"regex_ARP",
		},
		{
			"regex./dev/null",
			"regex_/dev/null",
		},
		{
			"regex.wow!!!",
			"regex_wow!!!",
		},
		{
			"regex.all*things",
			"regex_all*things",
		},
	}

	for _, test := range tests {
		name, _, _ := s.parseName(test.inName)
		require.Equalf(t, name, test.outName, "Expected: %s, got %s", test.outName, name)
	}
}<|MERGE_RESOLUTION|>--- conflicted
+++ resolved
@@ -1634,10 +1634,6 @@
 	defer statsd.Stop()
 
 	conn, err := net.Dial("udp", "127.0.0.1:14223")
-<<<<<<< HEAD
-	_, err = conn.Write([]byte("cpu.time_idle:42|c\n"))
-=======
->>>>>>> fc8301ae
 	require.NoError(t, err)
 	_, err = conn.Write([]byte("cpu.time_idle:42|c\n"))
 	require.NoError(t, err)
