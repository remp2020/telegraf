package kube_inventory

import (
	"testing"
	"time"

	corev1 "k8s.io/api/core/v1"
	"k8s.io/apimachinery/pkg/api/resource"
	metav1 "k8s.io/apimachinery/pkg/apis/meta/v1"

	"github.com/influxdata/telegraf"
	"github.com/influxdata/telegraf/testutil"
	"github.com/stretchr/testify/require"
)

func TestNode(t *testing.T) {
	cli := &client{}
	now := time.Now()
	created := time.Date(now.Year(), now.Month(), now.Day(), now.Hour()-2, 1, 36, 0, now.Location())

	tests := []struct {
		name     string
		handler  *mockHandler
		output   []telegraf.Metric
		hasError bool
	}{
		{
			name: "no nodes",
			handler: &mockHandler{
				responseMap: map[string]interface{}{
					"/nodes/": corev1.NodeList{},
				},
			},
			hasError: false,
		},
		{
			name: "collect nodes",
			handler: &mockHandler{
				responseMap: map[string]interface{}{
					"/nodes/": corev1.NodeList{
						Items: []corev1.Node{
							{
								Status: corev1.NodeStatus{
									NodeInfo: corev1.NodeSystemInfo{
										KernelVersion:           "4.14.48-coreos-r2",
										OSImage:                 "Container Linux by CoreOS 1745.7.0 (Rhyolite)",
										ContainerRuntimeVersion: "docker://18.3.1",
										KubeletVersion:          "v1.10.3",
										KubeProxyVersion:        "v1.10.3",
									},
									Phase: "Running",
									Capacity: corev1.ResourceList{
										"cpu":                     resource.MustParse("16"),
										"ephemeral_storage_bytes": resource.MustParse("49536401408"),
										"hugepages_1Gi_bytes":     resource.MustParse("0"),
										"hugepages_2Mi_bytes":     resource.MustParse("0"),
										"memory":                  resource.MustParse("125817904Ki"),
										"pods":                    resource.MustParse("110"),
									},
<<<<<<< HEAD
									Allocatable: map[string]*resource.Quantity{
										"cpu":                     {String_: toStrPtr("1000m")},
										"ephemeral_storage_bytes": {String_: toStrPtr("44582761194")},
										"hugepages_1Gi_bytes":     {String_: toStrPtr("0")},
										"hugepages_2Mi_bytes":     {String_: toStrPtr("0")},
										"memory":                  {String_: toStrPtr("125715504Ki")},
										"pods":                    {String_: toStrPtr("110")},
=======
									Allocatable: corev1.ResourceList{
										"cpu":                     resource.MustParse("1000m"),
										"ephemeral_storage_bytes": resource.MustParse("44582761194"),
										"hugepages_1Gi_bytes":     resource.MustParse("0"),
										"hugepages_2Mi_bytes":     resource.MustParse("0"),
										"memory":                  resource.MustParse("125715504Ki"),
										"pods":                    resource.MustParse("110"),
>>>>>>> fc8301ae
									},
									Conditions: []corev1.NodeCondition{
										{Type: "Ready", Status: "true", LastTransitionTime: metav1.Time{Time: now}},
										{Type: "OutOfDisk", Status: "false", LastTransitionTime: metav1.Time{Time: created}},
									},
								},
								Spec: corev1.NodeSpec{
									ProviderID: "aws:///us-east-1c/i-0c00",
									Taints: []corev1.Taint{
										{
											Key:    "k1",
											Value:  "v1",
											Effect: "NoExecute",
										},
										{
											Key:    "k2",
											Value:  "v2",
											Effect: "NoSchedule",
										},
									},
								},
								ObjectMeta: metav1.ObjectMeta{
									Generation: 11232,
									Namespace:  "ns1",
									Name:       "node1",
									Labels: map[string]string{
										"lab1": "v1",
										"lab2": "v2",
									},
									CreationTimestamp: metav1.Time{Time: now},
								},
							},
						},
					},
				},
			},
<<<<<<< HEAD
			output: &testutil.Accumulator{
				Metrics: []*testutil.Metric{
					{
						Measurement: nodeMeasurement,
						Fields: map[string]interface{}{
							"capacity_cpu_cores":         int64(16),
							"capacity_millicpu_cores":    int64(16000),
							"capacity_memory_bytes":      int64(1.28837533696e+11),
							"capacity_pods":              int64(110),
							"allocatable_cpu_cores":      int64(1),
							"allocatable_millicpu_cores": int64(1000),
							"allocatable_memory_bytes":   int64(1.28732676096e+11),
							"allocatable_pods":           int64(110),
						},
						Tags: map[string]string{
							"node_name": "node1",
						},
=======
			output: []telegraf.Metric{
				testutil.MustMetric(
					nodeMeasurement,
					map[string]string{
						"node_name": "node1",
>>>>>>> fc8301ae
					},
					map[string]interface{}{
						"capacity_cpu_cores":         int64(16),
						"capacity_millicpu_cores":    int64(16000),
						"capacity_memory_bytes":      int64(1.28837533696e+11),
						"capacity_pods":              int64(110),
						"allocatable_cpu_cores":      int64(1),
						"allocatable_millicpu_cores": int64(1000),
						"allocatable_memory_bytes":   int64(1.28732676096e+11),
						"allocatable_pods":           int64(110),
					},
					time.Unix(0, 0),
				),
			},
			hasError: false,
		},
	}

	for _, v := range tests {
		ks := &KubernetesInventory{
			client: cli,
		}
		acc := new(testutil.Accumulator)
		for _, node := range ((v.handler.responseMap["/nodes/"]).(corev1.NodeList)).Items {
			ks.gatherNode(node, acc)
		}

		err := acc.FirstError()
		if v.hasError {
			require.Errorf(t, err, "%s failed, should have error", v.name)
			continue
		}

		// No error case
		require.NoErrorf(t, err, "%s failed, err: %v", v.name, err)

		require.Len(t, acc.Metrics, len(v.output))
		testutil.RequireMetricsEqual(t, acc.GetTelegrafMetrics(), v.output, testutil.IgnoreTime())
	}
}<|MERGE_RESOLUTION|>--- conflicted
+++ resolved
@@ -57,15 +57,6 @@
 										"memory":                  resource.MustParse("125817904Ki"),
 										"pods":                    resource.MustParse("110"),
 									},
-<<<<<<< HEAD
-									Allocatable: map[string]*resource.Quantity{
-										"cpu":                     {String_: toStrPtr("1000m")},
-										"ephemeral_storage_bytes": {String_: toStrPtr("44582761194")},
-										"hugepages_1Gi_bytes":     {String_: toStrPtr("0")},
-										"hugepages_2Mi_bytes":     {String_: toStrPtr("0")},
-										"memory":                  {String_: toStrPtr("125715504Ki")},
-										"pods":                    {String_: toStrPtr("110")},
-=======
 									Allocatable: corev1.ResourceList{
 										"cpu":                     resource.MustParse("1000m"),
 										"ephemeral_storage_bytes": resource.MustParse("44582761194"),
@@ -73,7 +64,6 @@
 										"hugepages_2Mi_bytes":     resource.MustParse("0"),
 										"memory":                  resource.MustParse("125715504Ki"),
 										"pods":                    resource.MustParse("110"),
->>>>>>> fc8301ae
 									},
 									Conditions: []corev1.NodeCondition{
 										{Type: "Ready", Status: "true", LastTransitionTime: metav1.Time{Time: now}},
@@ -110,31 +100,11 @@
 					},
 				},
 			},
-<<<<<<< HEAD
-			output: &testutil.Accumulator{
-				Metrics: []*testutil.Metric{
-					{
-						Measurement: nodeMeasurement,
-						Fields: map[string]interface{}{
-							"capacity_cpu_cores":         int64(16),
-							"capacity_millicpu_cores":    int64(16000),
-							"capacity_memory_bytes":      int64(1.28837533696e+11),
-							"capacity_pods":              int64(110),
-							"allocatable_cpu_cores":      int64(1),
-							"allocatable_millicpu_cores": int64(1000),
-							"allocatable_memory_bytes":   int64(1.28732676096e+11),
-							"allocatable_pods":           int64(110),
-						},
-						Tags: map[string]string{
-							"node_name": "node1",
-						},
-=======
 			output: []telegraf.Metric{
 				testutil.MustMetric(
 					nodeMeasurement,
 					map[string]string{
 						"node_name": "node1",
->>>>>>> fc8301ae
 					},
 					map[string]interface{}{
 						"capacity_cpu_cores":         int64(16),
