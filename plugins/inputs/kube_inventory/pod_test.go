--- conflicted
+++ resolved
@@ -212,67 +212,6 @@
 					},
 				},
 			},
-<<<<<<< HEAD
-			output: &testutil.Accumulator{
-				Metrics: []*testutil.Metric{
-					{
-						Measurement: podContainerMeasurement,
-						Fields: map[string]interface{}{
-							"restarts_total":                   int32(3),
-							"state_code":                       0,
-							"resource_requests_millicpu_units": int64(100),
-							"resource_limits_millicpu_units":   int64(100),
-						},
-						Tags: map[string]string{
-							"namespace":             "ns1",
-							"container_name":        "running",
-							"node_name":             "node1",
-							"pod_name":              "pod1",
-							"phase":                 "Running",
-							"state":                 "running",
-							"readiness":             "ready",
-							"node_selector_select1": "s1",
-							"node_selector_select2": "s2",
-						},
-					},
-					{
-						Measurement: podContainerMeasurement,
-						Fields: map[string]interface{}{
-							"restarts_total":                   int32(3),
-							"state_code":                       1,
-							"state_reason":                     "Completed",
-							"resource_requests_millicpu_units": int64(100),
-							"resource_limits_millicpu_units":   int64(100),
-						},
-						Tags: map[string]string{
-							"namespace":      "ns1",
-							"container_name": "completed",
-							"node_name":      "node1",
-							"pod_name":       "pod1",
-							"phase":          "Running",
-							"state":          "terminated",
-							"readiness":      "unready",
-						},
-					},
-					{
-						Measurement: podContainerMeasurement,
-						Fields: map[string]interface{}{
-							"restarts_total":                   int32(3),
-							"state_code":                       2,
-							"state_reason":                     "PodUninitialized",
-							"resource_requests_millicpu_units": int64(100),
-							"resource_limits_millicpu_units":   int64(100),
-						},
-						Tags: map[string]string{
-							"namespace":      "ns1",
-							"container_name": "waiting",
-							"node_name":      "node1",
-							"pod_name":       "pod1",
-							"phase":          "Running",
-							"state":          "waiting",
-							"readiness":      "unready",
-						},
-=======
 			output: []telegraf.Metric{
 				testutil.MustMetric(
 					podContainerMeasurement,
@@ -307,7 +246,6 @@
 						"readiness":             "unready",
 						"node_selector_select1": "s1",
 						"node_selector_select2": "s2",
->>>>>>> fc8301ae
 					},
 					map[string]interface{}{
 						"restarts_total":                   int32(3),
@@ -810,221 +748,4 @@
 		require.Len(t, acc.Metrics, len(v.output))
 		testutil.RequireMetricsEqual(t, acc.GetTelegrafMetrics(), v.output, testutil.IgnoreTime())
 	}
-}
-
-func TestPodPendingContainers(t *testing.T) {
-	cli := &client{}
-	selectInclude := []string{}
-	selectExclude := []string{}
-	now := time.Now()
-	started := time.Date(now.Year(), now.Month(), now.Day(), now.Hour()-1, 1, 36, 0, now.Location())
-	created := time.Date(now.Year(), now.Month(), now.Day(), now.Hour()-2, 1, 36, 0, now.Location())
-	cond1 := time.Date(now.Year(), 7, 5, 7, 53, 29, 0, now.Location())
-	cond2 := time.Date(now.Year(), 7, 5, 7, 53, 31, 0, now.Location())
-
-	tests := []struct {
-		name     string
-		handler  *mockHandler
-		output   *testutil.Accumulator
-		hasError bool
-	}{
-		{
-			name: "collect pods",
-			handler: &mockHandler{
-				responseMap: map[string]interface{}{
-					"/pods/": &v1.PodList{
-						Items: []*v1.Pod{
-							{
-								Spec: &v1.PodSpec{
-									NodeName: toStrPtr("node1"),
-									Containers: []*v1.Container{
-										{
-											Name:  toStrPtr("waiting"),
-											Image: toStrPtr("image1"),
-											Ports: []*v1.ContainerPort{
-												{
-													ContainerPort: toInt32Ptr(8080),
-													Protocol:      toStrPtr("TCP"),
-												},
-											},
-											Resources: &v1.ResourceRequirements{
-												Limits: map[string]*resource.Quantity{
-													"cpu": {String_: toStrPtr("100m")},
-												},
-												Requests: map[string]*resource.Quantity{
-													"cpu": {String_: toStrPtr("100m")},
-												},
-											},
-										},
-										{
-											Name:  toStrPtr("terminated"),
-											Image: toStrPtr("image1"),
-											Ports: []*v1.ContainerPort{
-												{
-													ContainerPort: toInt32Ptr(8080),
-													Protocol:      toStrPtr("TCP"),
-												},
-											},
-											Resources: &v1.ResourceRequirements{
-												Limits: map[string]*resource.Quantity{
-													"cpu": {String_: toStrPtr("100m")},
-												},
-												Requests: map[string]*resource.Quantity{
-													"cpu": {String_: toStrPtr("100m")},
-												},
-											},
-										},
-									},
-									Volumes: []*v1.Volume{
-										{
-											Name: toStrPtr("vol1"),
-											VolumeSource: &v1.VolumeSource{
-												PersistentVolumeClaim: &v1.PersistentVolumeClaimVolumeSource{
-													ClaimName: toStrPtr("pc1"),
-													ReadOnly:  toBoolPtr(true),
-												},
-											},
-										},
-										{
-											Name: toStrPtr("vol2"),
-										},
-									},
-									NodeSelector: map[string]string{
-										"select1": "s1",
-										"select2": "s2",
-									},
-								},
-								Status: &v1.PodStatus{
-									Phase:     toStrPtr("Pending"),
-									Reason:    toStrPtr("NetworkNotReady"),
-									HostIP:    toStrPtr("180.12.10.18"),
-									PodIP:     toStrPtr("10.244.2.15"),
-									StartTime: &metav1.Time{Seconds: toInt64Ptr(started.Unix())},
-									Conditions: []*v1.PodCondition{
-										{
-											Type:               toStrPtr("Initialized"),
-											Status:             toStrPtr("True"),
-											LastTransitionTime: &metav1.Time{Seconds: toInt64Ptr(cond1.Unix())},
-										},
-										{
-											Type:               toStrPtr("Ready"),
-											Status:             toStrPtr("True"),
-											LastTransitionTime: &metav1.Time{Seconds: toInt64Ptr(cond2.Unix())},
-										},
-										{
-											Type:               toStrPtr("Scheduled"),
-											Status:             toStrPtr("True"),
-											LastTransitionTime: &metav1.Time{Seconds: toInt64Ptr(cond1.Unix())},
-										},
-									},
-									ContainerStatuses: []*v1.ContainerStatus{},
-								},
-								Metadata: &metav1.ObjectMeta{
-									OwnerReferences: []*metav1.OwnerReference{
-										{
-											ApiVersion: toStrPtr("apps/v1"),
-											Kind:       toStrPtr("DaemonSet"),
-											Name:       toStrPtr("forwarder"),
-											Controller: toBoolPtr(true),
-										},
-									},
-									Generation: toInt64Ptr(11232),
-									Namespace:  toStrPtr("ns1"),
-									Name:       toStrPtr("pod1"),
-									Labels: map[string]string{
-										"lab1": "v1",
-										"lab2": "v2",
-									},
-									CreationTimestamp: &metav1.Time{Seconds: toInt64Ptr(created.Unix())},
-								},
-							},
-						},
-					},
-				},
-			},
-			output: &testutil.Accumulator{
-				Metrics: []*testutil.Metric{
-					{
-						Measurement: podContainerMeasurement,
-						Fields: map[string]interface{}{
-							"phase_reason":                     "NetworkNotReady",
-							"restarts_total":                   int32(0),
-							"state_code":                       3,
-							"resource_requests_millicpu_units": int64(100),
-							"resource_limits_millicpu_units":   int64(100),
-						},
-						Tags: map[string]string{
-							"namespace":             "ns1",
-							"container_name":        "waiting",
-							"node_name":             "node1",
-							"pod_name":              "pod1",
-							"phase":                 "Pending",
-							"state":                 "unknown",
-							"readiness":             "unready",
-							"node_selector_select1": "s1",
-							"node_selector_select2": "s2",
-						},
-					},
-					{
-						Measurement: podContainerMeasurement,
-						Fields: map[string]interface{}{
-							"phase_reason":                     "NetworkNotReady",
-							"restarts_total":                   int32(0),
-							"state_code":                       3,
-							"resource_requests_millicpu_units": int64(100),
-							"resource_limits_millicpu_units":   int64(100),
-						},
-						Tags: map[string]string{
-							"namespace":      "ns1",
-							"container_name": "terminated",
-							"node_name":      "node1",
-							"pod_name":       "pod1",
-							"phase":          "Pending",
-							"state":          "unknown",
-							"readiness":      "unready",
-						},
-					},
-				},
-			},
-			hasError: false,
-		},
-	}
-	for _, v := range tests {
-		ks := &KubernetesInventory{
-			client:          cli,
-			SelectorInclude: selectInclude,
-			SelectorExclude: selectExclude,
-		}
-		ks.createSelectorFilters()
-		acc := new(testutil.Accumulator)
-		for _, pod := range ((v.handler.responseMap["/pods/"]).(*v1.PodList)).Items {
-			err := ks.gatherPod(*pod, acc)
-			if err != nil {
-				t.Errorf("Failed to gather pod - %s", err.Error())
-			}
-		}
-
-		err := acc.FirstError()
-		if err == nil && v.hasError {
-			t.Fatalf("%s failed, should have error", v.name)
-		} else if err != nil && !v.hasError {
-			t.Fatalf("%s failed, err: %v", v.name, err)
-		}
-		if v.output == nil && len(acc.Metrics) > 0 {
-			t.Fatalf("%s: collected extra data", v.name)
-		} else if v.output != nil && len(v.output.Metrics) > 0 {
-			for i := range v.output.Metrics {
-				for k, m := range v.output.Metrics[i].Tags {
-					if acc.Metrics[i].Tags[k] != m {
-						t.Fatalf("%s: tag %s metrics unmatch Expected %s, got %s, i %d\n", v.name, k, m, acc.Metrics[i].Tags[k], i)
-					}
-				}
-				for k, m := range v.output.Metrics[i].Fields {
-					if acc.Metrics[i].Fields[k] != m {
-						t.Fatalf("%s: field %s metrics unmatch Expected %v(%T), got %v(%T), i %d\n", v.name, k, m, m, acc.Metrics[i].Fields[k], acc.Metrics[i].Fields[k], i)
-					}
-				}
-			}
-		}
-	}
 }