--- conflicted
+++ resolved
@@ -25,23 +25,9 @@
 		return
 	}
 
-<<<<<<< HEAD
-	containerList := map[string]*v1.ContainerStatus{}
-	for _, v := range p.Status.ContainerStatuses {
-		containerList[*v.Name] = v
-	}
-
-	for _, c := range p.Spec.Containers {
-		cs, ok := containerList[*c.Name]
-		if !ok {
-			cs = &v1.ContainerStatus{}
-		}
-		gatherPodContainer(*p.Spec.NodeName, ki, p, *cs, *c, acc)
-=======
 	containerList := map[string]*corev1.ContainerStatus{}
 	for i := range p.Status.ContainerStatuses {
 		containerList[p.Status.ContainerStatuses[i].Name] = &p.Status.ContainerStatuses[i]
->>>>>>> fc8301ae
 	}
 
 	for _, c := range p.Spec.Containers {
@@ -59,25 +45,6 @@
 	state := "unknown"
 	readiness := "unready"
 
-<<<<<<< HEAD
-	if cs.State != nil {
-		switch {
-		case cs.State.Running != nil:
-			stateCode = 0
-			state = "running"
-		case cs.State.Terminated != nil:
-			stateCode = 1
-			state = "terminated"
-			stateReason = cs.State.Terminated.GetReason()
-		case cs.State.Waiting != nil:
-			stateCode = 2
-			state = "waiting"
-			stateReason = cs.State.Waiting.GetReason()
-		}
-	}
-
-	if cs.GetReady() {
-=======
 	switch {
 	case cs.State.Running != nil:
 		stateCode = 0
@@ -93,16 +60,11 @@
 	}
 
 	if cs.Ready {
->>>>>>> fc8301ae
 		readiness = "ready"
 	}
 
 	fields := map[string]interface{}{
-<<<<<<< HEAD
-		"restarts_total": cs.GetRestartCount(),
-=======
 		"restarts_total": cs.RestartCount,
->>>>>>> fc8301ae
 		"state_code":     stateCode,
 	}
 
@@ -115,29 +77,17 @@
 		fields["state_reason"] = stateReason
 	}
 
-<<<<<<< HEAD
-	phaseReason := p.Status.GetReason()
-=======
 	phaseReason := p.Status.Reason
->>>>>>> fc8301ae
 	if phaseReason != "" {
 		fields["phase_reason"] = phaseReason
 	}
 
 	tags := map[string]string{
-<<<<<<< HEAD
-		"container_name": *c.Name,
-		"namespace":      *p.Metadata.Namespace,
-		"node_name":      *p.Spec.NodeName,
-		"pod_name":       *p.Metadata.Name,
-		"phase":          *p.Status.Phase,
-=======
 		"container_name": c.Name,
 		"namespace":      p.Namespace,
 		"node_name":      p.Spec.NodeName,
 		"pod_name":       p.Name,
 		"phase":          string(p.Status.Phase),
->>>>>>> fc8301ae
 		"state":          state,
 		"readiness":      readiness,
 	}
