// Package openstack implements an OpenStack input plugin for Telegraf
//
// The OpenStack input plug is a simple two phase metric collector.  In the first
// pass a set of gatherers are run against the API to cache collections of resources.
// In the second phase the gathered resources are combined and emitted as metrics.
//
// No aggregation is performed by the input plugin, instead queries to InfluxDB should
// be used to gather global totals of things such as tag frequency.
//
//go:generate ../../../tools/readme_config_includer/generator
package openstack

import (
	"context"
	_ "embed"
	"fmt"
	"regexp"
	"sort"
	"strconv"
	"strings"
	"time"

	"github.com/gophercloud/gophercloud"
	"github.com/gophercloud/gophercloud/openstack"
	"github.com/gophercloud/gophercloud/openstack/blockstorage/extensions/schedulerstats"
	cinder_services "github.com/gophercloud/gophercloud/openstack/blockstorage/extensions/services"
	"github.com/gophercloud/gophercloud/openstack/blockstorage/extensions/volumetenants"
	"github.com/gophercloud/gophercloud/openstack/blockstorage/v3/volumes"
	"github.com/gophercloud/gophercloud/openstack/compute/v2/extensions/aggregates"
	"github.com/gophercloud/gophercloud/openstack/compute/v2/extensions/diagnostics"
	"github.com/gophercloud/gophercloud/openstack/compute/v2/extensions/hypervisors"
	nova_services "github.com/gophercloud/gophercloud/openstack/compute/v2/extensions/services"
	"github.com/gophercloud/gophercloud/openstack/compute/v2/flavors"
	"github.com/gophercloud/gophercloud/openstack/compute/v2/servers"
	"github.com/gophercloud/gophercloud/openstack/identity/v3/projects"
	"github.com/gophercloud/gophercloud/openstack/identity/v3/services"
	"github.com/gophercloud/gophercloud/openstack/networking/v2/extensions/agents"
	"github.com/gophercloud/gophercloud/openstack/networking/v2/networks"
	"github.com/gophercloud/gophercloud/openstack/networking/v2/ports"
	"github.com/gophercloud/gophercloud/openstack/networking/v2/subnets"
	"github.com/gophercloud/gophercloud/openstack/orchestration/v1/stacks"

	"github.com/influxdata/telegraf"
	httpconfig "github.com/influxdata/telegraf/plugins/common/http"
	"github.com/influxdata/telegraf/plugins/inputs"
)

//go:embed sample.conf
var sampleConfig string

var (
	typePort    = regexp.MustCompile(`_rx$|_rx_drop$|_rx_errors$|_rx_packets$|_tx$|_tx_drop$|_tx_errors$|_tx_packets$`)
	typeCPU     = regexp.MustCompile(`cpu[0-9]{1,2}_time$`)
	typeStorage = regexp.MustCompile(`_errors$|_read$|_read_req$|_write$|_write_req$`)
)

// volume is a structure used to unmarshal raw JSON from the API into.
type volume struct {
	volumes.Volume
	volumetenants.VolumeTenantExt
}

// OpenStack is the main structure associated with a collection instance.
type OpenStack struct {
	// Configuration variables
	IdentityEndpoint string          `toml:"authentication_endpoint"`
	Domain           string          `toml:"domain"`
	Project          string          `toml:"project"`
	Username         string          `toml:"username"`
	Password         string          `toml:"password"`
	EnabledServices  []string        `toml:"enabled_services"`
	ServerDiagnotics bool            `toml:"server_diagnotics"`
	OutputSecrets    bool            `toml:"output_secrets"`
	TagPrefix        string          `toml:"tag_prefix"`
	TagValue         string          `toml:"tag_value"`
	HumanReadableTS  bool            `toml:"human_readable_timestamps"`
	MeasureRequest   bool            `toml:"measure_openstack_requests"`
	Log              telegraf.Logger `toml:"-"`
	httpconfig.HTTPClientConfig

	// Locally cached clients
	identity *gophercloud.ServiceClient
	compute  *gophercloud.ServiceClient
	volume   *gophercloud.ServiceClient
	network  *gophercloud.ServiceClient
	stack    *gophercloud.ServiceClient

	// Locally cached resources
	openstackFlavors     map[string]flavors.Flavor
	openstackHypervisors []hypervisors.Hypervisor
	openstackProjects    map[string]projects.Project
	openstackServices    map[string]services.Service

	services map[string]bool
}

// convertTimeFormat, to convert time format based on HumanReadableTS
func (o *OpenStack) convertTimeFormat(t time.Time) interface{} {
	if o.HumanReadableTS {
		return t.Format("2006-01-02T15:04:05.999999999Z07:00")
	}
	return t.UnixNano()
}

func (*OpenStack) SampleConfig() string {
	return sampleConfig
}

// initialize performs any necessary initialization functions
func (o *OpenStack) Init() error {
	if len(o.EnabledServices) == 0 {
		o.EnabledServices = []string{"services", "projects", "hypervisors", "flavors", "networks", "volumes"}
	}
	sort.Strings(o.EnabledServices)
	if o.Username == "" || o.Password == "" {
		return fmt.Errorf("username or password can not be empty string")
	}
	if o.TagValue == "" {
		return fmt.Errorf("tag_value option can not be empty string")
	}

	// Check the enabled services
	o.services = make(map[string]bool, len(o.EnabledServices))
	for _, service := range o.EnabledServices {
		switch service {
		case "agents", "aggregates", "cinder_services", "flavors", "hypervisors",
			"networks", "nova_services", "ports", "projects", "servers", "services",
			"stacks", "storage_pools", "subnets", "volumes":
			o.services[service] = true
		default:
			return fmt.Errorf("invalid service %q", service)
		}
	}
	return nil
}

func (o *OpenStack) Start(_ telegraf.Accumulator) error {
	o.openstackFlavors = map[string]flavors.Flavor{}
	o.openstackHypervisors = []hypervisors.Hypervisor{}
	o.openstackProjects = map[string]projects.Project{}
	o.openstackServices = map[string]services.Service{}

	// Authenticate against Keystone and get a token provider
	provider, err := openstack.NewClient(o.IdentityEndpoint)
	if err != nil {
		return fmt.Errorf("unable to create client for OpenStack endpoint: %w", err)
	}

	ctx := context.Background()
	client, err := o.HTTPClientConfig.CreateClient(ctx, o.Log)
	if err != nil {
		return err
	}

	provider.HTTPClient = *client

	// Authenticate to the endpoint
	authOption := gophercloud.AuthOptions{
		IdentityEndpoint: o.IdentityEndpoint,
		DomainName:       o.Domain,
		TenantName:       o.Project,
		Username:         o.Username,
		Password:         o.Password,
		AllowReauth:      true,
	}
	if err := openstack.Authenticate(provider, authOption); err != nil {
		return fmt.Errorf("unable to authenticate OpenStack user: %w", err)
	}

	// Create required clients and attach to the OpenStack struct
	o.identity, err = openstack.NewIdentityV3(provider, gophercloud.EndpointOpts{})
	if err != nil {
		return fmt.Errorf("unable to create V3 identity client: %w", err)
	}
	o.compute, err = openstack.NewComputeV2(provider, gophercloud.EndpointOpts{})
	if err != nil {
		return fmt.Errorf("unable to create V2 compute client: %w", err)
	}
	o.network, err = openstack.NewNetworkV2(provider, gophercloud.EndpointOpts{})
	if err != nil {
		return fmt.Errorf("unable to create V2 network client: %w", err)
	}

	// Determine the services available at the endpoint
	if err := o.availableServices(); err != nil {
		return fmt.Errorf("failed to get resource openstack services: %w", err)
	}

	// Setup the optional services
	var hasOrchestration bool
	var hasBlockStorage bool
	for _, available := range o.openstackServices {
		switch available.Type {
		case "orchestration":
			o.stack, err = openstack.NewOrchestrationV1(provider, gophercloud.EndpointOpts{})
			if err != nil {
				return fmt.Errorf("unable to create V1 stack client: %w", err)
			}
			hasOrchestration = true
		case "volumev3":
			o.volume, err = openstack.NewBlockStorageV3(provider, gophercloud.EndpointOpts{})
			if err != nil {
				return fmt.Errorf("unable to create V3 volume client: %w", err)
			}
		}
	}

<<<<<<< HEAD
	// The Cinder volume storage service is optional
	if o.containsService("volumev3") {
		if o.volume, err = openstack.NewBlockStorageV3(provider, gophercloud.EndpointOpts{}); err != nil {
			return fmt.Errorf("unable to create V3 volume client %v", err)
=======
	// Check if we need to disable services that are enabled by the user
	if !hasOrchestration {
		if o.services["stacks"] {
			o.Log.Warn("Disabling \"stacks\" service because orchestration is not available at the endpoint!")
			delete(o.services, "stacks")
		}
	}
	if !hasBlockStorage {
		for _, s := range []string{"cinder_services", "storage_pools", "volumes"} {
			if o.services[s] {
				o.Log.Warnf("Disabling %q service because block-storage is not available at the endpoint!", s)
				delete(o.services, s)
			}
>>>>>>> d92d7073
		}
	}

	return nil
}

func (o *OpenStack) Stop() {}

// Gather gathers resources from the OpenStack API and accumulates metrics.  This
// implements the Input interface.
func (o *OpenStack) Gather(acc telegraf.Accumulator) error {
	callDuration := make(map[string]interface{}, len(o.services))

	// Prepare the shared resources
	if o.services["hypervisors"] || o.services["servers"] || o.ServerDiagnotics {
		start := time.Now()
		if err := o.gatherHypervisors(); err != nil {
			acc.AddError(fmt.Errorf("failed to get resource \"hypervisors\": %w", err))
		}
		if o.services["hypervisors"] {
			callDuration["hypervisors"] = time.Since(start).Nanoseconds()
		}
	}
	// Servers were already queried, so use this information
	if o.services["servers"] || o.ServerDiagnotics {
		start := time.Now()
		if err := o.gatherServers(acc); err != nil {
			return fmt.Errorf("failed to get resource \"servers\": %w", err)
		}
		callDuration["servers"] = time.Since(start).Nanoseconds()
	}

	for service := range o.services {
		var err error

		start := time.Now()
		switch service {
		case "services":
			// As Services are already gathered in Init(), using this to accumulate them.
			o.accumulateServices(acc)
			continue
		case "projects":
			err = o.gatherProjects(acc)
		case "hypervisors":
			// Gathered as part of the shared resource
			o.accumulateHypervisor(acc)
			continue
		case "flavors":
			err = o.gatherFlavors(acc)
		case "servers":
			// Gathered as part of the shared resource
		case "volumes":
			err = o.gatherVolumes(acc)
		case "storage_pools":
			err = o.gatherStoragePools(acc)
		case "subnets":
			err = o.gatherSubnets(acc)
		case "ports":
			err = o.gatherPorts(acc)
		case "networks":
			err = o.gatherNetworks(acc)
		case "aggregates":
			err = o.gatherAggregates(acc)
		case "nova_services":
			err = o.gatherNovaServices(acc)
		case "cinder_services":
			err = o.gatherCinderServices(acc)
		case "agents":
			err = o.gatherAgents(acc)
		case "stacks":
			err = o.gatherStacks(acc)
		default:
			return fmt.Errorf("invalid service %q", service)
		}
		if err != nil {
			acc.AddError(fmt.Errorf("failed to get resource %q: %w", service, err))
		}
		callDuration[service] = time.Since(start).Nanoseconds()
	}

	if o.MeasureRequest {
		for service, duration := range callDuration {
			acc.AddFields("openstack_request_duration", map[string]interface{}{service: duration}, map[string]string{})
		}
	}

	return nil
}

// availableServices collects the available endpoint services via API
func (o *OpenStack) availableServices() error {
	page, err := services.List(o.identity, nil).AllPages()
	if err != nil {
		return fmt.Errorf("unable to list services: %w", err)
	}
	extractedServices, err := services.ExtractServices(page)
	if err != nil {
		return fmt.Errorf("unable to extract services: %w", err)
	}
	for _, service := range extractedServices {
		o.openstackServices[service.ID] = service
	}

	return nil
}

// gatherStacks collects and accumulates stacks data from the OpenStack API.
func (o *OpenStack) gatherStacks(acc telegraf.Accumulator) error {
	page, err := stacks.List(o.stack, &stacks.ListOpts{}).AllPages()
	if err != nil {
		return fmt.Errorf("unable to list stacks: %w", err)
	}
	extractedStacks, err := stacks.ExtractStacks(page)
	if err != nil {
		return fmt.Errorf("unable to extract stacks: %w", err)
	}
	for _, stack := range extractedStacks {
		tags := map[string]string{
			"description": stack.Description,
			"name":        stack.Name,
		}
		for _, stackTag := range stack.Tags {
			tags[o.TagPrefix+stackTag] = o.TagValue
		}
		fields := map[string]interface{}{
			"status":        strings.ToLower(stack.Status),
			"id":            stack.ID,
			"status_reason": stack.StatusReason,
			"creation_time": o.convertTimeFormat(stack.CreationTime),
			"updated_time":  o.convertTimeFormat(stack.UpdatedTime),
		}
		acc.AddFields("openstack_stack", fields, tags)
	}

	return nil
}

// gatherNovaServices collects and accumulates nova_services data from the OpenStack API.
func (o *OpenStack) gatherNovaServices(acc telegraf.Accumulator) error {
	page, err := nova_services.List(o.compute, &nova_services.ListOpts{}).AllPages()
	if err != nil {
		return fmt.Errorf("unable to list nova_services: %w", err)
	}
	novaServices, err := nova_services.ExtractServices(page)
	if err != nil {
		return fmt.Errorf("unable to extract nova_services: %w", err)
	}
	for _, novaService := range novaServices {
		tags := map[string]string{
			"name":         novaService.Binary,
			"host_machine": novaService.Host,
			"state":        novaService.State,
			"status":       strings.ToLower(novaService.Status),
			"zone":         novaService.Zone,
		}
		fields := map[string]interface{}{
			"id":              novaService.ID,
			"disabled_reason": novaService.DisabledReason,
			"forced_down":     novaService.ForcedDown,
			"updated_at":      o.convertTimeFormat(novaService.UpdatedAt),
		}
		acc.AddFields("openstack_nova_service", fields, tags)
	}

	return nil
}

// gatherCinderServices collects and accumulates cinder_services data from the OpenStack API.
func (o *OpenStack) gatherCinderServices(acc telegraf.Accumulator) error {
	page, err := cinder_services.List(o.volume, &cinder_services.ListOpts{}).AllPages()
	if err != nil {
		return fmt.Errorf("unable to list cinder_services: %w", err)
	}
	cinderServices, err := cinder_services.ExtractServices(page)
	if err != nil {
		return fmt.Errorf("unable to extract cinder_services: %w", err)
	}
	for _, cinderService := range cinderServices {
		tags := map[string]string{
			"name":         cinderService.Binary,
			"cluster":      cinderService.Cluster,
			"host_machine": cinderService.Host,
			"state":        cinderService.State,
			"status":       strings.ToLower(cinderService.Status),
			"zone":         cinderService.Zone,
		}
		fields := map[string]interface{}{
			"id":                 cinderService.ActiveBackendID,
			"disabled_reason":    cinderService.DisabledReason,
			"frozen":             cinderService.Frozen,
			"replication_status": cinderService.ReplicationStatus,
			"updated_at":         o.convertTimeFormat(cinderService.UpdatedAt),
		}
		acc.AddFields("openstack_cinder_service", fields, tags)
	}

	return nil
}

// gatherSubnets collects and accumulates subnets data from the OpenStack API.
func (o *OpenStack) gatherSubnets(acc telegraf.Accumulator) error {
	page, err := subnets.List(o.network, &subnets.ListOpts{}).AllPages()
	if err != nil {
		return fmt.Errorf("unable to list subnets: %w", err)
	}
	extractedSubnets, err := subnets.ExtractSubnets(page)
	if err != nil {
		return fmt.Errorf("unable to extract subnets: %w", err)
	}
	for _, subnet := range extractedSubnets {
		var allocationPools []string
		for _, pool := range subnet.AllocationPools {
			allocationPools = append(allocationPools, pool.Start+"-"+pool.End)
		}
		tags := map[string]string{
			"network_id":        subnet.NetworkID,
			"name":              subnet.Name,
			"description":       subnet.Description,
			"ip_version":        strconv.Itoa(subnet.IPVersion),
			"cidr":              subnet.CIDR,
			"gateway_ip":        subnet.GatewayIP,
			"tenant_id":         subnet.TenantID,
			"project_id":        subnet.ProjectID,
			"ipv6_address_mode": subnet.IPv6AddressMode,
			"ipv6_ra_mode":      subnet.IPv6RAMode,
			"subnet_pool_id":    subnet.SubnetPoolID,
		}
		for _, subnetTag := range subnet.Tags {
			tags[o.TagPrefix+subnetTag] = o.TagValue
		}
		fields := map[string]interface{}{
			"id":               subnet.ID,
			"dhcp_enabled":     subnet.EnableDHCP,
			"dns_nameservers":  strings.Join(subnet.DNSNameservers[:], ","),
			"allocation_pools": strings.Join(allocationPools[:], ","),
		}
		acc.AddFields("openstack_subnet", fields, tags)
	}
	return nil
}

// gatherPorts collects and accumulates ports data from the OpenStack API.
func (o *OpenStack) gatherPorts(acc telegraf.Accumulator) error {
	page, err := ports.List(o.network, &ports.ListOpts{}).AllPages()
	if err != nil {
		return fmt.Errorf("unable to list ports: %w", err)
	}
	extractedPorts, err := ports.ExtractPorts(page)
	if err != nil {
		return fmt.Errorf("unable to extract ports: %w", err)
	}
	for _, port := range extractedPorts {
		tags := map[string]string{
			"network_id":   port.NetworkID,
			"name":         port.Name,
			"description":  port.Description,
			"status":       strings.ToLower(port.Status),
			"tenant_id":    port.TenantID,
			"project_id":   port.ProjectID,
			"device_owner": port.DeviceOwner,
			"device_id":    port.DeviceID,
		}
		for _, portTag := range port.Tags {
			tags[o.TagPrefix+portTag] = o.TagValue
		}
		fields := map[string]interface{}{
			"id":                    port.ID,
			"mac_address":           port.MACAddress,
			"admin_state_up":        port.AdminStateUp,
			"fixed_ips":             len(port.FixedIPs),
			"allowed_address_pairs": len(port.AllowedAddressPairs),
			"security_groups":       strings.Join(port.SecurityGroups[:], ","),
		}
		if len(port.FixedIPs) > 0 {
			for _, ip := range port.FixedIPs {
				fields["subnet_id"] = ip.SubnetID
				fields["ip_address"] = ip.IPAddress
				acc.AddFields("openstack_port", fields, tags)
			}
		} else {
			acc.AddFields("openstack_port", fields, tags)
		}
	}
	return nil
}

// gatherNetworks collects and accumulates networks data from the OpenStack API.
func (o *OpenStack) gatherNetworks(acc telegraf.Accumulator) error {
	page, err := networks.List(o.network, &networks.ListOpts{}).AllPages()
	if err != nil {
		return fmt.Errorf("unable to list networks: %w", err)
	}
	extractedNetworks, err := networks.ExtractNetworks(page)
	if err != nil {
		return fmt.Errorf("unable to extract networks: %w", err)
	}
	for _, network := range extractedNetworks {
		tags := map[string]string{
			"name":        network.Name,
			"description": network.Description,
			"status":      strings.ToLower(network.Status),
			"tenant_id":   network.TenantID,
			"project_id":  network.ProjectID,
		}
		for _, networkTag := range network.Tags {
			tags[o.TagPrefix+networkTag] = o.TagValue
		}
		fields := map[string]interface{}{
			"id":                      network.ID,
			"admin_state_up":          network.AdminStateUp,
			"subnets":                 len(network.Subnets),
			"shared":                  network.Shared,
			"availability_zone_hints": strings.Join(network.AvailabilityZoneHints[:], ","),
			"updated_at":              o.convertTimeFormat(network.UpdatedAt),
			"created_at":              o.convertTimeFormat(network.CreatedAt),
		}
		if len(network.Subnets) > 0 {
			for _, subnet := range network.Subnets {
				fields["subnet_id"] = subnet
				acc.AddFields("openstack_network", fields, tags)
			}
		} else {
			acc.AddFields("openstack_network", fields, tags)
		}
	}
	return nil
}

// gatherAgents collects and accumulates agents data from the OpenStack API.
func (o *OpenStack) gatherAgents(acc telegraf.Accumulator) error {
	page, err := agents.List(o.network, &agents.ListOpts{}).AllPages()
	if err != nil {
		return fmt.Errorf("unable to list neutron agents: %w", err)
	}
	extractedAgents, err := agents.ExtractAgents(page)
	if err != nil {
		return fmt.Errorf("unable to extract neutron agents: %w", err)
	}
	for _, agent := range extractedAgents {
		tags := map[string]string{
			"agent_type":        agent.AgentType,
			"availability_zone": agent.AvailabilityZone,
			"binary":            agent.Binary,
			"description":       agent.Description,
			"agent_host":        agent.Host,
			"topic":             agent.Topic,
		}
		fields := map[string]interface{}{
			"id":                  agent.ID,
			"admin_state_up":      agent.AdminStateUp,
			"alive":               agent.Alive,
			"resources_synced":    agent.ResourcesSynced,
			"created_at":          o.convertTimeFormat(agent.CreatedAt),
			"started_at":          o.convertTimeFormat(agent.StartedAt),
			"heartbeat_timestamp": o.convertTimeFormat(agent.HeartbeatTimestamp),
		}
		acc.AddFields("openstack_neutron_agent", fields, tags)
	}
	return nil
}

// gatherAggregates collects and accumulates aggregates data from the OpenStack API.
func (o *OpenStack) gatherAggregates(acc telegraf.Accumulator) error {
	page, err := aggregates.List(o.compute).AllPages()
	if err != nil {
		return fmt.Errorf("unable to list aggregates: %w", err)
	}
	extractedAggregates, err := aggregates.ExtractAggregates(page)
	if err != nil {
		return fmt.Errorf("unable to extract aggregates: %w", err)
	}
	for _, aggregate := range extractedAggregates {
		tags := map[string]string{
			"availability_zone": aggregate.AvailabilityZone,
			"name":              aggregate.Name,
		}
		fields := map[string]interface{}{
			"id":              aggregate.ID,
			"aggregate_hosts": len(aggregate.Hosts),
			"deleted":         aggregate.Deleted,
			"created_at":      o.convertTimeFormat(aggregate.CreatedAt),
			"updated_at":      o.convertTimeFormat(aggregate.UpdatedAt),
			"deleted_at":      o.convertTimeFormat(aggregate.DeletedAt),
		}
		if len(aggregate.Hosts) > 0 {
			for _, host := range aggregate.Hosts {
				fields["aggregate_host"] = host
				acc.AddFields("openstack_aggregate", fields, tags)
			}
		} else {
			acc.AddFields("openstack_aggregate", fields, tags)
		}
	}
	return nil
}

// gatherProjects collects and accumulates projects data from the OpenStack API.
func (o *OpenStack) gatherProjects(acc telegraf.Accumulator) error {
	page, err := projects.List(o.identity, &projects.ListOpts{}).AllPages()
	if err != nil {
		return fmt.Errorf("unable to list projects: %w", err)
	}
	extractedProjects, err := projects.ExtractProjects(page)
	if err != nil {
		return fmt.Errorf("unable to extract projects: %w", err)
	}
	for _, project := range extractedProjects {
		o.openstackProjects[project.ID] = project
		tags := map[string]string{
			"description": project.Description,
			"domain_id":   project.DomainID,
			"name":        project.Name,
			"parent_id":   project.ParentID,
		}
		for _, projectTag := range project.Tags {
			tags[o.TagPrefix+projectTag] = o.TagValue
		}
		fields := map[string]interface{}{
			"id":        project.ID,
			"is_domain": project.IsDomain,
			"enabled":   project.Enabled,
			"projects":  len(extractedProjects),
		}
		acc.AddFields("openstack_identity", fields, tags)
	}
	return nil
}

// gatherHypervisors collects and accumulates hypervisors data from the OpenStack API.
func (o *OpenStack) gatherHypervisors() error {
	page, err := hypervisors.List(o.compute, hypervisors.ListOpts{}).AllPages()
	if err != nil {
		return fmt.Errorf("unable to list hypervisors: %w", err)
	}
	extractedHypervisors, err := hypervisors.ExtractHypervisors(page)
	if err != nil {
		return fmt.Errorf("unable to extract hypervisors: %w", err)
	}
	o.openstackHypervisors = extractedHypervisors

	return nil
}

// gatherFlavors collects and accumulates flavors data from the OpenStack API.
func (o *OpenStack) gatherFlavors(acc telegraf.Accumulator) error {
	page, err := flavors.ListDetail(o.compute, &flavors.ListOpts{}).AllPages()
	if err != nil {
		return fmt.Errorf("unable to list flavors: %w", err)
	}
	extractedflavors, err := flavors.ExtractFlavors(page)
	if err != nil {
		return fmt.Errorf("unable to extract flavors: %w", err)
	}
	for _, flavor := range extractedflavors {
		o.openstackFlavors[flavor.ID] = flavor
		tags := map[string]string{
			"name":      flavor.Name,
			"is_public": strconv.FormatBool(flavor.IsPublic),
		}
		fields := map[string]interface{}{
			"id":          flavor.ID,
			"disk":        flavor.Disk,
			"ram":         flavor.RAM,
			"rxtx_factor": flavor.RxTxFactor,
			"swap":        flavor.Swap,
			"vcpus":       flavor.VCPUs,
			"ephemeral":   flavor.Ephemeral,
		}
		acc.AddFields("openstack_flavor", fields, tags)
	}
	return nil
}

// gatherVolumes collects and accumulates volumes data from the OpenStack API.
func (o *OpenStack) gatherVolumes(acc telegraf.Accumulator) error {
	page, err := volumes.List(o.volume, &volumes.ListOpts{AllTenants: true}).AllPages()
	if err != nil {
		return fmt.Errorf("unable to list volumes: %w", err)
	}
	v := []volume{}
	if err := volumes.ExtractVolumesInto(page, &v); err != nil {
		return fmt.Errorf("unable to extract volumes: %w", err)
	}
	for _, volume := range v {
		tags := map[string]string{
			"status":               strings.ToLower(volume.Status),
			"availability_zone":    volume.AvailabilityZone,
			"name":                 volume.Name,
			"description":          volume.Description,
			"volume_type":          volume.VolumeType,
			"snapshot_id":          volume.SnapshotID,
			"source_volid":         volume.SourceVolID,
			"bootable":             volume.Bootable,
			"replication_status":   strings.ToLower(volume.ReplicationStatus),
			"consistency_group_id": volume.ConsistencyGroupID,
		}
		fields := map[string]interface{}{
			"id":                volume.ID,
			"size":              volume.Size,
			"total_attachments": len(volume.Attachments),
			"encrypted":         volume.Encrypted,
			"multiattach":       volume.Multiattach,
			"created_at":        o.convertTimeFormat(volume.CreatedAt),
			"updated_at":        o.convertTimeFormat(volume.UpdatedAt),
		}
		if o.OutputSecrets {
			tags["user_id"] = volume.UserID
		}
		if len(volume.Attachments) > 0 {
			for _, attachment := range volume.Attachments {
				if !o.HumanReadableTS {
					fields["attachment_attached_at"] = attachment.AttachedAt.UnixNano()
				} else {
					fields["attachment_attached_at"] = attachment.AttachedAt.Format("2006-01-02T15:04:05.999999999Z07:00")
				}
				tags["attachment_attachment_id"] = attachment.AttachmentID
				tags["attachment_device"] = attachment.Device
				tags["attachment_host_name"] = attachment.HostName
				fields["attachment_server_id"] = attachment.ServerID
				acc.AddFields("openstack_volume", fields, tags)
			}
		} else {
			acc.AddFields("openstack_volume", fields, tags)
		}
	}
	return nil
}

// gatherStoragePools collects and accumulates storage pools data from the OpenStack API.
func (o *OpenStack) gatherStoragePools(acc telegraf.Accumulator) error {
	results, err := schedulerstats.List(o.volume, &schedulerstats.ListOpts{Detail: true}).AllPages()
	if err != nil {
		return fmt.Errorf("unable to list storage pools: %w", err)
	}
	storagePools, err := schedulerstats.ExtractStoragePools(results)
	if err != nil {
		return fmt.Errorf("unable to extract storage pools: %w", err)
	}
	for _, storagePool := range storagePools {
		tags := map[string]string{
			"name":                storagePool.Capabilities.VolumeBackendName,
			"driver_version":      storagePool.Capabilities.DriverVersion,
			"storage_protocol":    storagePool.Capabilities.StorageProtocol,
			"vendor_name":         storagePool.Capabilities.VendorName,
			"volume_backend_name": storagePool.Capabilities.VolumeBackendName,
		}
		fields := map[string]interface{}{
			"total_capacity_gb": storagePool.Capabilities.TotalCapacityGB,
			"free_capacity_gb":  storagePool.Capabilities.FreeCapacityGB,
		}
		acc.AddFields("openstack_storage_pool", fields, tags)
	}
	return nil
}

// gatherServers collects servers from the OpenStack API.
func (o *OpenStack) gatherServers(acc telegraf.Accumulator) error {
	for _, hypervisor := range o.openstackHypervisors {
		page, err := servers.List(o.compute, &servers.ListOpts{AllTenants: true, Host: hypervisor.HypervisorHostname}).AllPages()
		if err != nil {
			return fmt.Errorf("unable to list servers: %w", err)
		}
		extractedServers, err := servers.ExtractServers(page)
		if err != nil {
			return fmt.Errorf("unable to extract servers: %w", err)
		}
		for _, server := range extractedServers {
			if o.services["server"] {
				o.accumulateServer(acc, server, hypervisor.HypervisorHostname)
			}
			if o.ServerDiagnotics && server.Status == "ACTIVE" {
				diagnostic, err := diagnostics.Get(o.compute, server.ID).Extract()
				if err != nil {
					acc.AddError(fmt.Errorf("unable to get diagnostics for server %q: %w", server.ID, err))
					continue
				}
				o.accumulateServerDiagnostics(acc, hypervisor.HypervisorHostname, server.ID, diagnostic)
			}
		}
	}
	return nil
}

func (o *OpenStack) accumulateHypervisor(acc telegraf.Accumulator) {
	for _, hypervisor := range o.openstackHypervisors {
		tags := map[string]string{
			"cpu_vendor":              hypervisor.CPUInfo.Vendor,
			"cpu_arch":                hypervisor.CPUInfo.Arch,
			"cpu_model":               hypervisor.CPUInfo.Model,
			"status":                  strings.ToLower(hypervisor.Status),
			"state":                   hypervisor.State,
			"hypervisor_hostname":     hypervisor.HypervisorHostname,
			"hypervisor_type":         hypervisor.HypervisorType,
			"hypervisor_version":      strconv.Itoa(hypervisor.HypervisorVersion),
			"service_host":            hypervisor.Service.Host,
			"service_id":              hypervisor.Service.ID,
			"service_disabled_reason": hypervisor.Service.DisabledReason,
		}
		for _, cpuFeature := range hypervisor.CPUInfo.Features {
			tags["cpu_feature_"+cpuFeature] = "true"
		}
		fields := map[string]interface{}{
			"id":                   hypervisor.ID,
			"host_ip":              hypervisor.HostIP,
			"cpu_topology_sockets": hypervisor.CPUInfo.Topology.Sockets,
			"cpu_topology_cores":   hypervisor.CPUInfo.Topology.Cores,
			"cpu_topology_threads": hypervisor.CPUInfo.Topology.Threads,
			"current_workload":     hypervisor.CurrentWorkload,
			"disk_available_least": hypervisor.DiskAvailableLeast,
			"free_disk_gb":         hypervisor.FreeDiskGB,
			"free_ram_mb":          hypervisor.FreeRamMB,
			"local_gb":             hypervisor.LocalGB,
			"local_gb_used":        hypervisor.LocalGBUsed,
			"memory_mb":            hypervisor.MemoryMB,
			"memory_mb_used":       hypervisor.MemoryMBUsed,
			"running_vms":          hypervisor.RunningVMs,
			"vcpus":                hypervisor.VCPUs,
			"vcpus_used":           hypervisor.VCPUsUsed,
		}
		acc.AddFields("openstack_hypervisor", fields, tags)
	}
}

// accumulateServices accumulates statistics of services.
func (o *OpenStack) accumulateServices(acc telegraf.Accumulator) {
	for _, service := range o.openstackServices {
		tags := map[string]string{
			"name": service.Type,
		}
		fields := map[string]interface{}{
			"service_id":      service.ID,
			"service_enabled": service.Enabled,
		}
		acc.AddFields("openstack_service", fields, tags)
	}
}

// accumulateServer accumulates statistics of a server.
func (o *OpenStack) accumulateServer(acc telegraf.Accumulator, server servers.Server, hostName string) {
	tags := map[string]string{}
	// Extract the flavor details to avoid joins (ignore errors and leave as zero values)
	var vcpus, ram, disk int
	if flavorIDInterface, ok := server.Flavor["id"]; ok {
		if flavorID, ok := flavorIDInterface.(string); ok {
			tags["flavor"] = flavorID
			if flavor, ok := o.openstackFlavors[flavorID]; ok {
				vcpus = flavor.VCPUs
				ram = flavor.RAM
				disk = flavor.Disk
			}
		}
	}
	if imageIDInterface, ok := server.Image["id"]; ok {
		if imageID, ok := imageIDInterface.(string); ok {
			tags["image"] = imageID
		}
	}
	// Try derive the associated project
	project := "unknown"
	if p, ok := o.openstackProjects[server.TenantID]; ok {
		project = p.Name
	}
	tags["tenant_id"] = server.TenantID
	tags["name"] = server.Name
	tags["host_id"] = server.HostID
	tags["status"] = strings.ToLower(server.Status)
	tags["key_name"] = server.KeyName
	tags["host_name"] = hostName
	tags["project"] = project
	fields := map[string]interface{}{
		"id":               server.ID,
		"progress":         server.Progress,
		"accessIPv4":       server.AccessIPv4,
		"accessIPv6":       server.AccessIPv6,
		"addresses":        len(server.Addresses),
		"security_groups":  len(server.SecurityGroups),
		"volumes_attached": len(server.AttachedVolumes),
		"fault_code":       server.Fault.Code,
		"fault_details":    server.Fault.Details,
		"fault_message":    server.Fault.Message,
		"vcpus":            vcpus,
		"ram_mb":           ram,
		"disk_gb":          disk,
		"fault_created":    o.convertTimeFormat(server.Fault.Created),
		"updated":          o.convertTimeFormat(server.Updated),
		"created":          o.convertTimeFormat(server.Created),
	}
	if o.OutputSecrets {
		tags["user_id"] = server.UserID
		fields["adminPass"] = server.AdminPass
	}
	if len(server.AttachedVolumes) == 0 {
		acc.AddFields("openstack_server", fields, tags)
	} else {
		for _, AttachedVolume := range server.AttachedVolumes {
			fields["volume_id"] = AttachedVolume.ID
			acc.AddFields("openstack_server", fields, tags)
		}
	}
}

// accumulateServerDiagnostics accumulates statistics from the compute(nova) service.
// currently only supports 'libvirt' driver.
func (o *OpenStack) accumulateServerDiagnostics(acc telegraf.Accumulator, _, serverID string, diagnostic map[string]interface{}) {
	tags := map[string]string{
		"server_id": serverID,
	}
	fields := map[string]interface{}{}
	portName := make(map[string]bool)
	storageName := make(map[string]bool)
	memoryStats := make(map[string]interface{})
	for k, v := range diagnostic {
		if typePort.MatchString(k) {
			portName[strings.Split(k, "_")[0]] = true
		} else if typeCPU.MatchString(k) {
			fields[k] = v
		} else if typeStorage.MatchString(k) {
			storageName[strings.Split(k, "_")[0]] = true
		} else {
			memoryStats[k] = v
		}
	}
	fields["memory"] = memoryStats["memory"]
	fields["memory-actual"] = memoryStats["memory-actual"]
	fields["memory-rss"] = memoryStats["memory-rss"]
	fields["memory-swap_in"] = memoryStats["memory-swap_in"]
	tags["no_of_ports"] = strconv.Itoa(len(portName))
	tags["no_of_disks"] = strconv.Itoa(len(storageName))
	for key := range storageName {
		fields["disk_errors"] = diagnostic[key+"_errors"]
		fields["disk_read"] = diagnostic[key+"_read"]
		fields["disk_read_req"] = diagnostic[key+"_read_req"]
		fields["disk_write"] = diagnostic[key+"_write"]
		fields["disk_write_req"] = diagnostic[key+"_write_req"]
		tags["disk_name"] = key
		acc.AddFields("openstack_server_diagnostics", fields, tags)
	}
	for key := range portName {
		fields["port_rx"] = diagnostic[key+"_rx"]
		fields["port_rx_drop"] = diagnostic[key+"_rx_drop"]
		fields["port_rx_errors"] = diagnostic[key+"_rx_errors"]
		fields["port_rx_packets"] = diagnostic[key+"_rx_packets"]
		fields["port_tx"] = diagnostic[key+"_tx"]
		fields["port_tx_drop"] = diagnostic[key+"_tx_drop"]
		fields["port_tx_errors"] = diagnostic[key+"_tx_errors"]
		fields["port_tx_packets"] = diagnostic[key+"_tx_packets"]
		tags["port_name"] = key
		acc.AddFields("openstack_server_diagnostics", fields, tags)
	}
}

// init registers a callback which creates a new OpenStack input instance.
func init() {
	inputs.Add("openstack", func() telegraf.Input {
		return &OpenStack{
			Domain:    "default",
			Project:   "admin",
			TagPrefix: "openstack_tag_",
			TagValue:  "true",
		}
	})
}<|MERGE_RESOLUTION|>--- conflicted
+++ resolved
@@ -205,12 +205,6 @@
 		}
 	}
 
-<<<<<<< HEAD
-	// The Cinder volume storage service is optional
-	if o.containsService("volumev3") {
-		if o.volume, err = openstack.NewBlockStorageV3(provider, gophercloud.EndpointOpts{}); err != nil {
-			return fmt.Errorf("unable to create V3 volume client %v", err)
-=======
 	// Check if we need to disable services that are enabled by the user
 	if !hasOrchestration {
 		if o.services["stacks"] {
@@ -224,7 +218,6 @@
 				o.Log.Warnf("Disabling %q service because block-storage is not available at the endpoint!", s)
 				delete(o.services, s)
 			}
->>>>>>> d92d7073
 		}
 	}
 
