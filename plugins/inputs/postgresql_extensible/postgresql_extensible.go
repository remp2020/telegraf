package postgresql_extensible

import (
	"bytes"
	"fmt"
	"log"
	"strings"

	// register in driver.
	_ "github.com/jackc/pgx/stdlib"

	"github.com/influxdata/telegraf"
	"github.com/influxdata/telegraf/internal"
	"github.com/influxdata/telegraf/plugins/inputs"
	"github.com/influxdata/telegraf/plugins/inputs/postgresql"
)

type Postgresql struct {
	postgresql.Service
	Databases      []string
	AdditionalTags []string
	Query          query
	Debug          bool
}

type query []struct {
	Sqlquery    string
	Version     int
	Withdbname  bool
	Tagvalue    string
	Measurement string
}

var ignoredColumns = map[string]bool{"stats_reset": true}

var sampleConfig = `
  ## specify address via a url matching:
  ##   postgres://[pqgotest[:password]]@localhost[/dbname]\
  ##       ?sslmode=[disable|verify-ca|verify-full]
  ## or a simple string:
  ##   host=localhost user=pqotest password=... sslmode=... dbname=app_production
  #
  ## All connection parameters are optional.  #
  ## Without the dbname parameter, the driver will default to a database
  ## with the same name as the user. This dbname is just for instantiating a
  ## connection with the server and doesn't restrict the databases we are trying
  ## to grab metrics for.
  #
  address = "host=localhost user=postgres sslmode=disable"

  ## connection configuration.
  ## maxlifetime - specify the maximum lifetime of a connection.
  ## default is forever (0s)
  max_lifetime = "0s"

  ## A list of databases to pull metrics about. If not specified, metrics for all
  ## databases are gathered.
  ## databases = ["app_production", "testing"]
  #
  ## A custom name for the database that will be used as the "server" tag in the
  ## measurement output. If not specified, a default one generated from
  ## the connection address is used.
  # outputaddress = "db01"
  #
  ## Define the toml config where the sql queries are stored
  ## New queries can be added, if the withdbname is set to true and there is no
  ## databases defined in the 'databases field', the sql query is ended by a
  ## 'is not null' in order to make the query succeed.
  ## Example :
  ## The sqlquery : "SELECT * FROM pg_stat_database where datname" become
  ## "SELECT * FROM pg_stat_database where datname IN ('postgres', 'pgbench')"
  ## because the databases variable was set to ['postgres', 'pgbench' ] and the
  ## withdbname was true. Be careful that if the withdbname is set to false you
  ## don't have to define the where clause (aka with the dbname) the tagvalue
  ## field is used to define custom tags (separated by commas)
  ## The optional "measurement" value can be used to override the default
  ## output measurement name ("postgresql").
  #
  ## Structure :
  ## [[inputs.postgresql_extensible.query]]
  ##   sqlquery string
  ##   version string
  ##   withdbname boolean
  ##   tagvalue string (comma separated)
  ##   measurement string
  [[inputs.postgresql_extensible.query]]
    sqlquery="SELECT * FROM pg_stat_database"
    version=901
    withdbname=false
    tagvalue=""
    measurement=""
  [[inputs.postgresql_extensible.query]]
    sqlquery="SELECT * FROM pg_stat_bgwriter"
    version=901
    withdbname=false
    tagvalue="postgresql.stats"
`

func (p *Postgresql) SampleConfig() string {
	return sampleConfig
}

func (p *Postgresql) Description() string {
	return "Read metrics from one or many postgresql servers"
}

func (p *Postgresql) IgnoredColumns() map[string]bool {
	return ignoredColumns
}

func (p *Postgresql) Gather(acc telegraf.Accumulator) error {
	var (
		err         error
		sql_query   string
		query_addon string
		db_version  int
		query       string
		tag_value   string
		meas_name   string
		columns     []string
	)

	// Retreiving the database version
<<<<<<< HEAD
	query = `select substring(setting from 1 for 3) as version from pg_settings where name='server_version_num'`
=======
	query = `SELECT setting::integer / 100 AS version FROM pg_settings WHERE name = 'server_version_num'`
>>>>>>> 6ad8c8b0
	if err = p.DB.QueryRow(query).Scan(&db_version); err != nil {
		db_version = 0
	}

	// We loop in order to process each query
	// Query is not run if Database version does not match the query version.
	for i := range p.Query {
		sql_query = p.Query[i].Sqlquery
		tag_value = p.Query[i].Tagvalue
		if p.Query[i].Measurement != "" {
			meas_name = p.Query[i].Measurement
		} else {
			meas_name = "postgresql"
		}

		if p.Query[i].Withdbname {
			if len(p.Databases) != 0 {
				query_addon = fmt.Sprintf(` IN ('%s')`,
					strings.Join(p.Databases, "','"))
			} else {
				query_addon = " is not null"
			}
		} else {
			query_addon = ""
		}
		sql_query += query_addon

		if p.Query[i].Version <= db_version {
			rows, err := p.DB.Query(sql_query)
			if err != nil {
				acc.AddError(err)
				continue
			}

			defer rows.Close()

			// grab the column information from the result
			if columns, err = rows.Columns(); err != nil {
				acc.AddError(err)
				continue
			}

			p.AdditionalTags = nil
			if tag_value != "" {
				tag_list := strings.Split(tag_value, ",")
				for t := range tag_list {
					p.AdditionalTags = append(p.AdditionalTags, tag_list[t])
				}
			}

			for rows.Next() {
				err = p.accRow(meas_name, rows, acc, columns)
				if err != nil {
					acc.AddError(err)
					break
				}
			}
		}
	}
	return nil
}

type scanner interface {
	Scan(dest ...interface{}) error
}

func (p *Postgresql) accRow(meas_name string, row scanner, acc telegraf.Accumulator, columns []string) error {
	var (
		err        error
		columnVars []interface{}
		dbname     bytes.Buffer
		tagAddress string
	)

	// this is where we'll store the column name with its *interface{}
	columnMap := make(map[string]*interface{})

	for _, column := range columns {
		columnMap[column] = new(interface{})
	}

	// populate the array of interface{} with the pointers in the right order
	for i := 0; i < len(columnMap); i++ {
		columnVars = append(columnVars, columnMap[columns[i]])
	}

	// deconstruct array of variables and send to Scan
	if err = row.Scan(columnVars...); err != nil {
		return err
	}

	if c, ok := columnMap["datname"]; ok && *c != nil {
		// extract the database name from the column map
		switch datname := (*c).(type) {
		case string:
			dbname.WriteString(datname)
		default:
			dbname.WriteString("postgres")
		}
	} else {
		dbname.WriteString("postgres")
	}

	if tagAddress, err = p.SanitizedAddress(); err != nil {
		return err
	}

	// Process the additional tags
	tags := map[string]string{
		"server": tagAddress,
		"db":     dbname.String(),
	}

	fields := make(map[string]interface{})
COLUMN:
	for col, val := range columnMap {
		log.Printf("D! postgresql_extensible: column: %s = %T: %v\n", col, *val, *val)
		_, ignore := ignoredColumns[col]
		if ignore || *val == nil {
			continue
		}

		for _, tag := range p.AdditionalTags {
			if col != tag {
				continue
			}
			switch v := (*val).(type) {
			case string:
				tags[col] = v
			case []byte:
				tags[col] = string(v)
			case int64, int32, int:
				tags[col] = fmt.Sprintf("%d", v)
			default:
				log.Println("failed to add additional tag", col)
			}
			continue COLUMN
		}

		if v, ok := (*val).([]byte); ok {
			fields[col] = string(v)
		} else {
			fields[col] = *val
		}
	}
	acc.AddFields(meas_name, fields, tags)
	return nil
}

func init() {
	inputs.Add("postgresql_extensible", func() telegraf.Input {
		return &Postgresql{
			Service: postgresql.Service{
				MaxIdle: 1,
				MaxOpen: 1,
				MaxLifetime: internal.Duration{
					Duration: 0,
				},
				IsPgBouncer: false,
			},
		}
	})
}<|MERGE_RESOLUTION|>--- conflicted
+++ resolved
@@ -121,11 +121,7 @@
 	)
 
 	// Retreiving the database version
-<<<<<<< HEAD
-	query = `select substring(setting from 1 for 3) as version from pg_settings where name='server_version_num'`
-=======
 	query = `SELECT setting::integer / 100 AS version FROM pg_settings WHERE name = 'server_version_num'`
->>>>>>> 6ad8c8b0
 	if err = p.DB.QueryRow(query).Scan(&db_version); err != nil {
 		db_version = 0
 	}
