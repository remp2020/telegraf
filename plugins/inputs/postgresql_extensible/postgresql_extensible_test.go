--- conflicted
+++ resolved
@@ -5,11 +5,8 @@
 	"fmt"
 	"testing"
 	"time"
-<<<<<<< HEAD
-=======
 
 	"github.com/stretchr/testify/require"
->>>>>>> fc8301ae
 
 	"github.com/influxdata/telegraf/plugins/inputs/postgresql"
 	"github.com/influxdata/telegraf/testutil"
@@ -137,13 +134,6 @@
 			require.Equal(t, true, v)
 			require.True(t, acc.HasTimestamp(measurement, expectedTime))
 		},
-		"SELECT timestamp'1980-07-23' as ts, true AS myvalue": func(acc *testutil.Accumulator) {
-			expectedTime := time.Date(1980, 7, 23, 0, 0, 0, 0, time.UTC)
-			v, found := acc.BoolField(measurement, "myvalue")
-			assert.True(t, found)
-			assert.Equal(t, true, v)
-			assert.True(t, acc.HasTimestamp(measurement, expectedTime))
-		},
 	}
 
 	for q, assertions := range examples {
