--- conflicted
+++ resolved
@@ -399,11 +399,7 @@
 			input: &Jenkins{
 				Log:             testutil.Logger{},
 				URL:             ts.URL,
-<<<<<<< HEAD
-				ResponseTimeout: internal.Duration{Duration: time.Microsecond},
-=======
 				ResponseTimeout: config.Duration(time.Microsecond),
->>>>>>> fc8301ae
 				JobInclude:      []string{"jobA", "jobB"},
 				JobExclude:      []string{"job1", "job2"},
 				NodeExclude:     []string{"node1", "node2"},
@@ -841,13 +837,8 @@
 			j := &Jenkins{
 				Log:             testutil.Logger{},
 				URL:             ts.URL,
-<<<<<<< HEAD
-				MaxBuildAge:     internal.Duration{Duration: time.Hour},
-				ResponseTimeout: internal.Duration{Duration: time.Microsecond},
-=======
 				MaxBuildAge:     config.Duration(time.Hour),
 				ResponseTimeout: config.Duration(time.Microsecond),
->>>>>>> fc8301ae
 				JobInclude: []string{
 					"*",
 				},
