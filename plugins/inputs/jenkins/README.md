# Jenkins Input Plugin

The jenkins plugin gathers information about the nodes and jobs running in a jenkins instance.

This plugin does not require a plugin on jenkins and it makes use of Jenkins API to retrieve all the information needed.

## Configuration

```toml
[[inputs.jenkins]]
  ## The Jenkins URL in the format "schema://host:port"
  url = "http://my-jenkins-instance:8080"
  # username = "admin"
  # password = "admin"

  ## Set response_timeout
  response_timeout = "5s"

  ## Optional TLS Config
  # tls_ca = "/etc/telegraf/ca.pem"
  # tls_cert = "/etc/telegraf/cert.pem"
  # tls_key = "/etc/telegraf/key.pem"
  ## Use SSL but skip chain & host verification
  # insecure_skip_verify = false

  ## Optional Max Job Build Age filter
  ## Default 1 hour, ignore builds older than max_build_age
  # max_build_age = "1h"

  ## Optional Sub Job Depth filter
  ## Jenkins can have unlimited layer of sub jobs
  ## This config will limit the layers of pulling, default value 0 means
  ## unlimited pulling until no more sub jobs
  # max_subjob_depth = 0

  ## Optional Sub Job Per Layer
  ## In workflow-multibranch-plugin, each branch will be created as a sub job.
  ## This config will limit to call only the lasted branches in each layer,
  ## empty will use default value 10
  # max_subjob_per_layer = 10

  ## Jobs to include or exclude from gathering
  ## When using both lists, job_exclude has priority.
  ## Wildcards are supported: [ "jobA/*", "jobB/subjob1/*"]
  # job_include = [ "*" ]
  # job_exclude = [ ]

<<<<<<< HEAD
  ## Nodes to exclude from gathering
=======
  ## Nodes to include or exclude from gathering
  ## When using both lists, node_exclude has priority.
  # node_include = [ "*" ]
>>>>>>> fc8301ae
  # node_exclude = [ ]

  ## Worker pool for jenkins plugin only
  ## Empty this field will use default value 5
  # max_connections = 5
```

## Metrics

- jenkins
  - tags:
    - source
    - port
  - fields:
    - busy_executors
    - total_executors

- jenkins_node
  - tags:
    - arch
    - disk_path
    - temp_path
    - node_name
    - status ("online", "offline")
    - source
    - port
  - fields:
    - disk_available (Bytes)
    - temp_available (Bytes)
    - memory_available (Bytes)
    - memory_total (Bytes)
    - swap_available (Bytes)
    - swap_total (Bytes)
    - response_time (ms)
    - num_executors

- jenkins_job
  - tags:
    - name
    - parents
    - result
    - source
    - port
  - fields:
    - duration (ms)
    - number
    - result_code (0 = SUCCESS, 1 = FAILURE, 2 = NOT_BUILD, 3 = UNSTABLE, 4 = ABORTED)

## Sample Queries

```sql
SELECT mean("memory_available") AS "mean_memory_available", mean("memory_total") AS "mean_memory_total", mean("temp_available") AS "mean_temp_available" FROM "jenkins_node" WHERE time > now() - 15m GROUP BY time(:interval:) FILL(null)
```

```sql
SELECT mean("duration") AS "mean_duration" FROM "jenkins_job" WHERE time > now() - 24h GROUP BY time(:interval:) FILL(null)
```

## Example Output

```shell
$ ./telegraf --config telegraf.conf --input-filter jenkins --test
jenkins,host=myhost,port=80,source=my-jenkins-instance busy_executors=4i,total_executors=8i 1580418261000000000
jenkins_node,arch=Linux\ (amd64),disk_path=/var/jenkins_home,temp_path=/tmp,host=myhost,node_name=master,source=my-jenkins-instance,port=8080 swap_total=4294963200,memory_available=586711040,memory_total=6089498624,status=online,response_time=1000i,disk_available=152392036352,temp_available=152392036352,swap_available=3503263744,num_executors=2i 1516031535000000000
jenkins_job,host=myhost,name=JOB1,parents=apps/br1,result=SUCCESS,source=my-jenkins-instance,port=8080 duration=2831i,result_code=0i 1516026630000000000
jenkins_job,host=myhost,name=JOB2,parents=apps/br2,result=SUCCESS,source=my-jenkins-instance,port=8080 duration=2285i,result_code=0i 1516027230000000000
```<|MERGE_RESOLUTION|>--- conflicted
+++ resolved
@@ -45,13 +45,10 @@
   # job_include = [ "*" ]
   # job_exclude = [ ]
 
-<<<<<<< HEAD
   ## Nodes to exclude from gathering
-=======
   ## Nodes to include or exclude from gathering
   ## When using both lists, node_exclude has priority.
   # node_include = [ "*" ]
->>>>>>> fc8301ae
   # node_exclude = [ ]
 
   ## Worker pool for jenkins plugin only
