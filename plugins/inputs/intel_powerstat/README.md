--- conflicted
+++ resolved
@@ -70,13 +70,10 @@
   cpu_metrics = ["cpu_frequency", "cpu_temperature"]
 ```
 
-<<<<<<< HEAD
 ### Example: Configuration for CPU Temperature and Frequency only
 This configuration allows getting global metrics plus subset of per-CPU metrics (CPU Temperature and Current Frequency):
 ## Example: Configuration for CPU Temperature and Frequency only
-=======
 ## Example: Configuration for CPU Temperature and CPU Frequency without default package metrics
->>>>>>> 73121bd1
 
 This configuration allows getting only a subset of per-CPU metrics (CPU
 Temperature and CPU Frequency):
@@ -121,15 +118,12 @@
 for `uncore_frequency` metrics `intel-uncore-frequency` module is required
 (available since kernel 5.6).
 
-<<<<<<< HEAD
 Please make sure that kernel modules are loaded and running. You might have to manually enable them by using `modprobe`.
 Exact commands to be executed are:
 ```
-=======
 Please make sure that kernel modules are loaded and running (cpufreq is
 integrated in kernel). Modules might have to be manually enabled by using
 `modprobe`. Depending on the kernel version, run commands:
->>>>>>> 73121bd1
 
 ```sh
 # kernel 5.x.x:
@@ -146,16 +140,13 @@
 sudo modprobe intel_rapl
 ```
 
-<<<<<<< HEAD
 **Telegraf with Intel PowerStat plugin enabled may require root access to read model specific registers (MSRs)** 
 to retrieve data for calculation of most critical per-CPU specific metrics:
 **Telegraf with Intel PowerStat plugin enabled may require root access to read model specific registers (MSRs)**
 to retrieve data for calculation of most critical per-CPU specific metrics:
-=======
 **Telegraf with Intel PowerStat plugin enabled may require root access to read
 model specific registers (MSRs)** to retrieve data for calculation of most
 critical per-CPU specific metrics:
->>>>>>> 73121bd1
 
 - `cpu_busy_frequency_mhz`
 - `cpu_temperature_celsius`
@@ -181,7 +172,6 @@
 OS, user can detect supported processor features reading `/proc/cpuinfo` file.
 Plugin assumes crucial properties are the same for all CPU cores in the system.
 The following processor properties are examined in more detail in this section:
-<<<<<<< HEAD
 processor _cpu family_, _model_ and _flags_.
 The following processor properties are required by the plugin:
 - Processor _cpu family_ must be Intel (0x6) - since data used by the plugin assumes Intel specific 
@@ -194,10 +184,8 @@
     _powerstat_core.cpu_busy_cycles_, _powerstat_core.cpu_c1_state_residency_
     - "_dts_" shall be present to collect _powerstat_core.cpu_temperature_
 - Processor _Model number_ must be one of the following values for plugin to read _powerstat_core.cpu_c1_state_residency_ 
-=======
 processor _cpu family_, _model_ and _flags_. The following processor properties
 are required by the plugin:
->>>>>>> 73121bd1
 
 - Processor _cpu family_ must be Intel (0x6) - since data used by the plugin assumes Intel specific
 model specific registers for all features
@@ -312,7 +300,6 @@
 
   - Available metrics for powerstat_core measurement
   
-<<<<<<< HEAD
   ```text
         | Metric name (field) | Description | Units |
         |-----|-------------|-----|
@@ -348,7 +335,6 @@
 
 ```
   ```
-=======
       | Metric name (field) | Description | Units |
       |---------------------|-------------|-------|
       | `cpu_frequency_mhz` | Current operational frequency of CPU Core | MHz |
@@ -358,7 +344,6 @@
       | `cpu_c1_state_residency_percent` | Percentage of time that CPU Core spent in C1 Core residency state | % |
       | `cpu_c6_state_residency_percent` | Percentage of time that CPU Core spent in C6 Core residency state | % |
       | `cpu_busy_cycles_percent` | (**DEPRECATED** - superseded by cpu_c0_state_residency_percent) CPU Core Busy cycles as a ratio of Cycles spent in C0 state residency to all cycles executed by CPU Core | % |
->>>>>>> 73121bd1
 
 - powerstat_package
 
