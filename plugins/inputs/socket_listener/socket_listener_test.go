package socket_listener

import (
	"bytes"
	"crypto/tls"
	"io"
	"log"
	"net"
	"os"
	"runtime"
	"testing"
	"time"

	"github.com/stretchr/testify/require"

	"github.com/influxdata/telegraf/config"
	"github.com/influxdata/telegraf/internal"
<<<<<<< HEAD
	"github.com/influxdata/telegraf/plugins/parsers"
=======
	"github.com/influxdata/telegraf/plugins/parsers/influx"
>>>>>>> e601f91c
	"github.com/influxdata/telegraf/testutil"
	"github.com/influxdata/wlog"
)

var pki = testutil.NewPKI("../../../testutil/pki")

// prepareLog is a helper function to ensure no data is written to log.
// Should be called at the start of the test, and returns a function which should run at the end.
func prepareLog(t *testing.T) func() {
	buf := bytes.NewBuffer(nil)
	log.SetOutput(wlog.NewWriter(buf))

	level := wlog.WARN
	wlog.SetLevel(level)

	return func() {
		log.SetOutput(os.Stderr)

		for {
			line, err := buf.ReadBytes('\n')
			if err != nil {
				require.Equal(t, io.EOF, err)
				break
			}
			require.Empty(t, string(line), "log not empty")
		}
	}
}

func TestSocketListener_tcp_tls(t *testing.T) {
	testEmptyLog := prepareLog(t)
	defer testEmptyLog()

	sl := &SocketListener{}
<<<<<<< HEAD
	parser, err := parsers.NewInfluxParser()
	require.NoError(t, err)
=======
	parser := &influx.Parser{}
	require.NoError(t, parser.Init())
>>>>>>> e601f91c
	sl.SetParser(parser)
	sl.Log = testutil.Logger{}
	sl.ServiceAddress = "tcp://127.0.0.1:0"
	sl.ServerConfig = *pki.TLSServerConfig()

	acc := &testutil.Accumulator{}
	err = sl.Start(acc)
	require.NoError(t, err)
	defer sl.Stop()

	tlsCfg, err := pki.TLSClientConfig().TLSConfig()
	require.NoError(t, err)

	secureClient, err := tls.Dial("tcp", sl.Closer.(net.Listener).Addr().String(), tlsCfg)
	require.NoError(t, err)

	testSocketListener(t, sl, secureClient)
}

func TestSocketListener_unix_tls(t *testing.T) {
	sock := testutil.TempSocket(t)

	sl := &SocketListener{}
<<<<<<< HEAD
	parser, err := parsers.NewInfluxParser()
	require.NoError(t, err)
=======
	parser := &influx.Parser{}
	require.NoError(t, parser.Init())
>>>>>>> e601f91c
	sl.SetParser(parser)
	sl.Log = testutil.Logger{}
	sl.ServiceAddress = "unix://" + sock
	sl.ServerConfig = *pki.TLSServerConfig()

	acc := &testutil.Accumulator{}
	err = sl.Start(acc)
	require.NoError(t, err)
	defer sl.Stop()

	tlsCfg, err := pki.TLSClientConfig().TLSConfig()
	require.NoError(t, err)
	tlsCfg.InsecureSkipVerify = true

	secureClient, err := tls.Dial("unix", sock, tlsCfg)
	require.NoError(t, err)

	testSocketListener(t, sl, secureClient)
}

func TestSocketListener_tcp(t *testing.T) {
	testEmptyLog := prepareLog(t)
	defer testEmptyLog()

	sl := &SocketListener{}
<<<<<<< HEAD
	parser, err := parsers.NewInfluxParser()
	require.NoError(t, err)
=======
	parser := &influx.Parser{}
	require.NoError(t, parser.Init())
>>>>>>> e601f91c
	sl.SetParser(parser)
	sl.Log = testutil.Logger{}
	sl.ServiceAddress = "tcp://127.0.0.1:0"
	sl.ReadBufferSize = config.Size(1024)

	acc := &testutil.Accumulator{}
	err = sl.Start(acc)
	require.NoError(t, err)
	defer sl.Stop()

	client, err := net.Dial("tcp", sl.Closer.(net.Listener).Addr().String())
	require.NoError(t, err)

	testSocketListener(t, sl, client)
}

func TestSocketListener_udp(t *testing.T) {
	testEmptyLog := prepareLog(t)
	defer testEmptyLog()

	sl := &SocketListener{}
<<<<<<< HEAD
	parser, err := parsers.NewInfluxParser()
	require.NoError(t, err)
=======
	parser := &influx.Parser{}
	require.NoError(t, parser.Init())
>>>>>>> e601f91c
	sl.SetParser(parser)
	sl.Log = testutil.Logger{}
	sl.ServiceAddress = "udp://127.0.0.1:0"
	sl.ReadBufferSize = config.Size(1024)

	acc := &testutil.Accumulator{}
	err = sl.Start(acc)
	require.NoError(t, err)
	defer sl.Stop()

	client, err := net.Dial("udp", sl.Closer.(net.PacketConn).LocalAddr().String())
	require.NoError(t, err)

	testSocketListener(t, sl, client)
}

func TestSocketListener_unix(t *testing.T) {
	sock := testutil.TempSocket(t)

	testEmptyLog := prepareLog(t)
	defer testEmptyLog()

	f, _ := os.Create(sock)
	require.NoError(t, f.Close())
	sl := &SocketListener{}
<<<<<<< HEAD
	parser, err := parsers.NewInfluxParser()
	require.NoError(t, err)
=======
	parser := &influx.Parser{}
	require.NoError(t, parser.Init())
>>>>>>> e601f91c
	sl.SetParser(parser)
	sl.Log = testutil.Logger{}
	sl.ServiceAddress = "unix://" + sock
	sl.ReadBufferSize = config.Size(1024)

	acc := &testutil.Accumulator{}
	err = sl.Start(acc)
	require.NoError(t, err)
	defer sl.Stop()

	client, err := net.Dial("unix", sock)
	require.NoError(t, err)

	testSocketListener(t, sl, client)
}

func TestSocketListener_unixgram(t *testing.T) {
	if runtime.GOOS == "windows" {
		t.Skip("Skipping on Windows, as unixgram sockets are not supported")
	}

	sock := testutil.TempSocket(t)

	testEmptyLog := prepareLog(t)
	defer testEmptyLog()

	f, err := os.Create(sock)
	require.NoError(t, err)
	t.Cleanup(func() { require.NoError(t, f.Close()) })

	sl := &SocketListener{}
<<<<<<< HEAD
	parser, err := parsers.NewInfluxParser()
	require.NoError(t, err)
=======
	parser := &influx.Parser{}
	require.NoError(t, parser.Init())
>>>>>>> e601f91c
	sl.SetParser(parser)
	sl.Log = testutil.Logger{}
	sl.ServiceAddress = "unixgram://" + sock
	sl.ReadBufferSize = config.Size(1024)

	acc := &testutil.Accumulator{}
	err = sl.Start(acc)
	require.NoError(t, err)
	defer sl.Stop()

	client, err := net.Dial("unixgram", sock)
	require.NoError(t, err)

	testSocketListener(t, sl, client)
}

func TestSocketListenerDecode_tcp(t *testing.T) {
	testEmptyLog := prepareLog(t)
	defer testEmptyLog()

	sl := &SocketListener{}
<<<<<<< HEAD
	parser, err := parsers.NewInfluxParser()
	require.NoError(t, err)
=======
	parser := &influx.Parser{}
	require.NoError(t, parser.Init())
>>>>>>> e601f91c
	sl.SetParser(parser)
	sl.Log = testutil.Logger{}
	sl.ServiceAddress = "tcp://127.0.0.1:0"
	sl.ReadBufferSize = config.Size(1024)
	sl.ContentEncoding = "gzip"

	acc := &testutil.Accumulator{}
	err = sl.Start(acc)
	require.NoError(t, err)
	defer sl.Stop()

	client, err := net.Dial("tcp", sl.Closer.(net.Listener).Addr().String())
	require.NoError(t, err)

	testSocketListener(t, sl, client)
}

func TestSocketListenerDecode_udp(t *testing.T) {
	testEmptyLog := prepareLog(t)
	defer testEmptyLog()

	sl := &SocketListener{}
<<<<<<< HEAD
	parser, err := parsers.NewInfluxParser()
	require.NoError(t, err)
=======
	parser := &influx.Parser{}
	require.NoError(t, parser.Init())
>>>>>>> e601f91c
	sl.SetParser(parser)
	sl.Log = testutil.Logger{}
	sl.ServiceAddress = "udp://127.0.0.1:0"
	sl.ReadBufferSize = config.Size(1024)
	sl.ContentEncoding = "gzip"

	acc := &testutil.Accumulator{}
	err = sl.Start(acc)
	require.NoError(t, err)
	defer sl.Stop()

	client, err := net.Dial("udp", sl.Closer.(net.PacketConn).LocalAddr().String())
	require.NoError(t, err)

	testSocketListener(t, sl, client)
}

func testSocketListener(t *testing.T, sl *SocketListener, client net.Conn) {
	mstr12 := []byte("test,foo=bar v=1i 123456789\ntest,foo=baz v=2i 123456790\n")
	mstr3 := []byte("test,foo=zab v=3i 123456791\n")

	if sl.ContentEncoding == "gzip" {
		encoder, err := internal.NewContentEncoder(sl.ContentEncoding)
		require.NoError(t, err)
		mstr12, err = encoder.Encode(mstr12)
		require.NoError(t, err)

		encoder, err = internal.NewContentEncoder(sl.ContentEncoding)
		require.NoError(t, err)
		mstr3, err = encoder.Encode(mstr3)
		require.NoError(t, err)
	}

	_, err := client.Write(mstr12)
	require.NoError(t, err)
	_, err = client.Write(mstr3)
	require.NoError(t, err)
	acc := sl.Accumulator.(*testutil.Accumulator)

	acc.Wait(3)
	acc.Lock()
	m1 := acc.Metrics[0]
	m2 := acc.Metrics[1]
	m3 := acc.Metrics[2]
	acc.Unlock()

	require.Equal(t, "test", m1.Measurement)
	require.Equal(t, map[string]string{"foo": "bar"}, m1.Tags)
	require.Equal(t, map[string]interface{}{"v": int64(1)}, m1.Fields)
	require.True(t, time.Unix(0, 123456789).Equal(m1.Time))

	require.Equal(t, "test", m2.Measurement)
	require.Equal(t, map[string]string{"foo": "baz"}, m2.Tags)
	require.Equal(t, map[string]interface{}{"v": int64(2)}, m2.Fields)
	require.True(t, time.Unix(0, 123456790).Equal(m2.Time))

	require.Equal(t, "test", m3.Measurement)
	require.Equal(t, map[string]string{"foo": "zab"}, m3.Tags)
	require.Equal(t, map[string]interface{}{"v": int64(3)}, m3.Fields)
	require.True(t, time.Unix(0, 123456791).Equal(m3.Time))
}<|MERGE_RESOLUTION|>--- conflicted
+++ resolved
@@ -15,11 +15,7 @@
 
 	"github.com/influxdata/telegraf/config"
 	"github.com/influxdata/telegraf/internal"
-<<<<<<< HEAD
-	"github.com/influxdata/telegraf/plugins/parsers"
-=======
 	"github.com/influxdata/telegraf/plugins/parsers/influx"
->>>>>>> e601f91c
 	"github.com/influxdata/telegraf/testutil"
 	"github.com/influxdata/wlog"
 )
@@ -54,20 +50,15 @@
 	defer testEmptyLog()
 
 	sl := &SocketListener{}
-<<<<<<< HEAD
-	parser, err := parsers.NewInfluxParser()
-	require.NoError(t, err)
-=======
-	parser := &influx.Parser{}
-	require.NoError(t, parser.Init())
->>>>>>> e601f91c
+	parser := &influx.Parser{}
+	require.NoError(t, parser.Init())
 	sl.SetParser(parser)
 	sl.Log = testutil.Logger{}
 	sl.ServiceAddress = "tcp://127.0.0.1:0"
 	sl.ServerConfig = *pki.TLSServerConfig()
 
 	acc := &testutil.Accumulator{}
-	err = sl.Start(acc)
+	err := sl.Start(acc)
 	require.NoError(t, err)
 	defer sl.Stop()
 
@@ -84,20 +75,15 @@
 	sock := testutil.TempSocket(t)
 
 	sl := &SocketListener{}
-<<<<<<< HEAD
-	parser, err := parsers.NewInfluxParser()
-	require.NoError(t, err)
-=======
-	parser := &influx.Parser{}
-	require.NoError(t, parser.Init())
->>>>>>> e601f91c
+	parser := &influx.Parser{}
+	require.NoError(t, parser.Init())
 	sl.SetParser(parser)
 	sl.Log = testutil.Logger{}
 	sl.ServiceAddress = "unix://" + sock
 	sl.ServerConfig = *pki.TLSServerConfig()
 
 	acc := &testutil.Accumulator{}
-	err = sl.Start(acc)
+	err := sl.Start(acc)
 	require.NoError(t, err)
 	defer sl.Stop()
 
@@ -116,20 +102,15 @@
 	defer testEmptyLog()
 
 	sl := &SocketListener{}
-<<<<<<< HEAD
-	parser, err := parsers.NewInfluxParser()
-	require.NoError(t, err)
-=======
-	parser := &influx.Parser{}
-	require.NoError(t, parser.Init())
->>>>>>> e601f91c
+	parser := &influx.Parser{}
+	require.NoError(t, parser.Init())
 	sl.SetParser(parser)
 	sl.Log = testutil.Logger{}
 	sl.ServiceAddress = "tcp://127.0.0.1:0"
 	sl.ReadBufferSize = config.Size(1024)
 
 	acc := &testutil.Accumulator{}
-	err = sl.Start(acc)
+	err := sl.Start(acc)
 	require.NoError(t, err)
 	defer sl.Stop()
 
@@ -144,20 +125,15 @@
 	defer testEmptyLog()
 
 	sl := &SocketListener{}
-<<<<<<< HEAD
-	parser, err := parsers.NewInfluxParser()
-	require.NoError(t, err)
-=======
-	parser := &influx.Parser{}
-	require.NoError(t, parser.Init())
->>>>>>> e601f91c
+	parser := &influx.Parser{}
+	require.NoError(t, parser.Init())
 	sl.SetParser(parser)
 	sl.Log = testutil.Logger{}
 	sl.ServiceAddress = "udp://127.0.0.1:0"
 	sl.ReadBufferSize = config.Size(1024)
 
 	acc := &testutil.Accumulator{}
-	err = sl.Start(acc)
+	err := sl.Start(acc)
 	require.NoError(t, err)
 	defer sl.Stop()
 
@@ -176,20 +152,15 @@
 	f, _ := os.Create(sock)
 	require.NoError(t, f.Close())
 	sl := &SocketListener{}
-<<<<<<< HEAD
-	parser, err := parsers.NewInfluxParser()
-	require.NoError(t, err)
-=======
-	parser := &influx.Parser{}
-	require.NoError(t, parser.Init())
->>>>>>> e601f91c
+	parser := &influx.Parser{}
+	require.NoError(t, parser.Init())
 	sl.SetParser(parser)
 	sl.Log = testutil.Logger{}
 	sl.ServiceAddress = "unix://" + sock
 	sl.ReadBufferSize = config.Size(1024)
 
 	acc := &testutil.Accumulator{}
-	err = sl.Start(acc)
+	err := sl.Start(acc)
 	require.NoError(t, err)
 	defer sl.Stop()
 
@@ -214,13 +185,8 @@
 	t.Cleanup(func() { require.NoError(t, f.Close()) })
 
 	sl := &SocketListener{}
-<<<<<<< HEAD
-	parser, err := parsers.NewInfluxParser()
-	require.NoError(t, err)
-=======
-	parser := &influx.Parser{}
-	require.NoError(t, parser.Init())
->>>>>>> e601f91c
+	parser := &influx.Parser{}
+	require.NoError(t, parser.Init())
 	sl.SetParser(parser)
 	sl.Log = testutil.Logger{}
 	sl.ServiceAddress = "unixgram://" + sock
@@ -242,13 +208,8 @@
 	defer testEmptyLog()
 
 	sl := &SocketListener{}
-<<<<<<< HEAD
-	parser, err := parsers.NewInfluxParser()
-	require.NoError(t, err)
-=======
-	parser := &influx.Parser{}
-	require.NoError(t, parser.Init())
->>>>>>> e601f91c
+	parser := &influx.Parser{}
+	require.NoError(t, parser.Init())
 	sl.SetParser(parser)
 	sl.Log = testutil.Logger{}
 	sl.ServiceAddress = "tcp://127.0.0.1:0"
@@ -256,7 +217,7 @@
 	sl.ContentEncoding = "gzip"
 
 	acc := &testutil.Accumulator{}
-	err = sl.Start(acc)
+	err := sl.Start(acc)
 	require.NoError(t, err)
 	defer sl.Stop()
 
@@ -271,13 +232,8 @@
 	defer testEmptyLog()
 
 	sl := &SocketListener{}
-<<<<<<< HEAD
-	parser, err := parsers.NewInfluxParser()
-	require.NoError(t, err)
-=======
-	parser := &influx.Parser{}
-	require.NoError(t, parser.Init())
->>>>>>> e601f91c
+	parser := &influx.Parser{}
+	require.NoError(t, parser.Init())
 	sl.SetParser(parser)
 	sl.Log = testutil.Logger{}
 	sl.ServiceAddress = "udp://127.0.0.1:0"
@@ -285,7 +241,7 @@
 	sl.ContentEncoding = "gzip"
 
 	acc := &testutil.Accumulator{}
-	err = sl.Start(acc)
+	err := sl.Start(acc)
 	require.NoError(t, err)
 	defer sl.Stop()
 
