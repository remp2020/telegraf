--- conflicted
+++ resolved
@@ -263,26 +263,8 @@
 	sl.wg.Wait()
 }
 
-<<<<<<< HEAD
-type unixCloser struct {
-	path   string
-	closer io.Closer
-}
-
-func (uc unixCloser) Close() error {
-	err := uc.closer.Close()
-	// Ignore the error if e.g. the file does not exist
-	//nolint:errcheck,revive
-	os.Remove(uc.path)
-	return err
-}
-
-func init() {
-	inputs.Add("socket_listener", func() telegraf.Input { return &SocketListener{} })
-=======
 func init() {
 	inputs.Add("socket_listener", func() telegraf.Input {
 		return &SocketListener{}
 	})
->>>>>>> d92d7073
 }