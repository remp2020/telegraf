--- conflicted
+++ resolved
@@ -47,17 +47,6 @@
   - fields:
     - active_reads (integer)
     - active_writes (integer)
-<<<<<<< HEAD
-    - commands_per_sec (integer)
-    - connections_current (integer)
-    - connections_available (integer)
-    - connections_total_created (integer)
-    - cursor_timed_out (integer)
-    - cursor_no_timeout (integer)
-    - cursor_pinned (integer)
-    - cursor_total (integer)
-    - deletes_per_sec (integer)
-=======
     - commands (integer)
     - connections_current (integer)
     - connections_available (integer)
@@ -67,21 +56,14 @@
     - cursor_pinned_count (integer)
     - cursor_total_count (integer)
     - deletes (integer)
->>>>>>> 7a229e25
     - document_deleted (integer)
     - document_inserted (integer)
     - document_returned (integer)
     - document_updated (integer)
-<<<<<<< HEAD
-    - flushes_per_sec (integer)
-    - getmores_per_sec (integer)
-    - inserts_per_sec (integer)
-=======
     - flushes (integer)
     - flushes_total_time_ns (integer)
     - getmores (integer)
     - inserts (integer
->>>>>>> 7a229e25
     - jumbo_chunks (integer)
     - member_status (string)
     - net_in_bytes_count (integer)
