--- conflicted
+++ resolved
@@ -80,16 +80,9 @@
 	sem           semaphore
 	messages      map[telegraf.TrackingID]bool
 	messagesMutex sync.Mutex
-<<<<<<< HEAD
-	topicTag      string
-
-	ctx    context.Context
-	cancel context.CancelFunc
-=======
 	topicTagParse string
 	ctx           context.Context
 	cancel        context.CancelFunc
->>>>>>> fc8301ae
 }
 
 var sampleConfig = `
@@ -191,8 +184,6 @@
 	}
 	m.opts = opts
 	m.messages = map[telegraf.TrackingID]bool{}
-<<<<<<< HEAD
-=======
 
 	for i, p := range m.TopicParsing {
 		splitMeasurement := strings.Split(p.Measurement, "/")
@@ -218,7 +209,6 @@
 			return fmt.Errorf("config error topic parsing: tags length does not equal topic length")
 		}
 	}
->>>>>>> fc8301ae
 
 	return nil
 }
@@ -247,10 +237,6 @@
 	}
 	m.Log.Infof("Connected %v", m.Servers)
 	m.state = Connected
-<<<<<<< HEAD
-
-=======
->>>>>>> fc8301ae
 	// Persistent sessions should skip subscription if a session is present, as
 	// the subscriptions are stored by the server.
 	type sessionPresent interface {
