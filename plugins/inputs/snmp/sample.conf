--- conflicted
+++ resolved
@@ -17,17 +17,10 @@
   # version = 2
 
   ## Unconnected UDP socket
-<<<<<<< HEAD
-  ## When true, SNMP reponses are accepted from any address not just
-  ## the requested address. This can be useful when gathering from
-  ## redundant/failover systems.
-  # unconnected_udp_socket = false 
-=======
   ## When true, SNMP responses are accepted from any address not just
   ## the requested address. This can be useful when gathering from
   ## redundant/failover systems.
   # unconnected_udp_socket = false
->>>>>>> d92d7073
 
   ## Path to mib files
   ## Used by the gosmi translator.
