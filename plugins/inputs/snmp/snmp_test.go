--- conflicted
+++ resolved
@@ -10,11 +10,7 @@
 	"time"
 
 	"github.com/gosnmp/gosnmp"
-<<<<<<< HEAD
-	"github.com/influxdata/telegraf/internal"
-=======
 	"github.com/influxdata/telegraf/config"
->>>>>>> fc8301ae
 	"github.com/influxdata/telegraf/internal/snmp"
 	"github.com/influxdata/telegraf/plugins/inputs"
 	"github.com/influxdata/telegraf/testutil"
@@ -397,11 +393,7 @@
 			Algorithm: gosnmp.AES192,
 			Config: &Snmp{
 				Agents: []string{"1.2.3.4"},
-<<<<<<< HEAD
-				ClientConfig: config.ClientConfig{
-=======
 				ClientConfig: snmp.ClientConfig{
->>>>>>> fc8301ae
 					Version:        3,
 					MaxRepetitions: 20,
 					ContextName:    "mycontext",
@@ -414,10 +406,7 @@
 					EngineID:       "myengineid",
 					EngineBoots:    1,
 					EngineTime:     2,
-<<<<<<< HEAD
-=======
 					Translator:     "netsnmp",
->>>>>>> fc8301ae
 				},
 			},
 		},
@@ -426,11 +415,7 @@
 			Algorithm: gosnmp.AES192C,
 			Config: &Snmp{
 				Agents: []string{"1.2.3.4"},
-<<<<<<< HEAD
-				ClientConfig: config.ClientConfig{
-=======
 				ClientConfig: snmp.ClientConfig{
->>>>>>> fc8301ae
 					Version:        3,
 					MaxRepetitions: 20,
 					ContextName:    "mycontext",
@@ -443,10 +428,7 @@
 					EngineID:       "myengineid",
 					EngineBoots:    1,
 					EngineTime:     2,
-<<<<<<< HEAD
-=======
 					Translator:     "netsnmp",
->>>>>>> fc8301ae
 				},
 			},
 		},
@@ -455,11 +437,7 @@
 			Algorithm: gosnmp.AES256,
 			Config: &Snmp{
 				Agents: []string{"1.2.3.4"},
-<<<<<<< HEAD
-				ClientConfig: config.ClientConfig{
-=======
 				ClientConfig: snmp.ClientConfig{
->>>>>>> fc8301ae
 					Version:        3,
 					MaxRepetitions: 20,
 					ContextName:    "mycontext",
@@ -472,10 +450,7 @@
 					EngineID:       "myengineid",
 					EngineBoots:    1,
 					EngineTime:     2,
-<<<<<<< HEAD
-=======
 					Translator:     "netsnmp",
->>>>>>> fc8301ae
 				},
 			},
 		},
@@ -484,11 +459,7 @@
 			Algorithm: gosnmp.AES256C,
 			Config: &Snmp{
 				Agents: []string{"1.2.3.4"},
-<<<<<<< HEAD
-				ClientConfig: config.ClientConfig{
-=======
 				ClientConfig: snmp.ClientConfig{
->>>>>>> fc8301ae
 					Version:        3,
 					MaxRepetitions: 20,
 					ContextName:    "mycontext",
@@ -501,10 +472,7 @@
 					EngineID:       "myengineid",
 					EngineBoots:    1,
 					EngineTime:     2,
-<<<<<<< HEAD
-=======
 					Translator:     "netsnmp",
->>>>>>> fc8301ae
 				},
 			},
 		},
@@ -513,11 +481,7 @@
 	for _, tc := range testCases {
 		t.Run(tc.Name, func(t *testing.T) {
 			s := tc.Config
-<<<<<<< HEAD
-			err := s.init()
-=======
 			err := s.Init()
->>>>>>> fc8301ae
 			require.NoError(t, err)
 
 			gsc, err := s.getConnection(0)
