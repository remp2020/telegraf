--- conflicted
+++ resolved
@@ -24,21 +24,6 @@
 type PID int32
 
 type Procstat struct {
-<<<<<<< HEAD
-	PidFinder   string `toml:"pid_finder"`
-	PidFile     string `toml:"pid_file"`
-	Exe         string
-	Pattern     string
-	Prefix      string
-	CmdLineTag  bool `toml:"cmdline_tag"`
-	ProcessName string
-	User        string
-	SystemdUnit string
-	CGroup      string `toml:"cgroup"`
-	PidTag      bool
-	WinService  string `toml:"win_service"`
-	Mode        string
-=======
 	PidFinder              string `toml:"pid_finder"`
 	PidFile                string `toml:"pid_file"`
 	Exe                    string
@@ -53,7 +38,6 @@
 	PidTag                 bool
 	WinService             string `toml:"win_service"`
 	Mode                   string
->>>>>>> fc8301ae
 
 	solarisMode bool
 
@@ -140,16 +124,6 @@
 		p.createProcess = defaultProcess
 	}
 
-<<<<<<< HEAD
-	pids, tags, err := p.findPids(acc)
-	now := time.Now()
-
-	if err != nil {
-		fields := map[string]interface{}{
-			"pid_count":   0,
-			"running":     0,
-			"result_code": 1,
-=======
 	pidCount := 0
 	now := time.Now()
 	newProcs := make(map[PID]Process, len(p.procs))
@@ -171,7 +145,6 @@
 			}
 			acc.AddFields("procstat_lookup", fields, tags, now)
 			return err
->>>>>>> fc8301ae
 		}
 
 		err = p.updateProcesses(pids, tags, p.procs, newProcs)
@@ -179,11 +152,6 @@
 			acc.AddError(fmt.Errorf("procstat getting process, exe: [%s] pidfile: [%s] pattern: [%s] user: [%s] %s",
 				p.Exe, p.PidFile, p.Pattern, p.User, err.Error()))
 		}
-<<<<<<< HEAD
-		acc.AddFields("procstat_lookup", fields, tags, now)
-		return err
-=======
->>>>>>> fc8301ae
 	}
 
 	p.procs = newProcs
@@ -191,16 +159,11 @@
 		p.addMetric(proc, acc, now)
 	}
 
-<<<<<<< HEAD
-	for _, proc := range p.procs {
-		p.addMetric(proc, acc, now)
-=======
 	tags := make(map[string]string)
 	for _, pidTag := range pidTags {
 		for key, value := range pidTag.Tags {
 			tags[key] = value
 		}
->>>>>>> fc8301ae
 	}
 
 	fields := map[string]interface{}{
@@ -310,15 +273,9 @@
 	cpuPerc, err := proc.Percent(time.Duration(0))
 	if err == nil {
 		if p.solarisMode {
-<<<<<<< HEAD
-			fields[prefix+"cpu_usage"] = cpu_perc / float64(runtime.NumCPU())
-		} else {
-			fields[prefix+"cpu_usage"] = cpu_perc
-=======
 			fields[prefix+"cpu_usage"] = cpuPerc / float64(runtime.NumCPU())
 		} else {
 			fields[prefix+"cpu_usage"] = cpuPerc
->>>>>>> fc8301ae
 		}
 	}
 
@@ -376,14 +333,11 @@
 		}
 	}
 
-<<<<<<< HEAD
-=======
 	ppid, err := proc.Ppid()
 	if err == nil {
 		fields[prefix+"ppid"] = ppid
 	}
 
->>>>>>> fc8301ae
 	acc.AddFields("procstat", fields, proc.Tags(), t)
 }
 
