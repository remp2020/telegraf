--- conflicted
+++ resolved
@@ -424,23 +424,13 @@
 
 	p := Procstat{
 		PidFile:         pidfile,
-<<<<<<< HEAD
-		createPIDFinder: pidFinder([]PID{pid}, nil),
-=======
-		createPIDFinder: pidFinder([]PID{pid}),
->>>>>>> fc8301ae
+		createPIDFinder: pidFinder([]PID{pid}),
 		createProcess:   newTestProc,
 	}
 	require.NoError(t, acc.GatherError(p.Gather))
 
 	procstat, _ := acc.Get("procstat")
-<<<<<<< HEAD
-	procstat_lookup, _ := acc.Get("procstat_lookup")
-
-	require.Equal(t, procstat.Time, procstat_lookup.Time)
-=======
 	procstatLookup, _ := acc.Get("procstat_lookup")
 
 	require.Equal(t, procstat.Time, procstatLookup.Time)
->>>>>>> fc8301ae
 }