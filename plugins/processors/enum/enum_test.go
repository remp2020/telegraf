package enum

import (
	"testing"
	"time"

	"github.com/stretchr/testify/require"

	"github.com/influxdata/telegraf"
	"github.com/influxdata/telegraf/metric"
<<<<<<< HEAD
	"github.com/stretchr/testify/assert"
	"github.com/stretchr/testify/require"
)

func createTestMetric() telegraf.Metric {
	metric, _ := metric.New("m1",
=======
)

func createTestMetric() telegraf.Metric {
	m := metric.New("m1",
>>>>>>> fc8301ae
		map[string]string{
			"tag":           "tag_value",
			"duplicate_tag": "tag_value",
		},
		map[string]interface{}{
			"string_value":           "test",
			"duplicate_string_value": "test",
<<<<<<< HEAD
			"int_value":              int(200),
=======
			"int_value":              200,
>>>>>>> fc8301ae
			"uint_value":             uint(500),
			"float_value":            float64(3.14),
			"true_value":             true,
		},
		time.Now(),
	)
	return m
}

func calculateProcessedValues(mapper EnumMapper, m telegraf.Metric) map[string]interface{} {
	processed := mapper.Apply(m)
	return processed[0].Fields()
}

func calculateProcessedTags(mapper EnumMapper, m telegraf.Metric) map[string]string {
	processed := mapper.Apply(m)
	return processed[0].Tags()
}

func assertFieldValue(t *testing.T, expected interface{}, field string, fields map[string]interface{}) {
	value, present := fields[field]
	require.True(t, present, "value of field '"+field+"' was not present")
	require.EqualValues(t, expected, value)
}

func assertTagValue(t *testing.T, expected interface{}, tag string, tags map[string]string) {
	value, present := tags[tag]
	require.True(t, present, "value of tag '"+tag+"' was not present")
	require.EqualValues(t, expected, value)
}

func TestRetainsMetric(t *testing.T) {
	mapper := EnumMapper{}
	err := mapper.Init()
	require.Nil(t, err)
	source := createTestMetric()

	target := mapper.Apply(source)[0]
	fields := target.Fields()

	assertFieldValue(t, "test", "string_value", fields)
	assertFieldValue(t, 200, "int_value", fields)
	assertFieldValue(t, 500, "uint_value", fields)
	assertFieldValue(t, float64(3.14), "float_value", fields)
	assertFieldValue(t, true, "true_value", fields)
	require.Equal(t, "m1", target.Name())
	require.Equal(t, source.Tags(), target.Tags())
	require.Equal(t, source.Time(), target.Time())
}

func TestMapsSingleStringValueTag(t *testing.T) {
	mapper := EnumMapper{Mappings: []Mapping{{Tag: "tag", ValueMappings: map[string]interface{}{"tag_value": "valuable"}}}}
	err := mapper.Init()
	require.Nil(t, err)
	tags := calculateProcessedTags(mapper, createTestMetric())

	assertTagValue(t, "valuable", "tag", tags)
}

<<<<<<< HEAD
func TestNoFailureOnMappingsOnNonSupportedValuedFields(t *testing.T) {
	mapper := EnumMapper{Mappings: []Mapping{{Field: "float_value", ValueMappings: map[string]interface{}{"3.14": "pi"}}}}
	err := mapper.Init()
	require.Nil(t, err)
	fields := calculateProcessedValues(mapper, createTestMetric())

	assertFieldValue(t, float64(3.14), "float_value", fields)
}

=======
>>>>>>> fc8301ae
func TestMappings(t *testing.T) {
	mappings := []map[string][]interface{}{
		{
			"field_name":      []interface{}{"string_value"},
			"target_values":   []interface{}{"test", "test", "test", "not_test", "50", "true"},
			"mapped_values":   []interface{}{"test_1", 5, true, "test_1", 10, false},
			"expected_values": []interface{}{"test_1", 5, true, "test", "test", "test"},
		},
		{
			"field_name":     []interface{}{"true_value"},
			"target_value":   []interface{}{"true", "true", "true", "false", "test", "5"},
			"mapped_value":   []interface{}{false, 1, "false", false, false, false},
			"expected_value": []interface{}{false, 1, "false", true, true, true},
		},
		{
			"field_name":     []interface{}{"int_value"},
			"target_value":   []interface{}{"200", "200", "200", "200", "test", "5"},
			"mapped_value":   []interface{}{"http_ok", true, 1, float64(200.001), false, false},
			"expected_value": []interface{}{"http_ok", true, 1, float64(200.001), 200, 200},
		},
		{
			"field_name":     []interface{}{"uint_value"},
			"target_value":   []interface{}{"500", "500", "500", "test", "false", "5"},
			"mapped_value":   []interface{}{"internal_error", 1, false, false, false, false},
			"expected_value": []interface{}{"internal_error", 1, false, 500, 500, 500},
		},
		{
			"field_name":     []interface{}{"float_value"},
			"target_value":   []interface{}{"3.14", "3.14", "3.14", "3.14", "not_float", "5"},
			"mapped_value":   []interface{}{"pi", 1, false, float64(100.2), float64(3.14), "pi"},
			"expected_value": []interface{}{"pi", 1, false, float64(100.2), float64(3.14), float64(3.14)},
		},
	}

	for _, mapping := range mappings {
		fieldName := mapping["field_name"][0].(string)
		for index := range mapping["target_value"] {
<<<<<<< HEAD
			mapper := EnumMapper{Mappings: []Mapping{{Field: field_name, ValueMappings: map[string]interface{}{mapping["target_value"][index].(string): mapping["mapped_value"][index]}}}}
			err := mapper.Init()
			assert.Nil(t, err)
=======
			mapper := EnumMapper{Mappings: []Mapping{{Field: fieldName, ValueMappings: map[string]interface{}{mapping["target_value"][index].(string): mapping["mapped_value"][index]}}}}
			err := mapper.Init()
			require.Nil(t, err)
>>>>>>> fc8301ae
			fields := calculateProcessedValues(mapper, createTestMetric())
			assertFieldValue(t, mapping["expected_value"][index], fieldName, fields)
		}
	}
}

func TestMapsToDefaultValueOnUnknownSourceValue(t *testing.T) {
	mapper := EnumMapper{Mappings: []Mapping{{Field: "string_value", Default: int64(42), ValueMappings: map[string]interface{}{"other": int64(1)}}}}
	err := mapper.Init()
	require.Nil(t, err)
	fields := calculateProcessedValues(mapper, createTestMetric())

	assertFieldValue(t, 42, "string_value", fields)
}

func TestDoNotMapToDefaultValueKnownSourceValue(t *testing.T) {
	mapper := EnumMapper{Mappings: []Mapping{{Field: "string_value", Default: int64(42), ValueMappings: map[string]interface{}{"test": int64(1)}}}}
	err := mapper.Init()
	require.Nil(t, err)
	fields := calculateProcessedValues(mapper, createTestMetric())

	assertFieldValue(t, 1, "string_value", fields)
}

func TestNoMappingWithoutDefaultOrDefinedMappingValue(t *testing.T) {
	mapper := EnumMapper{Mappings: []Mapping{{Field: "string_value", ValueMappings: map[string]interface{}{"other": int64(1)}}}}
	err := mapper.Init()
	require.Nil(t, err)
	fields := calculateProcessedValues(mapper, createTestMetric())

	assertFieldValue(t, "test", "string_value", fields)
}

func TestWritesToDestination(t *testing.T) {
	mapper := EnumMapper{Mappings: []Mapping{{Field: "string_value", Dest: "string_code", ValueMappings: map[string]interface{}{"test": int64(1)}}}}
	err := mapper.Init()
	require.Nil(t, err)
	fields := calculateProcessedValues(mapper, createTestMetric())

	assertFieldValue(t, "test", "string_value", fields)
	assertFieldValue(t, 1, "string_code", fields)
}

func TestDoNotWriteToDestinationWithoutDefaultOrDefinedMapping(t *testing.T) {
	field := "string_code"
	mapper := EnumMapper{Mappings: []Mapping{{Field: "string_value", Dest: field, ValueMappings: map[string]interface{}{"other": int64(1)}}}}
	err := mapper.Init()
	require.Nil(t, err)
	fields := calculateProcessedValues(mapper, createTestMetric())

	assertFieldValue(t, "test", "string_value", fields)
	_, present := fields[field]
<<<<<<< HEAD
	assert.False(t, present, "value of field '"+field+"' was present")
=======
	require.False(t, present, "value of field '"+field+"' was present")
>>>>>>> fc8301ae
}

func TestFieldGlobMatching(t *testing.T) {
	mapper := EnumMapper{Mappings: []Mapping{{Field: "*", ValueMappings: map[string]interface{}{"test": "glob"}}}}
	err := mapper.Init()
	require.Nil(t, err)
	fields := calculateProcessedValues(mapper, createTestMetric())

	assertFieldValue(t, "glob", "string_value", fields)
	assertFieldValue(t, "glob", "duplicate_string_value", fields)
}

func TestTagGlobMatching(t *testing.T) {
	mapper := EnumMapper{Mappings: []Mapping{{Tag: "*", ValueMappings: map[string]interface{}{"tag_value": "glob"}}}}
	err := mapper.Init()
	require.Nil(t, err)
	tags := calculateProcessedTags(mapper, createTestMetric())

	assertTagValue(t, "glob", "tag", tags)
}<|MERGE_RESOLUTION|>--- conflicted
+++ resolved
@@ -8,19 +8,10 @@
 
 	"github.com/influxdata/telegraf"
 	"github.com/influxdata/telegraf/metric"
-<<<<<<< HEAD
-	"github.com/stretchr/testify/assert"
-	"github.com/stretchr/testify/require"
-)
-
-func createTestMetric() telegraf.Metric {
-	metric, _ := metric.New("m1",
-=======
 )
 
 func createTestMetric() telegraf.Metric {
 	m := metric.New("m1",
->>>>>>> fc8301ae
 		map[string]string{
 			"tag":           "tag_value",
 			"duplicate_tag": "tag_value",
@@ -28,11 +19,7 @@
 		map[string]interface{}{
 			"string_value":           "test",
 			"duplicate_string_value": "test",
-<<<<<<< HEAD
-			"int_value":              int(200),
-=======
 			"int_value":              200,
->>>>>>> fc8301ae
 			"uint_value":             uint(500),
 			"float_value":            float64(3.14),
 			"true_value":             true,
@@ -92,18 +79,6 @@
 	assertTagValue(t, "valuable", "tag", tags)
 }
 
-<<<<<<< HEAD
-func TestNoFailureOnMappingsOnNonSupportedValuedFields(t *testing.T) {
-	mapper := EnumMapper{Mappings: []Mapping{{Field: "float_value", ValueMappings: map[string]interface{}{"3.14": "pi"}}}}
-	err := mapper.Init()
-	require.Nil(t, err)
-	fields := calculateProcessedValues(mapper, createTestMetric())
-
-	assertFieldValue(t, float64(3.14), "float_value", fields)
-}
-
-=======
->>>>>>> fc8301ae
 func TestMappings(t *testing.T) {
 	mappings := []map[string][]interface{}{
 		{
@@ -141,15 +116,9 @@
 	for _, mapping := range mappings {
 		fieldName := mapping["field_name"][0].(string)
 		for index := range mapping["target_value"] {
-<<<<<<< HEAD
-			mapper := EnumMapper{Mappings: []Mapping{{Field: field_name, ValueMappings: map[string]interface{}{mapping["target_value"][index].(string): mapping["mapped_value"][index]}}}}
-			err := mapper.Init()
-			assert.Nil(t, err)
-=======
 			mapper := EnumMapper{Mappings: []Mapping{{Field: fieldName, ValueMappings: map[string]interface{}{mapping["target_value"][index].(string): mapping["mapped_value"][index]}}}}
 			err := mapper.Init()
 			require.Nil(t, err)
->>>>>>> fc8301ae
 			fields := calculateProcessedValues(mapper, createTestMetric())
 			assertFieldValue(t, mapping["expected_value"][index], fieldName, fields)
 		}
@@ -202,11 +171,7 @@
 
 	assertFieldValue(t, "test", "string_value", fields)
 	_, present := fields[field]
-<<<<<<< HEAD
-	assert.False(t, present, "value of field '"+field+"' was present")
-=======
 	require.False(t, present, "value of field '"+field+"' was present")
->>>>>>> fc8301ae
 }
 
 func TestFieldGlobMatching(t *testing.T) {
