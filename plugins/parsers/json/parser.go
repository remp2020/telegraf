package json

import (
	"bytes"
	"encoding/json"
	"errors"
	"fmt"
	"strconv"
	"time"

	"github.com/tidwall/gjson"

	"github.com/influxdata/telegraf"
	"github.com/influxdata/telegraf/filter"
	"github.com/influxdata/telegraf/internal"
	"github.com/influxdata/telegraf/metric"
)

var (
	utf8BOM      = []byte("\xef\xbb\xbf")
	ErrWrongType = errors.New("must be an object or an array of objects")
)

type Config struct {
	MetricName   string
	TagKeys      []string
	NameKey      string
	StringFields []string
	Query        string
	TimeKey      string
	TimeFormat   string
	Timezone     string
	DefaultTags  map[string]string
	Strict       bool
}

type Parser struct {
	metricName   string
	tagKeys      filter.Filter
	stringFields filter.Filter
	nameKey      string
	query        string
	timeKey      string
	timeFormat   string
	timezone     string
	defaultTags  map[string]string
	strict       bool

	Log telegraf.Logger `toml:"-"`
}

func New(config *Config) (*Parser, error) {
	stringFilter, err := filter.Compile(config.StringFields)
	if err != nil {
		return nil, err
	}

	tagKeyFilter, err := filter.Compile(config.TagKeys)
	if err != nil {
		return nil, err
	}

	return &Parser{
		metricName:   config.MetricName,
		tagKeys:      tagKeyFilter,
		nameKey:      config.NameKey,
		stringFields: stringFilter,
		query:        config.Query,
		timeKey:      config.TimeKey,
		timeFormat:   config.TimeFormat,
		timezone:     config.Timezone,
		defaultTags:  config.DefaultTags,
		strict:       config.Strict,
	}, nil
}

func (p *Parser) parseArray(data []interface{}, timestamp time.Time) ([]telegraf.Metric, error) {
	results := make([]telegraf.Metric, 0)

	for _, item := range data {
		switch v := item.(type) {
		case map[string]interface{}:
			metrics, err := p.parseObject(v, timestamp)
			if err != nil {
				if p.strict {
					return nil, err
				}
				continue
			}
			results = append(results, metrics...)
		default:
			return nil, ErrWrongType
		}
	}

	return results, nil
}

func (p *Parser) parseObject(data map[string]interface{}, timestamp time.Time) ([]telegraf.Metric, error) {
	tags := make(map[string]string)
	for k, v := range p.defaultTags {
		tags[k] = v
	}

	f := JSONFlattener{}
	err := f.FullFlattenJSON("", data, true, true)
	if err != nil {
		return nil, err
	}

	name := p.metricName

	// checks if json_name_key is set
	if p.nameKey != "" {
		if field, ok := f.Fields[p.nameKey].(string); ok {
			name = field
		}
	}

	// if time key is specified, set timestamp to it
	if p.timeKey != "" {
		if p.timeFormat == "" {
			err := fmt.Errorf("use of 'json_time_key' requires 'json_time_format'")
			return nil, err
		}

		if f.Fields[p.timeKey] == nil {
			err := fmt.Errorf("JSON time key could not be found")
			return nil, err
		}

		timestamp, err = internal.ParseTimestamp(p.timeFormat, f.Fields[p.timeKey], p.timezone)
		if err != nil {
			return nil, err
		}

		delete(f.Fields, p.timeKey)

		// if the year is 0, set to current year
		if timestamp.Year() == 0 {
			timestamp = timestamp.AddDate(time.Now().Year(), 0, 0)
		}
	}

	tags, nFields := p.switchFieldToTag(tags, f.Fields)
	m := metric.New(name, tags, nFields, timestamp)

	return []telegraf.Metric{m}, nil
}

// will take in field map with strings and bools,
// search for TagKeys that match fieldnames and add them to tags
// will delete any strings/bools that shouldn't be fields
// assumes that any non-numeric values in TagKeys should be displayed as tags
func (p *Parser) switchFieldToTag(tags map[string]string, fields map[string]interface{}) (map[string]string, map[string]interface{}) {
<<<<<<< HEAD

	for name, value := range fields {
		if p.tagKeys == nil {
			continue
		}
		// skip switch statement if tagkey doesn't match fieldname
		if !p.tagKeys.Match(name) {
			continue
		}
=======
	for name, value := range fields {
		if p.tagKeys == nil {
			continue
		}
		// skip switch statement if tagkey doesn't match fieldname
		if !p.tagKeys.Match(name) {
			continue
		}
>>>>>>> fc8301ae
		// switch any fields in tagkeys into tags
		switch t := value.(type) {
		case string:
			tags[name] = t
			delete(fields, name)
		case bool:
			tags[name] = strconv.FormatBool(t)
			delete(fields, name)
		case float64:
			tags[name] = strconv.FormatFloat(t, 'f', -1, 64)
			delete(fields, name)
		default:
			p.Log.Errorf("Unrecognized type %T", value)
		}
	}

	// remove any additional string/bool values from fields
	for fk := range fields {
		switch fields[fk].(type) {
		case string, bool:
			if p.stringFields != nil && p.stringFields.Match(fk) {
				continue
			}
			delete(fields, fk)
		}
	}
	return tags, fields
}

func (p *Parser) Parse(buf []byte) ([]telegraf.Metric, error) {
	if p.query != "" {
		result := gjson.GetBytes(buf, p.query)
		buf = []byte(result.Raw)
		if !result.IsArray() && !result.IsObject() && result.Type != gjson.Null {
			err := fmt.Errorf("query path must lead to a JSON object, array of objects or null, but lead to: %v", result.Type)
			return nil, err
		}
		if result.Type == gjson.Null {
			return nil, nil
		}
	}

	buf = bytes.TrimSpace(buf)
	buf = bytes.TrimPrefix(buf, utf8BOM)
	if len(buf) == 0 {
		return make([]telegraf.Metric, 0), nil
	}

	var data interface{}
	err := json.Unmarshal(buf, &data)
	if err != nil {
		return nil, err
	}

	timestamp := time.Now().UTC()
	switch v := data.(type) {
	case map[string]interface{}:
		return p.parseObject(v, timestamp)
	case []interface{}:
		return p.parseArray(v, timestamp)
	case nil:
		return nil, nil
	default:
		return nil, ErrWrongType
	}
}

func (p *Parser) ParseLine(line string) (telegraf.Metric, error) {
	metrics, err := p.Parse([]byte(line + "\n"))

	if err != nil {
		return nil, err
	}

	if len(metrics) < 1 {
		return nil, fmt.Errorf("can not parse the line: %s, for data format: json ", line)
	}

	return metrics[0], nil
}

func (p *Parser) SetDefaultTags(tags map[string]string) {
	p.defaultTags = tags
}

type JSONFlattener struct {
	Fields map[string]interface{}
}

// FlattenJSON flattens nested maps/interfaces into a fields map (ignoring bools and string)
func (f *JSONFlattener) FlattenJSON(
	fieldname string,
	v interface{}) error {
	if f.Fields == nil {
		f.Fields = make(map[string]interface{})
	}

	return f.FullFlattenJSON(fieldname, v, false, false)
}

// FullFlattenJSON flattens nested maps/interfaces into a fields map (including bools and string)
func (f *JSONFlattener) FullFlattenJSON(
	fieldname string,
	v interface{},
	convertString bool,
	convertBool bool,
) error {
	if f.Fields == nil {
		f.Fields = make(map[string]interface{})
	}

	switch t := v.(type) {
	case map[string]interface{}:
		for k, v := range t {
			fieldkey := k
			if fieldname != "" {
				fieldkey = fieldname + "_" + fieldkey
			}

			err := f.FullFlattenJSON(fieldkey, v, convertString, convertBool)
			if err != nil {
				return err
			}
		}
	case []interface{}:
		for i, v := range t {
			fieldkey := strconv.Itoa(i)
			if fieldname != "" {
				fieldkey = fieldname + "_" + fieldkey
			}
			err := f.FullFlattenJSON(fieldkey, v, convertString, convertBool)
			if err != nil {
				return err
			}
		}
	case float64:
		f.Fields[fieldname] = t
	case string:
		if !convertString {
			return nil
		}
		f.Fields[fieldname] = v.(string)
	case bool:
		if !convertBool {
			return nil
		}
		f.Fields[fieldname] = v.(bool)
	case nil:
		return nil
	default:
		return fmt.Errorf("JSON Flattener: got unexpected type %T with value %v (%s)",
			t, t, fieldname)
	}
	return nil
}<|MERGE_RESOLUTION|>--- conflicted
+++ resolved
@@ -153,8 +153,6 @@
 // will delete any strings/bools that shouldn't be fields
 // assumes that any non-numeric values in TagKeys should be displayed as tags
 func (p *Parser) switchFieldToTag(tags map[string]string, fields map[string]interface{}) (map[string]string, map[string]interface{}) {
-<<<<<<< HEAD
-
 	for name, value := range fields {
 		if p.tagKeys == nil {
 			continue
@@ -163,16 +161,6 @@
 		if !p.tagKeys.Match(name) {
 			continue
 		}
-=======
-	for name, value := range fields {
-		if p.tagKeys == nil {
-			continue
-		}
-		// skip switch statement if tagkey doesn't match fieldname
-		if !p.tagKeys.Match(name) {
-			continue
-		}
->>>>>>> fc8301ae
 		// switch any fields in tagkeys into tags
 		switch t := value.(type) {
 		case string:
