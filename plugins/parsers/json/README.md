--- conflicted
+++ resolved
@@ -3,15 +3,12 @@
 The JSON data format parses a [JSON][json] object or an array of objects into
 metric fields.
 
-<<<<<<< HEAD
 **NOTE:** All JSON numbers are converted to float fields.  JSON strings and booleans are
 ignored unless specified in the `tag_key` or `json_string_fields` options. 
 ignored unless specified in the `tag_key` or `json_string_fields` options.
-=======
 **NOTE:** All JSON numbers are converted to float fields.  JSON strings and
 booleans are ignored unless specified in the `tag_key` or `json_string_fields`
 options.
->>>>>>> 73121bd1
 
 ## Configuration
 
