package csv

import (
	"bufio"
	"bytes"
	"encoding/csv"
	"fmt"
	"io"
	"sort"
	"strconv"
	"strings"
	"time"

	_ "time/tzdata" // needed to bundle timezone info into the binary for Windows

	"github.com/influxdata/telegraf"
	"github.com/influxdata/telegraf/internal"
	"github.com/influxdata/telegraf/metric"
	"github.com/influxdata/telegraf/plugins/parsers"
)

type TimeFunc func() time.Time

<<<<<<< HEAD
type Config struct {
	ColumnNames       []string `toml:"csv_column_names"`
	ColumnTypes       []string `toml:"csv_column_types"`
	Comment           string   `toml:"csv_comment"`
	Delimiter         string   `toml:"csv_delimiter"`
	HeaderRowCount    int      `toml:"csv_header_row_count"`
	MeasurementColumn string   `toml:"csv_measurement_column"`
	MetricName        string   `toml:"metric_name"`
	SkipColumns       int      `toml:"csv_skip_columns"`
	SkipRows          int      `toml:"csv_skip_rows"`
	TagColumns        []string `toml:"csv_tag_columns"`
	TimestampColumn   string   `toml:"csv_timestamp_column"`
	TimestampFormat   string   `toml:"csv_timestamp_format"`
	Timezone          string   `toml:"csv_timezone"`
	TrimSpace         bool     `toml:"csv_trim_space"`
	SkipValues        []string `toml:"csv_skip_values"`
=======
type Parser struct {
	ColumnNames        []string        `toml:"csv_column_names"`
	ColumnTypes        []string        `toml:"csv_column_types"`
	Comment            string          `toml:"csv_comment"`
	Delimiter          string          `toml:"csv_delimiter"`
	HeaderRowCount     int             `toml:"csv_header_row_count"`
	MeasurementColumn  string          `toml:"csv_measurement_column"`
	MetricName         string          `toml:"metric_name"`
	SkipColumns        int             `toml:"csv_skip_columns"`
	SkipRows           int             `toml:"csv_skip_rows"`
	TagColumns         []string        `toml:"csv_tag_columns"`
	TimestampColumn    string          `toml:"csv_timestamp_column"`
	TimestampFormat    string          `toml:"csv_timestamp_format"`
	Timezone           string          `toml:"csv_timezone"`
	TrimSpace          bool            `toml:"csv_trim_space"`
	SkipValues         []string        `toml:"csv_skip_values"`
	SkipErrors         bool            `toml:"csv_skip_errors"`
	MetadataRows       int             `toml:"csv_metadata_rows"`
	MetadataSeparators []string        `toml:"csv_metadata_separators"`
	MetadataTrimSet    string          `toml:"csv_metadata_trim_set"`
	Log                telegraf.Logger `toml:"-"`

	metadataSeparatorList metadataPattern
>>>>>>> fc8301ae

	gotColumnNames bool

	TimeFunc     func() time.Time
	DefaultTags  map[string]string
	metadataTags map[string]string
}

type metadataPattern []string

func (record metadataPattern) Len() int {
	return len(record)
}
func (record metadataPattern) Swap(i, j int) {
	record[i], record[j] = record[j], record[i]
}
func (record metadataPattern) Less(i, j int) bool {
	// Metadata with longer lengths should be ordered before shorter metadata
	return len(record[i]) > len(record[j])
}

func (p *Parser) initializeMetadataSeparators() error {
	// initialize metadata
	p.metadataTags = map[string]string{}
	p.metadataSeparatorList = []string{}

	if p.MetadataRows <= 0 {
		return nil
	}

	if len(p.MetadataSeparators) == 0 {
		return fmt.Errorf("csv_metadata_separators required when specifying csv_metadata_rows")
	}

	p.metadataSeparatorList = metadataPattern{}
	patternList := map[string]bool{}
	for _, pattern := range p.MetadataSeparators {
		if patternList[pattern] {
			// Ignore further, duplicated entries
			continue
		}
		patternList[pattern] = true
		p.metadataSeparatorList = append(p.metadataSeparatorList, pattern)
	}
	sort.Stable(p.metadataSeparatorList)

	return nil
}

func (p *Parser) parseMetadataRow(haystack string) map[string]string {
	haystack = strings.TrimRight(haystack, "\r\n")
	for _, needle := range p.metadataSeparatorList {
		metadata := strings.SplitN(haystack, needle, 2)
		if len(metadata) < 2 {
			continue
		}
		key := strings.Trim(metadata[0], p.MetadataTrimSet)
		if len(key) > 0 {
			value := strings.Trim(metadata[1], p.MetadataTrimSet)
			return map[string]string{key: value}
		}
	}
	return nil
}

func (p *Parser) Init() error {
	if p.HeaderRowCount == 0 && len(p.ColumnNames) == 0 {
		return fmt.Errorf("`csv_header_row_count` must be defined if `csv_column_names` is not specified")
	}

	if p.Delimiter != "" {
		runeStr := []rune(p.Delimiter)
		if len(runeStr) > 1 {
			return fmt.Errorf("csv_delimiter must be a single character, got: %s", p.Delimiter)
		}
	}

	if p.Comment != "" {
		runeStr := []rune(p.Comment)
		if len(runeStr) > 1 {
			return fmt.Errorf("csv_delimiter must be a single character, got: %s", p.Comment)
		}
	}

	if len(p.ColumnNames) > 0 && len(p.ColumnTypes) > 0 && len(p.ColumnNames) != len(p.ColumnTypes) {
		return fmt.Errorf("csv_column_names field count doesn't match with csv_column_types")
	}

	if err := p.initializeMetadataSeparators(); err != nil {
		return fmt.Errorf("initializing separators failed: %v", err)
	}

	p.gotColumnNames = len(p.ColumnNames) > 0

	if p.TimeFunc == nil {
		p.TimeFunc = time.Now
	}

	return nil
}

func (p *Parser) SetTimeFunc(fn TimeFunc) {
	p.TimeFunc = fn
}

func (p *Parser) compile(r io.Reader) *csv.Reader {
	csvReader := csv.NewReader(r)
	// ensures that the reader reads records of different lengths without an error
	csvReader.FieldsPerRecord = -1
	if p.Delimiter != "" {
		csvReader.Comma = []rune(p.Delimiter)[0]
	}
	if p.Comment != "" {
		csvReader.Comment = []rune(p.Comment)[0]
	}
	csvReader.TrimLeadingSpace = p.TrimSpace
	return csvReader
}

func (p *Parser) Parse(buf []byte) ([]telegraf.Metric, error) {
	r := bytes.NewReader(buf)
	return parseCSV(p, r)
}

func (p *Parser) ParseLine(line string) (telegraf.Metric, error) {
	if len(line) == 0 {
		if p.SkipRows > 0 {
			p.SkipRows--
			return nil, io.EOF
		}
		if p.MetadataRows > 0 {
			p.MetadataRows--
			return nil, io.EOF
		}
	}
	r := bytes.NewReader([]byte(line))
	metrics, err := parseCSV(p, r)
	if err != nil {
		return nil, err
	}
	if len(metrics) == 1 {
		return metrics[0], nil
	}
	if len(metrics) > 1 {
		return nil, fmt.Errorf("expected 1 metric found %d", len(metrics))
	}
	return nil, nil
}

func parseCSV(p *Parser, r io.Reader) ([]telegraf.Metric, error) {
	lineReader := bufio.NewReader(r)
	// skip first rows
	for p.SkipRows > 0 {
		line, err := lineReader.ReadString('\n')
		if err != nil && len(line) == 0 {
			return nil, err
		}
		p.SkipRows--
	}
	// Parse metadata
	for p.MetadataRows > 0 {
		line, err := lineReader.ReadString('\n')
		if err != nil && len(line) == 0 {
			return nil, err
		}
		p.MetadataRows--
		m := p.parseMetadataRow(line)
		for k, v := range m {
			p.metadataTags[k] = v
		}
	}
	csvReader := p.compile(lineReader)
	// if there is a header, and we did not get DataColumns
	// set DataColumns to names extracted from the header
	// we always reread the header to avoid side effects
	// in cases where multiple files with different
	// headers are read
	for p.HeaderRowCount > 0 {
		header, err := csvReader.Read()
		if err != nil {
			return nil, err
		}
		p.HeaderRowCount--
		if p.gotColumnNames {
			// Ignore header lines if columns are named
			continue
		}
		//concatenate header names
		for i, h := range header {
			name := h
			if p.TrimSpace {
				name = strings.Trim(name, " ")
			}
			if len(p.ColumnNames) <= i {
				p.ColumnNames = append(p.ColumnNames, name)
			} else {
				p.ColumnNames[i] = p.ColumnNames[i] + name
			}
		}
	}
	if !p.gotColumnNames {
		// skip first rows
		p.ColumnNames = p.ColumnNames[p.SkipColumns:]
		p.gotColumnNames = true
	}

	table, err := csvReader.ReadAll()
	if err != nil {
		return nil, err
	}

	metrics := make([]telegraf.Metric, 0)
	for _, record := range table {
		m, err := p.parseRecord(record)
		if err != nil {
			if p.SkipErrors {
				p.Log.Debugf("Parsing error: %v", err)
				continue
			}
			return metrics, err
		}
		metrics = append(metrics, m)
	}
	return metrics, nil
}

func (p *Parser) parseRecord(record []string) (telegraf.Metric, error) {
	recordFields := make(map[string]interface{})
	tags := make(map[string]string)

	// skip columns in record
	record = record[p.SkipColumns:]
outer:
	for i, fieldName := range p.ColumnNames {
		if i < len(record) {
			value := record[i]
			if p.TrimSpace {
				value = strings.Trim(value, " ")
			}

			// don't record fields where the value matches a skip value
			for _, s := range p.SkipValues {
				if value == s {
					continue outer
				}
			}

			for _, tagName := range p.TagColumns {
				if tagName == fieldName {
					tags[tagName] = value
					continue outer
				}
			}

			// If the field name is the timestamp column, then keep field name as is.
			if fieldName == p.TimestampColumn {
				recordFields[fieldName] = value
				continue
			}

			// Try explicit conversion only when column types is defined.
			if len(p.ColumnTypes) > 0 {
				// Throw error if current column count exceeds defined types.
				if i >= len(p.ColumnTypes) {
					return nil, fmt.Errorf("column type: column count exceeded")
				}

				var val interface{}
				var err error

				switch p.ColumnTypes[i] {
				case "int":
					val, err = strconv.ParseInt(value, 10, 64)
					if err != nil {
						return nil, fmt.Errorf("column type: parse int error %s", err)
					}
				case "float":
					val, err = strconv.ParseFloat(value, 64)
					if err != nil {
						return nil, fmt.Errorf("column type: parse float error %s", err)
					}
				case "bool":
					val, err = strconv.ParseBool(value)
					if err != nil {
						return nil, fmt.Errorf("column type: parse bool error %s", err)
					}
				default:
					val = value
				}

				recordFields[fieldName] = val
				continue
			}

			// attempt type conversions
			if iValue, err := strconv.ParseInt(value, 10, 64); err == nil {
				recordFields[fieldName] = iValue
			} else if fValue, err := strconv.ParseFloat(value, 64); err == nil {
				recordFields[fieldName] = fValue
			} else if bValue, err := strconv.ParseBool(value); err == nil {
				recordFields[fieldName] = bValue
			} else {
				recordFields[fieldName] = value
			}
		}
	}

	// add metadata fields
	for k, v := range p.metadataTags {
		tags[k] = v
	}

	// add default tags
	for k, v := range p.DefaultTags {
		tags[k] = v
	}

	// will default to plugin name
	measurementName := p.MetricName
	if p.MeasurementColumn != "" {
		if recordFields[p.MeasurementColumn] != nil && recordFields[p.MeasurementColumn] != "" {
			measurementName = fmt.Sprintf("%v", recordFields[p.MeasurementColumn])
		}
	}

	metricTime, err := parseTimestamp(p.TimeFunc, recordFields, p.TimestampColumn, p.TimestampFormat, p.Timezone)
	if err != nil {
		return nil, err
	}

	// Exclude `TimestampColumn` and `MeasurementColumn`
	delete(recordFields, p.TimestampColumn)
	delete(recordFields, p.MeasurementColumn)

	m := metric.New(measurementName, tags, recordFields, metricTime)

	return m, nil
}

// ParseTimestamp return a timestamp, if there is no timestamp on the csv it
// will be the current timestamp, else it will try to parse the time according
// to the format.
func parseTimestamp(timeFunc func() time.Time, recordFields map[string]interface{},
	timestampColumn, timestampFormat string, timezone string,
) (time.Time, error) {
	if timestampColumn != "" {
		if recordFields[timestampColumn] == nil {
			return time.Time{}, fmt.Errorf("timestamp column: %v could not be found", timestampColumn)
		}

		switch timestampFormat {
		case "":
			return time.Time{}, fmt.Errorf("timestamp format must be specified")
		default:
			metricTime, err := internal.ParseTimestamp(timestampFormat, recordFields[timestampColumn], timezone)
			if err != nil {
				return time.Time{}, err
			}
			return metricTime, err
		}
	}

	return timeFunc(), nil
}

// SetDefaultTags set the DefaultTags
func (p *Parser) SetDefaultTags(tags map[string]string) {
	p.DefaultTags = tags
}

func init() {
	parsers.Add("csv",
		func(defaultMetricName string) telegraf.Parser {
			return &Parser{MetricName: defaultMetricName}
		})
}

func (p *Parser) InitFromConfig(config *parsers.Config) error {
	p.HeaderRowCount = config.CSVHeaderRowCount
	p.SkipRows = config.CSVSkipRows
	p.SkipColumns = config.CSVSkipColumns
	p.Delimiter = config.CSVDelimiter
	p.Comment = config.CSVComment
	p.TrimSpace = config.CSVTrimSpace
	p.ColumnNames = config.CSVColumnNames
	p.ColumnTypes = config.CSVColumnTypes
	p.TagColumns = config.CSVTagColumns
	p.MeasurementColumn = config.CSVMeasurementColumn
	p.TimestampColumn = config.CSVTimestampColumn
	p.TimestampFormat = config.CSVTimestampFormat
	p.Timezone = config.CSVTimezone
	p.DefaultTags = config.DefaultTags
	p.SkipValues = config.CSVSkipValues
	p.MetadataRows = config.CSVMetadataRows
	p.MetadataSeparators = config.CSVMetadataSeparators
	p.MetadataTrimSet = config.CSVMetadataTrimSet

	return p.Init()
}<|MERGE_RESOLUTION|>--- conflicted
+++ resolved
@@ -21,24 +21,6 @@
 
 type TimeFunc func() time.Time
 
-<<<<<<< HEAD
-type Config struct {
-	ColumnNames       []string `toml:"csv_column_names"`
-	ColumnTypes       []string `toml:"csv_column_types"`
-	Comment           string   `toml:"csv_comment"`
-	Delimiter         string   `toml:"csv_delimiter"`
-	HeaderRowCount    int      `toml:"csv_header_row_count"`
-	MeasurementColumn string   `toml:"csv_measurement_column"`
-	MetricName        string   `toml:"metric_name"`
-	SkipColumns       int      `toml:"csv_skip_columns"`
-	SkipRows          int      `toml:"csv_skip_rows"`
-	TagColumns        []string `toml:"csv_tag_columns"`
-	TimestampColumn   string   `toml:"csv_timestamp_column"`
-	TimestampFormat   string   `toml:"csv_timestamp_format"`
-	Timezone          string   `toml:"csv_timezone"`
-	TrimSpace         bool     `toml:"csv_trim_space"`
-	SkipValues        []string `toml:"csv_skip_values"`
-=======
 type Parser struct {
 	ColumnNames        []string        `toml:"csv_column_names"`
 	ColumnTypes        []string        `toml:"csv_column_types"`
@@ -62,7 +44,6 @@
 	Log                telegraf.Logger `toml:"-"`
 
 	metadataSeparatorList metadataPattern
->>>>>>> fc8301ae
 
 	gotColumnNames bool
 
