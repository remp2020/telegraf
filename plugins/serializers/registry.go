package serializers

import (
	"fmt"
	"github.com/influxdata/telegraf/plugins/serializers/prometheusremotewrite"
	"time"

	"github.com/influxdata/telegraf"
	"github.com/influxdata/telegraf/plugins/serializers/carbon2"
	"github.com/influxdata/telegraf/plugins/serializers/graphite"
	"github.com/influxdata/telegraf/plugins/serializers/influx"
	"github.com/influxdata/telegraf/plugins/serializers/json"
	"github.com/influxdata/telegraf/plugins/serializers/msgpack"
	"github.com/influxdata/telegraf/plugins/serializers/nowmetric"
	"github.com/influxdata/telegraf/plugins/serializers/prometheus"
	"github.com/influxdata/telegraf/plugins/serializers/prometheusremotewrite"
	"github.com/influxdata/telegraf/plugins/serializers/splunkmetric"
	"github.com/influxdata/telegraf/plugins/serializers/wavefront"
)

// SerializerOutput is an interface for output plugins that are able to
// serialize telegraf metrics into arbitrary data formats.
type SerializerOutput interface {
	// SetSerializer sets the serializer function for the interface.
	SetSerializer(serializer Serializer)
}

// Serializer is an interface defining functions that a serializer plugin must
// satisfy.
//
// Implementations of this interface should be reentrant but are not required
// to be thread-safe.
type Serializer interface {
	// Serialize takes a single telegraf metric and turns it into a byte buffer.
	// separate metrics should be separated by a newline, and there should be
	// a newline at the end of the buffer.
	//
	// New plugins should use SerializeBatch instead to allow for non-line
	// delimited metrics.
	Serialize(metric telegraf.Metric) ([]byte, error)

	// SerializeBatch takes an array of telegraf metric and serializes it into
	// a byte buffer.  This method is not required to be suitable for use with
	// line oriented framing.
	SerializeBatch(metrics []telegraf.Metric) ([]byte, error)
}

// Config is a struct that covers the data types needed for all serializer types,
// and can be used to instantiate _any_ of the serializers.
type Config struct {
	// DataFormat can be one of the serializer types listed in NewSerializer.
	DataFormat string `toml:"data_format"`

	// Carbon2 metric format.
	Carbon2Format string `toml:"carbon2_format"`

	// Character used for metric name sanitization in Carbon2.
	Carbon2SanitizeReplaceChar string `toml:"carbon2_sanitize_replace_char"`

	// Support tags in graphite protocol
	GraphiteTagSupport bool `toml:"graphite_tag_support"`

	// Support tags which follow the spec
	GraphiteTagSanitizeMode string `toml:"graphite_tag_sanitize_mode"`

	// Character for separating metric name and field for Graphite tags
	GraphiteSeparator string `toml:"graphite_separator"`

	// Maximum line length in bytes; influx format only
	InfluxMaxLineBytes int `toml:"influx_max_line_bytes"`

	// Sort field keys, set to true only when debugging as it less performant
	// than unsorted fields; influx format only
	InfluxSortFields bool `toml:"influx_sort_fields"`

	// Support unsigned integer output; influx format only
	InfluxUintSupport bool `toml:"influx_uint_support"`

	// Prefix to add to all measurements, only supports Graphite
	Prefix string `toml:"prefix"`

	// Template for converting telegraf metrics into Graphite
	// only supports Graphite
	Template string `toml:"template"`

	// Templates same Template, but multiple
	Templates []string `toml:"templates"`

	// Timestamp units to use for JSON formatted output
	TimestampUnits time.Duration `toml:"timestamp_units"`

	// Timestamp format to use for JSON formatted output
	TimestampFormat string `toml:"timestamp_format"`

	// Include HEC routing fields for splunkmetric output
	HecRouting bool `toml:"hec_routing"`

	// Enable Splunk MultiMetric output (Splunk 8.0+)
	SplunkmetricMultiMetric bool `toml:"splunkmetric_multi_metric"`

	// Point tags to use as the source name for Wavefront (if none found, host will be used).
	WavefrontSourceOverride []string `toml:"wavefront_source_override"`

	// Use Strict rules to sanitize metric and tag names from invalid characters for Wavefront
	// When enabled forward slash (/) and comma (,) will be accepted
	WavefrontUseStrict bool `toml:"wavefront_use_strict"`

	// Convert "_" in prefixes to "." for Wavefront
	WavefrontDisablePrefixConversion bool `toml:"wavefront_disable_prefix_conversion"`

	// Include the metric timestamp on each sample.
	PrometheusExportTimestamp bool `toml:"prometheus_export_timestamp"`

	// Sort prometheus metric families and metric samples.  Useful for
	// debugging.
	PrometheusSortMetrics bool `toml:"prometheus_sort_metrics"`

	// Output string fields as metric labels; when false string fields are
	// discarded.
	PrometheusStringAsLabel bool `toml:"prometheus_string_as_label"`
}

// NewSerializer a Serializer interface based on the given config.
func NewSerializer(config *Config) (Serializer, error) {
	var err error
	var serializer Serializer
	switch config.DataFormat {
	case "influx":
		serializer, err = NewInfluxSerializerConfig(config)
	case "graphite":
		serializer, err = NewGraphiteSerializer(config.Prefix, config.Template, config.GraphiteTagSupport, config.GraphiteTagSanitizeMode, config.GraphiteSeparator, config.Templates)
	case "json":
		serializer, err = NewJSONSerializer(config.TimestampUnits, config.TimestampFormat)
	case "splunkmetric":
		serializer, err = NewSplunkmetricSerializer(config.HecRouting, config.SplunkmetricMultiMetric)
	case "nowmetric":
		serializer, err = NewNowSerializer()
	case "carbon2":
		serializer, err = NewCarbon2Serializer(config.Carbon2Format, config.Carbon2SanitizeReplaceChar)
	case "wavefront":
		serializer, err = NewWavefrontSerializer(config.Prefix, config.WavefrontUseStrict, config.WavefrontSourceOverride, config.WavefrontDisablePrefixConversion)
	case "prometheus":
		serializer, err = NewPrometheusSerializer(config)
	case "prometheusremotewrite":
		serializer, err = NewPrometheusRemoteWriteSerializer(config)
<<<<<<< HEAD
=======
	case "msgpack":
		serializer, err = NewMsgpackSerializer()
>>>>>>> fc8301ae
	default:
		err = fmt.Errorf("invalid data format: %s", config.DataFormat)
	}
	return serializer, err
}

func NewPrometheusRemoteWriteSerializer(config *Config) (Serializer, error) {
	sortMetrics := prometheusremotewrite.NoSortMetrics
	if config.PrometheusExportTimestamp {
		sortMetrics = prometheusremotewrite.SortMetrics
	}

	stringAsLabels := prometheusremotewrite.DiscardStrings
	if config.PrometheusStringAsLabel {
		stringAsLabels = prometheusremotewrite.StringAsLabel
	}

	return prometheusremotewrite.NewSerializer(prometheusremotewrite.FormatConfig{
		MetricSortOrder: sortMetrics,
		StringHandling:  stringAsLabels,
	})
}

func NewPrometheusSerializer(config *Config) (Serializer, error) {
	exportTimestamp := prometheus.NoExportTimestamp
	if config.PrometheusExportTimestamp {
		exportTimestamp = prometheus.ExportTimestamp
	}

	sortMetrics := prometheus.NoSortMetrics
	if config.PrometheusExportTimestamp {
		sortMetrics = prometheus.SortMetrics
	}

	stringAsLabels := prometheus.DiscardStrings
	if config.PrometheusStringAsLabel {
		stringAsLabels = prometheus.StringAsLabel
	}

	return prometheus.NewSerializer(prometheus.FormatConfig{
		TimestampExport: exportTimestamp,
		MetricSortOrder: sortMetrics,
		StringHandling:  stringAsLabels,
	})
}

func NewWavefrontSerializer(prefix string, useStrict bool, sourceOverride []string, disablePrefixConversions bool) (Serializer, error) {
	return wavefront.NewSerializer(prefix, useStrict, sourceOverride, disablePrefixConversions)
}

func NewJSONSerializer(timestampUnits time.Duration, timestampFormat string) (Serializer, error) {
	return json.NewSerializer(timestampUnits, timestampFormat)
}

func NewCarbon2Serializer(carbon2format string, carbon2SanitizeReplaceChar string) (Serializer, error) {
	return carbon2.NewSerializer(carbon2format, carbon2SanitizeReplaceChar)
}

func NewSplunkmetricSerializer(splunkmetricHecRouting bool, splunkmetricMultimetric bool) (Serializer, error) {
	return splunkmetric.NewSerializer(splunkmetricHecRouting, splunkmetricMultimetric)
}

func NewNowSerializer() (Serializer, error) {
	return nowmetric.NewSerializer()
}

func NewInfluxSerializerConfig(config *Config) (Serializer, error) {
	var sort influx.FieldSortOrder
	if config.InfluxSortFields {
		sort = influx.SortFields
	}

	var typeSupport influx.FieldTypeSupport
	if config.InfluxUintSupport {
		typeSupport = typeSupport + influx.UintSupport
	}

	s := influx.NewSerializer()
	s.SetMaxLineBytes(config.InfluxMaxLineBytes)
	s.SetFieldSortOrder(sort)
	s.SetFieldTypeSupport(typeSupport)
	return s, nil
}

func NewInfluxSerializer() (Serializer, error) {
	return influx.NewSerializer(), nil
}

func NewGraphiteSerializer(prefix, template string, tagSupport bool, tagSanitizeMode string, separator string, templates []string) (Serializer, error) {
	graphiteTemplates, defaultTemplate, err := graphite.InitGraphiteTemplates(templates)

	if err != nil {
		return nil, err
	}

	if defaultTemplate != "" {
		template = defaultTemplate
	}

	if tagSanitizeMode == "" {
		tagSanitizeMode = "strict"
	}

	if separator == "" {
		separator = "."
	}

	return &graphite.GraphiteSerializer{
		Prefix:          prefix,
		Template:        template,
		TagSupport:      tagSupport,
		TagSanitizeMode: tagSanitizeMode,
		Separator:       separator,
		Templates:       graphiteTemplates,
	}, nil
}

func NewMsgpackSerializer() (Serializer, error) {
	return msgpack.NewSerializer(), nil
}<|MERGE_RESOLUTION|>--- conflicted
+++ resolved
@@ -2,7 +2,6 @@
 
 import (
 	"fmt"
-	"github.com/influxdata/telegraf/plugins/serializers/prometheusremotewrite"
 	"time"
 
 	"github.com/influxdata/telegraf"
@@ -143,11 +142,8 @@
 		serializer, err = NewPrometheusSerializer(config)
 	case "prometheusremotewrite":
 		serializer, err = NewPrometheusRemoteWriteSerializer(config)
-<<<<<<< HEAD
-=======
 	case "msgpack":
 		serializer, err = NewMsgpackSerializer()
->>>>>>> fc8301ae
 	default:
 		err = fmt.Errorf("invalid data format: %s", config.DataFormat)
 	}
