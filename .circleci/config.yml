version: 2.1
orbs:
  win: circleci/windows@5.0.0
  aws-cli: circleci/aws-cli@3.1.1

executors:
  telegraf-ci:
    working_directory: '/go/src/github.com/influxdata/telegraf'
    resource_class: large
    docker:
<<<<<<< HEAD
      - image: 'quay.io/influxdb/telegraf-ci:1.18.4'
=======
      - image: 'quay.io/influxdb/telegraf-ci:1.19.1'
>>>>>>> e601f91c
    environment:
      GOFLAGS: -p=4
  mac:
    working_directory: '~/go/src/github.com/influxdata/telegraf'
    resource_class: medium
    macos:
      xcode: 13.2.0
    environment:
      HOMEBREW_NO_AUTO_UPDATE: 1
      GOFLAGS: -p=4

commands:
  generate-config:
    parameters:
      os:
        type: string
        default: "linux"
    steps:
      - checkout
      - attach_workspace:
          at: '/build'
      - run: ./scripts/generate_config.sh << parameters.os >>
      - store_artifacts:
          path: './new-config'
          destination: 'new-config'
  check-changed-files-or-halt:
    steps:
      - run: ./scripts/check-file-changes.sh
  test-go:
    parameters:
      os:
        type: string
        default: "linux"
      arch:
        type: string
        default: "amd64"
      gotestsum:
        type: string
        default: "gotestsum"
      cache_version:
        type: string
        default: "v3"
    steps:
      - checkout
      - check-changed-files-or-halt
      - when:
          condition:
            equal: [ linux, << parameters.os >> ]
          steps:
            - restore_cache:
                key: linux-go-<< parameters.cache_version >>-{{ checksum "go.sum" }}
            - attach_workspace:
                at: '/go'
      - when:
          condition:
            equal: [ darwin, << parameters.os >> ]
          steps:
            - restore_cache:
                key: darwin-go-<< parameters.cache_version >>-{{ checksum "go.sum" }}
            - run: 'sh ./scripts/installgo_mac.sh'
      - when:
          condition:
            equal: [ windows, << parameters.os >> ]
          steps:
            - run: rm -rf /c/Go
            - run: choco feature enable -n allowGlobalConfirmation
            - restore_cache:
                key: windows-go-<< parameters.cache_version >>-{{ checksum "go.sum" }}
            - run: 'sh ./scripts/installgo_windows.sh'
            - run: choco install mingw
      - run: ./scripts/install_gotestsum.sh << parameters.os >> << parameters.gotestsum >>
      - unless:
          condition:
            equal: [ "386", << parameters.arch >> ]
          steps:
            - run: echo 'export RACE="-race"' >> $BASH_ENV
      - run: |
          GOARCH=<< parameters.arch >> ./<< parameters.gotestsum >> -- ${RACE} -short -cover -coverprofile=coverage.out ./...
      - when:
          condition:
            and:
              - equal: [ "master", << pipeline.git.branch >> ]
              - equal: [ "linux", << parameters.os >> ]
              - equal: [ "amd64", << parameters.arch >> ]
          steps:
            - run:
                name: "Installing goveralls"
                command: go install github.com/mattn/goveralls@latest
            - run:
                name: "Remove plugins/parsers/influx/machine.go from coverage"
                command: sed -i '/github.com\/influxdata\/telegraf\/plugins\/parsers\/influx\/machine.go/d' coverage.out
            - run:
                name: "Create report"
                command: /go/bin/goveralls -coverprofile=coverage.out -service=circle-ci -repotoken=${COVERALLS_TOKEN}
      - when:
          condition:
            equal: [ linux, << parameters.os >> ]
          steps:
            - save_cache:
                name: 'Saving cache'
                key: linux-go-<< parameters.cache_version >>-{{ checksum "go.sum" }}
                paths:
                  - '~/go/src/github.com/influxdata/telegraf/gotestsum'
      - when:
          condition:
            equal: [ darwin, << parameters.os >> ]
          steps:
            - save_cache:
                name: 'Saving cache'
                key: darwin-go-<< parameters.cache_version >>-{{ checksum "go.sum" }}
                paths:
                  - '/go/src/github.com/influxdata/telegraf/gotestsum'
                  - '/usr/local/Cellar/go'
                  - '/usr/local/bin/go'
                  - '/usr/local/bin/gofmt'
      - when:
          condition:
            equal: [ windows, << parameters.os >> ]
          steps:
            - save_cache:
                name: 'Saving cache'
                key: windows-go-<< parameters.cache_version >>-{{ checksum "go.sum" }}
                paths:
                  - 'C:\Go'
                  - 'C:\Users\circleci\project\gotestsum.exe'
  package-build:
    parameters:
      type:
        type: string
        default: ""
      nightly:
        type: boolean
        default: false
    steps:
      - checkout
      - check-changed-files-or-halt
      - attach_workspace:
          at: '/go'
      - when:
          condition:
            equal: [ windows, << parameters.type >> ]
          steps:
            - run: make versioninfo
      - when:
          condition: << parameters.nightly >>
          steps:
            - run:
                command: 'NIGHTLY=1 make package include_packages="$(make << parameters.type >>)"'
                no_output_timeout: 30m
      - unless:
          condition:
            or:
              - << parameters.nightly >>
          steps:
            - run:
                command: 'make package include_packages="$(make << parameters.type >>)"'
                no_output_timeout: 30m
      - store_artifacts:
          path: './build/dist'
          destination: 'build/dist'
      - persist_to_workspace:
          root: './build'
          paths:
            - 'dist'
jobs:
  test-go-linux:
    executor: telegraf-ci
    steps:
      - checkout
      - restore_cache:
          key: go-mod-v1-{{ checksum "go.sum" }}
      - check-changed-files-or-halt
      - run: ./scripts/make_docs.sh
      - run: 'make deps'
      - run: 'make tidy'
      - run: 'make check'
      - run: 'make check-deps'
      - test-go
      - save_cache:
          name: 'go module cache'
          key: go-mod-v1-{{ checksum "go.sum" }}
          paths:
            - '/go/pkg/mod'
      - persist_to_workspace:
          root: '/go'
          paths:
            - '*'
  test-go-linux-386:
    executor: telegraf-ci
    steps:
      - checkout
      - restore_cache:
          key: go-mod-v1-{{ checksum "go.sum" }}
      - check-changed-files-or-halt
      - run: 'GOARCH=386 make deps'
      - run: 'GOARCH=386 make tidy'
      - run: 'GOARCH=386 make check'
      - test-go:
          arch: "386"
  test-integration:
    machine:
      image: ubuntu-2204:current
    resource_class: large
    steps:
      - checkout
      - check-changed-files-or-halt
      - run: 'sh ./scripts/installgo_linux.sh'
      - run: 'make deps'
      - run: 'make test-integration'
  test-go-mac:
    executor: mac
    steps:
      - test-go:
          os: darwin
  test-go-windows:
    executor:
        name: win/default
        shell: bash.exe
        size: xlarge
    steps:
      - test-go:
          os: windows
          gotestsum: "gotestsum.exe"

  test-licenses:
    executor: telegraf-ci
    steps:
      - checkout
      - restore_cache:
          key: go-mod-v1-{{ checksum "go.sum" }}
      - check-changed-files-or-halt
      - run: 'make build_tools'
      - run: './tools/license_checker/license_checker -whitelist ./tools/license_checker/data/whitelist'
      - save_cache:
          name: 'go module cache'
          key: go-mod-v1-{{ checksum "go.sum" }}
          paths:
            - '/go/pkg/mod'

  windows-package:
    parameters:
      nightly:
        type: boolean
        default: false
    executor: telegraf-ci
    steps:
      - package-build:
          type: windows
          nightly: << parameters.nightly >>
  darwin-amd64-package:
    parameters:
      nightly:
        type: boolean
        default: false
    executor: telegraf-ci
    steps:
      - package-build:
          type: darwin-amd64
          nightly: << parameters.nightly >>
  darwin-arm64-package:
    parameters:
      nightly:
        type: boolean
        default: false
    executor: telegraf-ci
    steps:
      - package-build:
          type: darwin-arm64
          nightly: << parameters.nightly >>
  i386-package:
    parameters:
      nightly:
        type: boolean
        default: false
    executor: telegraf-ci
    steps:
      - package-build:
          type: i386
          nightly: << parameters.nightly >>
  ppc64le-package:
    parameters:
      nightly:
        type: boolean
        default: false
    executor: telegraf-ci
    steps:
      - package-build:
          type: ppc64le
          nightly: << parameters.nightly >>
  riscv64-package:
    parameters:
      nightly:
        type: boolean
        default: false
    executor: telegraf-ci
    steps:
      - package-build:
          type: riscv64
          nightly: << parameters.nightly >>
  s390x-package:
    parameters:
      nightly:
        type: boolean
        default: false
    executor: telegraf-ci
    steps:
      - package-build:
          type: s390x
          nightly: << parameters.nightly >>
  armel-package:
    parameters:
      nightly:
        type: boolean
        default: false
    executor: telegraf-ci
    steps:
      - package-build:
          type: armel
          nightly: << parameters.nightly >>
  amd64-package:
    parameters:
      nightly:
        type: boolean
        default: false
    executor: telegraf-ci
    steps:
      - package-build:
          type: amd64
          nightly: << parameters.nightly >>
  arm64-package:
    parameters:
      nightly:
        type: boolean
        default: false
    executor: telegraf-ci
    steps:
      - package-build:
          type: arm64
          nightly: << parameters.nightly >>
  mipsel-package:
    parameters:
      nightly:
        type: boolean
        default: false
    executor: telegraf-ci
    steps:
      - package-build:
          type: mipsel
          nightly: << parameters.nightly >>
  mips-package:
    parameters:
      nightly:
        type: boolean
        default: false
    executor: telegraf-ci
    steps:
      - package-build:
          type: mips
          nightly: << parameters.nightly >>
  static-package:
    parameters:
      nightly:
        type: boolean
        default: false
    executor: telegraf-ci
    steps:
      - package-build:
          type: static
          nightly: << parameters.nightly >>
  armhf-package:
    parameters:
      nightly:
        type: boolean
        default: false
    executor: telegraf-ci
    steps:
      - package-build:
          type: armhf
          nightly: << parameters.nightly >>
  nightly:
    executor: telegraf-ci
    steps:
      - attach_workspace:
          at: '/build'
      - run:
          command: |
            aws s3 sync /build/dist s3://dl.influxdata.com/telegraf/nightlies/ \
              --exclude "*" \
              --include "*.tar.gz" \
              --include "*.deb" \
              --include "*.rpm" \
              --include "*.zip" \
              --acl public-read
  docker-nightly:
    machine:
      image: ubuntu-2004:current
    steps:
      - run:
          name: login to quay.io
          command: docker login --username="${QUAY_USER}" --password="${QUAY_PASS}" quay.io
      - run:
          name: clone influxdata/influxdata-docker
          command: git clone https://github.com/influxdata/influxdata-docker
      - run:
          name: build and push telegraf:nightly
          command: |
            cd influxdata-docker/telegraf/nightly
            docker build -t telegraf .
            docker tag telegraf quay.io/influxdb/telegraf-nightly:latest
            docker image ls
            docker push quay.io/influxdb/telegraf-nightly:latest
      - run:
          name: build and push telegraf:nightly-alpine
          command: |
            cd influxdata-docker/telegraf/nightly/alpine
            docker build -t telegraf-alpine .
            docker tag telegraf-alpine quay.io/influxdb/telegraf-nightly:alpine
            docker image ls
            docker push quay.io/influxdb/telegraf-nightly:alpine
  amd64-package-test-nightly:
    machine:
      image: ubuntu-2004:current
    steps:
      - checkout
      - attach_workspace:
          at: '.'
      - run: sudo apt update && sudo apt install -y snapd
      - run: sudo snap install lxd
      - run: sudo lxd init --auto
      - run: sudo usermod -a -G lxd $(whoami)
      - run: cd tools/package_lxd_test && go build
      - run: ./tools/package_lxd_test/package_lxd_test --package $(find ./dist -name "*_amd64.deb")
      - run: ./tools/package_lxd_test/package_lxd_test --package $(find ./dist -name "*.x86_64.rpm")
  package-sign-windows:
    executor:
        name: win/default
        shell: powershell.exe
    steps:
      - checkout
      - check-changed-files-or-halt
      - attach_workspace:
          at: '/build'
      - run:
          name: "Sign Windows Executables"
          shell: powershell.exe
          command: |
            ./scripts/windows-signing.ps1
      - persist_to_workspace:
          root: './build'
          paths:
            - 'dist'
  package-sign-mac:
    executor: mac
    working_directory: /Users/distiller/project
    environment:
      FL_OUTPUT_DIR: output
      FASTLANE_LANE: test
    shell: /bin/bash --login -o pipefail
    steps:
      - checkout
      - check-changed-files-or-halt
      - attach_workspace:
          at: '.'
      - run:
          command: |
            sh ./scripts/mac-signing.sh
      - persist_to_workspace:
          root: './build'
          paths:
            - 'dist'
  package-consolidate:
    docker:
     - image: alpine
    steps:
      - attach_workspace:
          at: '.'
      - run:
          command: |
            cd dist && find . -type f -name '._*' -delete
      - store_artifacts:
          path: './dist'
          destination: 'build/dist'
      - run:
          command: |
            echo "This job contains all the final artifacts."
  share-artifacts:
    executor: aws-cli/default
    steps:
      - checkout
      - check-changed-files-or-halt
      - run:
          command: |
            PR=${CIRCLE_PULL_REQUEST##*/}
            printf -v payload '{ "pullRequestNumber": "%s" }' "$PR"
            curl -X POST "https://182c7jdgog.execute-api.us-east-1.amazonaws.com/prod/shareArtifacts" --data "$payload"
  generate-config:
    executor: telegraf-ci
    steps:
      - generate-config
  generate-config-win:
    executor:
        name: win/default
        shell: bash.exe
    steps:
      - generate-config:
          os: windows

workflows:
  version: 2
  check:
    jobs:
      - 'test-go-linux':
          filters:
            tags:
              only: /.*/
      - 'test-go-linux-386':
          filters:
            tags:
              only: /.*/
      - 'test-go-mac':
          filters:
            tags: # only runs on tags if you specify this filter
              only: /.*/
      - 'test-go-windows':
          filters:
            tags:
              only: /.*/
      - 'test-integration':
          filters:
            tags:
              only: /.*/
      - 'windows-package':
          requires:
            - 'test-go-windows'
          filters:
            tags:
              only: /.*/
      - 'darwin-amd64-package':
          requires:
            - 'test-go-mac'
          filters:
            tags:
              only: /.*/
      - 'darwin-arm64-package':
          requires:
            - 'test-go-mac'
          filters:
            branches:
              ignore:
                - master
            tags:
              only: /.*/
      - 'i386-package':
          requires:
            - 'test-go-linux-386'
          filters:
            branches:
              ignore:
                - master
            tags:
              only: /.*/
      - 'ppc64le-package':
          requires:
            - 'test-go-linux'
          filters:
            branches:
              ignore:
                - master
            tags:
              only: /.*/
      - 'riscv64-package':
          requires:
            - 'test-go-linux'
          filters:
            branches:
              ignore:
                - master
            tags:
              only: /.*/
      - 's390x-package':
          requires:
            - 'test-go-linux'
          filters:
            branches:
              ignore:
                - master
            tags:
              only: /.*/
      - 'armel-package':
          requires:
            - 'test-go-linux'
          filters:
            branches:
              ignore:
                - master
            tags:
              only: /.*/
      - 'amd64-package':
          requires:
            - 'test-go-linux'
          filters:
            tags:
              only: /.*/
      - 'arm64-package':
          requires:
            - 'test-go-linux'
          filters:
            branches:
              ignore:
                - master
            tags:
              only: /.*/
      - 'armhf-package':
          requires:
            - 'test-go-linux'
          filters:
            branches:
              ignore:
                - master
            tags:
              only: /.*/
      - 'static-package':
          requires:
            - 'test-go-linux'
          filters:
            branches:
              ignore:
                - master
            tags:
              only: /.*/
      - 'mipsel-package':
          requires:
            - 'test-go-linux'
          filters:
            branches:
              ignore:
                - master
            tags:
              only: /.*/
      - 'mips-package':
          requires:
            - 'test-go-linux'
          filters:
            branches:
              ignore:
                - master
            tags:
              only: /.*/
      - 'generate-config':
          requires:
            - 'amd64-package'
          filters:
            branches:
              only:
                - master
      - 'generate-config-win':
          requires:
            - 'windows-package'
          filters:
            branches:
              only:
                - master
      - 'share-artifacts':
          requires:
            - 'i386-package'
            - 'ppc64le-package'
            - 'riscv64-package'
            - 's390x-package'
            - 'armel-package'
            - 'amd64-package'
            - 'mipsel-package'
            - 'mips-package'
            - 'darwin-amd64-package'
            - 'darwin-arm64-package'
            - 'windows-package'
            - 'static-package'
            - 'arm64-package'
            - 'armhf-package'
          filters:
            branches:
              ignore:
                - master
                - release.*
            tags:
              ignore: /.*/
      - 'package-sign-windows':
          requires:
            - 'windows-package'
          filters:
              tags:
                only: /.*/
              branches:
                ignore: /.*/
      - 'package-sign-mac':
           requires:
            - 'darwin-amd64-package'
            - 'darwin-arm64-package'
           filters:
              tags:
                only: /.*/
              branches:
                ignore: /.*/
      - 'package-consolidate':
           requires:
            - 'i386-package'
            - 'ppc64le-package'
            - 's390x-package'
            - 'armel-package'
            - 'amd64-package'
            - 'mipsel-package'
            - 'mips-package'
            - 'static-package'
            - 'arm64-package'
            - 'armhf-package'
            - 'riscv64-package'
            - 'package-sign-mac'
            - 'package-sign-windows'
           filters:
            tags:
              only: /.*/
            branches:
              ignore: /.*/

  nightly:
    jobs:
      - 'test-go-linux'
      - 'test-go-linux-386'
      - 'test-go-mac'
      - 'test-go-windows'
      - 'test-licenses'
      - 'windows-package':
          name: 'windows-package-nightly'
          nightly: true
          requires:
            - 'test-go-windows'
      - 'darwin-amd64-package':
          name: 'darwin-amd64-package-nightly'
          nightly: true
          requires:
            - 'test-go-mac'
      - 'darwin-arm64-package':
          name: 'darwin-arm64-package-nightly'
          nightly: true
          requires:
            - 'test-go-mac'
      - 'i386-package':
          name: 'i386-package-nightly'
          nightly: true
          requires:
            - 'test-go-linux-386'
      - 'ppc64le-package':
          name: 'ppc64le-package-nightly'
          nightly: true
          requires:
            - 'test-go-linux'
      - 'riscv64-package':
          name: 'riscv64-package-nightly'
          nightly: true
          requires:
            - 'test-go-linux'
      - 's390x-package':
          name: 's390x-package-nightly'
          nightly: true
          requires:
            - 'test-go-linux'
      - 'armel-package':
          name: 'armel-package-nightly'
          nightly: true
          requires:
            - 'test-go-linux'
      - 'amd64-package':
          name: 'amd64-package-nightly'
          nightly: true
          requires:
            - 'test-go-linux'
      - 'arm64-package':
          name: 'arm64-package-nightly'
          nightly: true
          requires:
            - 'test-go-linux'
      - 'armhf-package':
          name: 'armhf-package-nightly'
          nightly: true
          requires:
            - 'test-go-linux'
      - 'static-package':
          name: 'static-package-nightly'
          nightly: true
          requires:
            - 'test-go-linux'
      - 'mipsel-package':
          name: 'mipsel-package-nightly'
          nightly: true
          requires:
            - 'test-go-linux'
      - 'mips-package':
          name: 'mips-package-nightly'
          nightly: true
          requires:
            - 'test-go-linux'
      - 'package-sign-windows':
          requires:
            - 'windows-package-nightly'
      - 'package-sign-mac':
           requires:
            - 'darwin-amd64-package-nightly'
            - 'darwin-arm64-package-nightly'
      - nightly:
          requires:
            - 'amd64-package-test-nightly'
            - 'arm64-package-nightly'
            - 'armel-package-nightly'
            - 'armhf-package-nightly'
            - 'darwin-amd64-package-nightly'
            - 'darwin-arm64-package-nightly'
            - 'i386-package-nightly'
            - 'mips-package-nightly'
            - 'mipsel-package-nightly'
            - 'ppc64le-package-nightly'
            - 'riscv64-package-nightly'
            - 's390x-package-nightly'
            - 'static-package-nightly'
            - 'windows-package-nightly'
      - docker-nightly:
          requires:
            - 'nightly'
      - amd64-package-test-nightly:
          requires:
            - 'amd64-package-nightly'
    triggers:
      - schedule:
          cron: "0 7 * * *"
          filters:
            branches:
              only:
                - master<|MERGE_RESOLUTION|>--- conflicted
+++ resolved
@@ -8,11 +8,7 @@
     working_directory: '/go/src/github.com/influxdata/telegraf'
     resource_class: large
     docker:
-<<<<<<< HEAD
-      - image: 'quay.io/influxdb/telegraf-ci:1.18.4'
-=======
       - image: 'quay.io/influxdb/telegraf-ci:1.19.1'
->>>>>>> e601f91c
     environment:
       GOFLAGS: -p=4
   mac:
