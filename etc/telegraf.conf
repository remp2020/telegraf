--- conflicted
+++ resolved
@@ -516,51 +516,6 @@
 #   organization = ""
 #
 #   ## Destination bucket to write into.
-#   bucket = ""
-#
-#   ## Timeout for HTTP messages.
-#   # timeout = "5s"
-#
-#   ## Additional HTTP headers
-#   # http_headers = {"X-Special-Header" = "Special-Value"}
-#
-#   ## HTTP Proxy override, if unset values the standard proxy environment
-#   ## variables are consulted to determine which proxy, if any, should be used.
-#   # http_proxy = "http://corporate.proxy:3128"
-#
-#   ## HTTP User-Agent
-#   # user_agent = "telegraf"
-#
-#   ## Content-Encoding for write request body, can be set to "gzip" to
-#   ## compress body or "identity" to apply no encoding.
-#   # content_encoding = "gzip"
-#
-#   ## Enable or disable uint support for writing uints influxdb 2.0.
-#   # influx_uint_support = false
-#
-#   ## Optional TLS Config for use on HTTP connections.
-#   # tls_ca = "/etc/telegraf/ca.pem"
-#   # tls_cert = "/etc/telegraf/cert.pem"
-#   # tls_key = "/etc/telegraf/key.pem"
-#   ## Use TLS but skip chain & host verification
-#   # insecure_skip_verify = false
-
-
-# # Configuration for sending metrics to InfluxDB
-# [[outputs.influxdb_v2]]
-#   ## The URLs of the InfluxDB cluster nodes.
-#   ##
-#   ## Multiple URLs can be specified for a single cluster, only ONE of the
-#   ## urls will be written to each interval.
-#   urls = ["http://127.0.0.1:9999"]
-#
-#   ## Token for authentication.
-#   token = ""
-#
-#   ## Organization is the name of the organization you wish to write to; must exist.
-#   organization = ""
-#
-#   ## Bucket to the name fo the bucketwrite into; must exist.
 #   bucket = ""
 #
 #   ## Timeout for HTTP messages.
@@ -927,19 +882,11 @@
 #   ## Collectors to enable, valid entries are "gocollector" and "process".
 #   ## If unset, both are enabled.
 #   # collectors_exclude = ["gocollector", "process"]
-<<<<<<< HEAD
 #
 #   ## Send string metrics as Prometheus labels.
 #   ## Unless set to false all string metrics will be sent as labels.
 #   # string_as_label = true
 #
-=======
-#
-#   ## Send string metrics as Prometheus labels.
-#   ## Unless set to false all string metrics will be sent as labels.
-#   # string_as_label = true
-#
->>>>>>> 6ad8c8b0
 #   ## If set, enable TLS with the given certificate.
 #   # tls_cert = "/etc/ssl/telegraf.crt"
 #   # tls_key = "/etc/ssl/telegraf.key"
@@ -1230,15 +1177,12 @@
 #   # [[processors.strings.trim_suffix]]
 #   #   field = "read_count"
 #   #   suffix = "_count"
-<<<<<<< HEAD
-=======
 #
 #   ## Replace substrings within field names
 #   # [[processors.strings.trim_suffix]]
 #   #   measurement = "*"
 #   #   old = ":"
 #   #   new = "_"
->>>>>>> 6ad8c8b0
 
 
 # # Print all metrics that pass through this filter.
@@ -1342,11 +1286,7 @@
 #   drop_original = false
 
 
-<<<<<<< HEAD
-# # Count the occurance of values in fields.
-=======
 # # Count the occurrence of values in fields.
->>>>>>> 6ad8c8b0
 # [[aggregators.valuecounter]]
 #   ## General Aggregator Arguments:
 #   ## The period on which to flush & clear the aggregator.
@@ -2046,10 +1986,6 @@
 # # Count files in a directory
 # [[inputs.filecount]]
 #   ## Directory to gather stats about.
-<<<<<<< HEAD
-#   directory = "/var/cache/apt/archives"
-#
-=======
 #   ##   deprecated in 1.9; use the directories option
 #   directory = "/var/cache/apt/archives"
 #
@@ -2061,7 +1997,6 @@
 #   ##   /var/log       -> count all files in /var/log and all of its subdirectories
 #   directories = ["/var/cache/apt/archives"]
 #
->>>>>>> 6ad8c8b0
 #   ## Only count files that match the name pattern. Defaults to "*".
 #   name = "*.deb"
 #
@@ -2071,18 +2006,11 @@
 #   ## Only count regular files. Defaults to true.
 #   regular_only = true
 #
-<<<<<<< HEAD
-#   ## Only count files that are at least this size in bytes. If size is
-#   ## a negative number, only count files that are smaller than the
-#   ## absolute value of size. Defaults to 0.
-#   size = 0
-=======
 #   ## Only count files that are at least this size. If size is
 #   ## a negative number, only count files that are smaller than the
 #   ## absolute value of size. Acceptable units are B, KiB, MiB, KB, ...
 #   ## Without quotes and units, interpreted as size in bytes.
 #   size = "0B"
->>>>>>> 6ad8c8b0
 #
 #   ## Only count files that have not been touched for at least this
 #   ## duration. If mtime is negative, only count files that have been
@@ -3699,8 +3627,6 @@
 #   # instance_name = instanceName
 
 
-<<<<<<< HEAD
-=======
 # # Monitor wifi signal strength and quality
 # [[inputs.wireless]]
 #   ## Sets 'proc' directory path
@@ -3708,7 +3634,6 @@
 #   # host_proc = "/proc"
 
 
->>>>>>> 6ad8c8b0
 # # Reads metrics from a SSL certificate
 # [[inputs.x509_cert]]
 #   ## List certificate sources
@@ -4063,13 +3988,6 @@
 #   ## more about them here:
 #   ## https://github.com/influxdata/telegraf/blob/master/docs/DATA_FORMATS_INPUT.md
 #   data_format = "influx"
-<<<<<<< HEAD
-#
-#   ## Maximum length of a message to consume, in bytes (default 0/unlimited);
-#   ## larger messages are dropped
-#   max_message_len = 1000000
-=======
->>>>>>> 6ad8c8b0
 
 
 # # Read metrics from Kafka topic(s)
